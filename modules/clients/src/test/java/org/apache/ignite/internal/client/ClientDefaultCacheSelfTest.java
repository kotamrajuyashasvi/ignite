/*
 * Licensed to the Apache Software Foundation (ASF) under one or more
 * contributor license agreements.  See the NOTICE file distributed with
 * this work for additional information regarding copyright ownership.
 * The ASF licenses this file to You under the Apache License, Version 2.0
 * (the "License"); you may not use this file except in compliance with
 * the License.  You may obtain a copy of the License at
 *
 *      http://www.apache.org/licenses/LICENSE-2.0
 *
 * Unless required by applicable law or agreed to in writing, software
 * distributed under the License is distributed on an "AS IS" BASIS,
 * WITHOUT WARRANTIES OR CONDITIONS OF ANY KIND, either express or implied.
 * See the License for the specific language governing permissions and
 * limitations under the License.
 */

package org.apache.ignite.internal.client;

import com.fasterxml.jackson.databind.JsonNode;
import com.fasterxml.jackson.databind.ObjectMapper;
import java.io.IOException;
import java.io.InputStream;
import java.io.InputStreamReader;
import java.io.LineNumberReader;
import java.net.URL;
import java.net.URLConnection;
import java.net.URLEncoder;
import java.nio.charset.StandardCharsets;
<<<<<<< HEAD
=======
import java.util.Map;
import java.util.UUID;
>>>>>>> 31b9bb84
import org.apache.ignite.cache.CacheAtomicityMode;
import org.apache.ignite.cache.CacheMode;
import org.apache.ignite.configuration.CacheConfiguration;
import org.apache.ignite.configuration.ConnectorConfiguration;
import org.apache.ignite.configuration.IgniteConfiguration;
import org.apache.ignite.internal.processors.rest.GridRestCommand;
import org.apache.ignite.internal.util.typedef.F;
import org.apache.ignite.internal.util.typedef.internal.SB;
import org.apache.ignite.spi.discovery.tcp.TcpDiscoverySpi;
import org.apache.ignite.spi.discovery.tcp.ipfinder.TcpDiscoveryIpFinder;
import org.apache.ignite.spi.discovery.tcp.ipfinder.vm.TcpDiscoveryVmIpFinder;
import org.apache.ignite.testframework.junits.common.GridCommonAbstractTest;

import static org.apache.ignite.IgniteSystemProperties.IGNITE_JETTY_PORT;

/**
 * Tests that client is able to connect to a grid with only default cache enabled.
 */
public class ClientDefaultCacheSelfTest extends GridCommonAbstractTest {
    /** Path to jetty config. */
    private static final String REST_JETTY_CFG = "modules/clients/src/test/resources/jetty/rest-jetty.xml";

    /** IP finder. */
    private static final TcpDiscoveryIpFinder IP_FINDER = new TcpDiscoveryVmIpFinder(true);

    /** Host. */
    private static final String HOST = "127.0.0.1";

    /** Http port. */
    private static final int HTTP_PORT = 8081;

    /** Url address to send HTTP request. */
    private static final String TEST_URL = "http://" + HOST + ":" + HTTP_PORT + "/ignite?";

    /** Used to sent request charset. */
    private static final String CHARSET = StandardCharsets.UTF_8.name();

    /** Name of node local cache. */
    private static final String LOCAL_CACHE = "local";

    /** JSON to java mapper. */
    private static final ObjectMapper JSON_MAPPER = new ObjectMapper();

    /** {@inheritDoc} */
    @Override protected void beforeTestsStarted() throws Exception {
        System.setProperty(IGNITE_JETTY_PORT, String.valueOf(HTTP_PORT));

        startGrid();
    }

    /** {@inheritDoc} */
    @Override protected void afterTestsStopped() throws Exception {
        stopGrid();

        System.clearProperty(IGNITE_JETTY_PORT);
    }

    /** {@inheritDoc} */
    @Override protected IgniteConfiguration getConfiguration(String gridName) throws Exception {
        IgniteConfiguration cfg = super.getConfiguration(gridName);

        assert cfg.getConnectorConfiguration() == null;

        ConnectorConfiguration clientCfg = new ConnectorConfiguration();

        clientCfg.setJettyPath(REST_JETTY_CFG);

        cfg.setConnectorConfiguration(clientCfg);

        TcpDiscoverySpi disco = new TcpDiscoverySpi();

        disco.setIpFinder(IP_FINDER);

        cfg.setDiscoverySpi(disco);

        CacheConfiguration cLoc = new CacheConfiguration();

        cLoc.setName(LOCAL_CACHE);

        cLoc.setCacheMode(CacheMode.LOCAL);

        cLoc.setAtomicityMode(CacheAtomicityMode.TRANSACTIONAL);

        cfg.setCacheConfiguration(defaultCacheConfiguration(), cLoc);

        return cfg;
    }

    /**
     * Send HTTP request to Jetty server of node and process result.
     *
<<<<<<< HEAD
     * @param qry Send query parameters.
=======
     * @param params Command parameters.
>>>>>>> 31b9bb84
     * @return Processed response string.
     * @throws IOException If failed.
     */
<<<<<<< HEAD
    private String sendHttp(String qry) {
        String res = "No result";

        try {
            URLConnection conn = new URL(TEST_URL + "?" + qry).openConnection();

            conn.setRequestProperty("Accept-Charset", CHARSET);

            BufferedReader r = new BufferedReader(new InputStreamReader(conn.getInputStream()));
=======
    private String content(Map<String, String> params) throws IOException {
        SB sb = new SB(TEST_URL);

        for (Map.Entry<String, String> e : params.entrySet())
            sb.a(e.getKey()).a('=').a(e.getValue()).a('&');

        String qry = sb.toString();

        try {
            URL url = new URL(qry);

            URLConnection conn = url.openConnection();

            conn.setRequestProperty("Accept-Charset", CHARSET);
>>>>>>> 31b9bb84

            InputStream in = conn.getInputStream();

            StringBuilder buf = new StringBuilder(256);

            try (LineNumberReader rdr = new LineNumberReader(new InputStreamReader(in, "UTF-8"))) {
                for (String line = rdr.readLine(); line != null; line = rdr.readLine())
                    buf.append(line);
            }

            return buf.toString();
        }
        catch (IOException e) {
            error("Failed to send HTTP request: " + TEST_URL + "?" + qry, e);
<<<<<<< HEAD
=======

            throw e;
>>>>>>> 31b9bb84
        }
    }

    /**
     * @param content Content to check.
     */
    private JsonNode jsonResponse(String content) throws IOException {
        assertNotNull(content);
        assertFalse(content.isEmpty());

        JsonNode node = JSON_MAPPER.readTree(content);

        assertFalse(node.get("affinityNodeId").asText().isEmpty());
        assertEquals(0, node.get("successStatus").asInt());
        assertTrue(node.get("error").asText().isEmpty());
        assertTrue(node.get("sessionToken").asText().isEmpty());

        return node.get("response");
    }

    /**
     * Json format string in cache should not transform to Json object on get request.
     */
    public void testSkipString2JsonTransformation() throws Exception {
        String val = "{\"v\":\"my Value\",\"t\":1422559650154}";

        // Put to cache JSON format string value.
        String ret = content(F.asMap("cmd", GridRestCommand.CACHE_PUT.key(), "cacheName", LOCAL_CACHE,
            "key", "a", "val", URLEncoder.encode(val, CHARSET)));

        JsonNode res = jsonResponse(ret);

        assertEquals("Incorrect put response", true, res.asBoolean());

        // Escape '\' symbols disappear from response string on transformation to JSON object.
        ret = content(F.asMap("cmd", GridRestCommand.CACHE_GET.key(), "cacheName", LOCAL_CACHE, "key", "a"));

        res = jsonResponse(ret);

        assertEquals("Incorrect get response", val, res.asText());
    }
}<|MERGE_RESOLUTION|>--- conflicted
+++ resolved
@@ -27,11 +27,7 @@
 import java.net.URLConnection;
 import java.net.URLEncoder;
 import java.nio.charset.StandardCharsets;
-<<<<<<< HEAD
-=======
 import java.util.Map;
-import java.util.UUID;
->>>>>>> 31b9bb84
 import org.apache.ignite.cache.CacheAtomicityMode;
 import org.apache.ignite.cache.CacheMode;
 import org.apache.ignite.configuration.CacheConfiguration;
@@ -51,7 +47,7 @@
  * Tests that client is able to connect to a grid with only default cache enabled.
  */
 public class ClientDefaultCacheSelfTest extends GridCommonAbstractTest {
-    /** Path to jetty config. */
+    /** Path to jetty config configured with SSL. */
     private static final String REST_JETTY_CFG = "modules/clients/src/test/resources/jetty/rest-jetty.xml";
 
     /** IP finder. */
@@ -123,25 +119,10 @@
     /**
      * Send HTTP request to Jetty server of node and process result.
      *
-<<<<<<< HEAD
-     * @param qry Send query parameters.
-=======
      * @param params Command parameters.
->>>>>>> 31b9bb84
      * @return Processed response string.
      * @throws IOException If failed.
      */
-<<<<<<< HEAD
-    private String sendHttp(String qry) {
-        String res = "No result";
-
-        try {
-            URLConnection conn = new URL(TEST_URL + "?" + qry).openConnection();
-
-            conn.setRequestProperty("Accept-Charset", CHARSET);
-
-            BufferedReader r = new BufferedReader(new InputStreamReader(conn.getInputStream()));
-=======
     private String content(Map<String, String> params) throws IOException {
         SB sb = new SB(TEST_URL);
 
@@ -156,7 +137,6 @@
             URLConnection conn = url.openConnection();
 
             conn.setRequestProperty("Accept-Charset", CHARSET);
->>>>>>> 31b9bb84
 
             InputStream in = conn.getInputStream();
 
@@ -171,11 +151,8 @@
         }
         catch (IOException e) {
             error("Failed to send HTTP request: " + TEST_URL + "?" + qry, e);
-<<<<<<< HEAD
-=======
 
             throw e;
->>>>>>> 31b9bb84
         }
     }
 
