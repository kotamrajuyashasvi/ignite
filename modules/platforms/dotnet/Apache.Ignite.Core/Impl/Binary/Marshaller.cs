--- conflicted
+++ resolved
@@ -497,13 +497,8 @@
             var ser = GetSerializer(_cfg, null, type, typeId, null, null, _log);
 
             desc = desc == null
-<<<<<<< HEAD
-                ? new BinaryFullTypeDescriptor(type, typeId, typeName, true, _cfg.DefaultNameMapper,
-                    _cfg.DefaultIdMapper, ser, false, null, type.IsEnum, registered)
-=======
                 ? new BinaryFullTypeDescriptor(type, typeId, typeName, true, _cfg.NameMapper,
-                    _cfg.IdMapper, ser, false, null, type.IsEnum, null, registered)
->>>>>>> d298e756
+                    _cfg.IdMapper, ser, false, null, type.IsEnum, registered)
                 : new BinaryFullTypeDescriptor(desc, type, ser, registered);
 
             if (RegistrationDisabled)
