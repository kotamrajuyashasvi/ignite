/*
 * Licensed to the Apache Software Foundation (ASF) under one or more
 * contributor license agreements.  See the NOTICE file distributed with
 * this work for additional information regarding copyright ownership.
 * The ASF licenses this file to You under the Apache License, Version 2.0
 * (the "License"); you may not use this file except in compliance with
 * the License.  You may obtain a copy of the License at
 *
 *      http://www.apache.org/licenses/LICENSE-2.0
 *
 * Unless required by applicable law or agreed to in writing, software
 * distributed under the License is distributed on an "AS IS" BASIS,
 * WITHOUT WARRANTIES OR CONDITIONS OF ANY KIND, either express or implied.
 * See the License for the specific language governing permissions and
 * limitations under the License.
 */

/**
 * @file
 * Declares ignite::binary::BinaryType class template and helping macros
 * to declare binary type specialisation for user types.
 */

#ifndef _IGNITE_BINARY_BINARY_TYPE
#define _IGNITE_BINARY_BINARY_TYPE

#include <stdint.h>

#include <ignite/common/common.h>

#include <ignite/ignite_error.h>

/**
 * @def IGNITE_BINARY_TYPE_START(T)
 * Start binary type definition.
 */
#define IGNITE_BINARY_TYPE_START(T) \
template<> \
struct BinaryType<T> \
{

/**
 * @def IGNITE_BINARY_TYPE_END
 * End binary type definition.
 */
#define IGNITE_BINARY_TYPE_END \
};

/**
 * @def IGNITE_BINARY_GET_TYPE_ID_AS_CONST(id)
 * Implementation of GetTypeId() which returns predefined constant.
 */
#define IGNITE_BINARY_GET_TYPE_ID_AS_CONST(id) \
static int32_t GetTypeId() \
{ \
    return id; \
}

/**
 * @def IGNITE_BINARY_GET_TYPE_ID_AS_HASH(typeName)
 * Implementation of GetTypeId() which returns hash of passed type name.
 */
#define IGNITE_BINARY_GET_TYPE_ID_AS_HASH(typeName) \
static int32_t GetTypeId() \
{ \
    return GetBinaryStringHashCode(#typeName); \
}

/**
 * @def IGNITE_BINARY_GET_TYPE_NAME_AS_IS(typeName)
 * Implementation of GetTypeName() which returns type name as is.
 */
#define IGNITE_BINARY_GET_TYPE_NAME_AS_IS(typeName) \
static void GetTypeName(std::string& dst) \
{ \
    dst = #typeName; \
}

/**
 * @def IGNITE_BINARY_GET_FIELD_ID_AS_HASH
 * Default implementation of GetFieldId() function which returns Java-way hash code of the string.
 */
#define IGNITE_BINARY_GET_FIELD_ID_AS_HASH \
static int32_t GetFieldId(const char* name) \
{ \
    return GetBinaryStringHashCode(name); \
}

/**
<<<<<<< HEAD
=======
 * @def IGNITE_BINARY_GET_HASH_CODE_ZERO(T)
 * Implementation of GetHashCode() function which always returns 0.
 */
#define IGNITE_BINARY_GET_HASH_CODE_ZERO(T) \
static int32_t GetHashCode(const T& obj) \
{ \
    return 0; \
}

/**
>>>>>>> 775c6e57
 * @def IGNITE_BINARY_IS_NULL_FALSE(T)
 * Implementation of IsNull() function which always returns false.
 */
#define IGNITE_BINARY_IS_NULL_FALSE(T) \
static bool IsNull(const T& obj) \
{ \
    return false; \
}

/**
 * @def IGNITE_BINARY_IS_NULL_IF_NULLPTR(T)
 * Implementation of IsNull() function which return true if passed object is null pointer.
 */
#define IGNITE_BINARY_IS_NULL_IF_NULLPTR(T) \
static bool IsNull(const T& obj) \
{ \
    return obj; \
}

/**
 * @def IGNITE_BINARY_GET_NULL_DEFAULT_CTOR(T)
 * Implementation of GetNull() function which returns an instance created with defult constructor.
 */
#define IGNITE_BINARY_GET_NULL_DEFAULT_CTOR(T) \
static void GetNull(T& dst) \
{ \
    dst = T(); \
}

/**
 * @def IGNITE_BINARY_GET_NULL_NULLPTR(T)
 * Implementation of GetNull() function which returns NULL pointer.
 */
#define IGNITE_BINARY_GET_NULL_NULLPTR(T) \
static void GetNull(T& dst) \
{ \
    dst = 0; \
}


namespace ignite
{
    namespace binary
    {
        class BinaryWriter;
        class BinaryReader;

        /**
         * Get binary string hash code.
         *
         * @param val Value.
         * @return Hash code.
         */
        IGNITE_IMPORT_EXPORT int32_t GetBinaryStringHashCode(const char* val);

        /**
         * Binary type structure. Defines a set of functions required for type to be serialized and deserialized.
         */
        template<typename T>
        struct IGNITE_IMPORT_EXPORT BinaryType { };

        /**
         * Templated binary type specification for pointers.
         */
        template <typename T>
        struct IGNITE_IMPORT_EXPORT BinaryType<T*>
        {
            /** Actual type. */
            typedef BinaryType<T> BinaryTypeDereferenced;

            /**
             * Get binary object type ID.
             *
             * @return Type ID.
             */
            static int32_t GetTypeId()
            {
                return BinaryTypeDereferenced::GetTypeId();
            }

            /**
             * Get binary object type name.
             *
             * @param dst Output type name.
             */
            static void GetTypeName(std::string& dst)
            {
                BinaryTypeDereferenced::GetTypeName(dst);
            }

            /**
             * Get binary object field ID.
             *
             * @param name Field name.
             * @return Field ID.
             */
            static int32_t GetFieldId(const char* name)
            {
                return BinaryTypeDereferenced::GetFieldId(name);
            }

            /**
             * Write binary object.
             *
             * @param writer Writer.
             * @param obj Object.
             */
            static void Write(BinaryWriter& writer, T* const& obj)
            {
                BinaryTypeDereferenced::Write(writer, *obj);
            }

            /**
             * Read binary object.
             *
             * @param reader Reader.
             * @param dst Output object.
             */
            static void Read(BinaryReader& reader, T*& dst)
            {
                dst = new T();

                BinaryTypeDereferenced::Read(reader, *dst);
            }

            /**
             * Check whether passed binary object should be interpreted as NULL.
             *
             * @param obj Binary object to test.
             * @return True if binary object should be interpreted as NULL.
             */
            static bool IsNull(T* const& obj)
            {
                return !obj || BinaryTypeDereferenced::IsNull(*obj);
            }

            /**
             * Get NULL value for the given binary type.
             *
             * @param dst Null value for the type.
             */
            static void GetNull(T*& dst)
            {
                dst = 0;
            }
        };
    }
}

#endif //_IGNITE_BINARY_BINARY_TYPE<|MERGE_RESOLUTION|>--- conflicted
+++ resolved
@@ -87,19 +87,6 @@
 }
 
 /**
-<<<<<<< HEAD
-=======
- * @def IGNITE_BINARY_GET_HASH_CODE_ZERO(T)
- * Implementation of GetHashCode() function which always returns 0.
- */
-#define IGNITE_BINARY_GET_HASH_CODE_ZERO(T) \
-static int32_t GetHashCode(const T& obj) \
-{ \
-    return 0; \
-}
-
-/**
->>>>>>> 775c6e57
  * @def IGNITE_BINARY_IS_NULL_FALSE(T)
  * Implementation of IsNull() function which always returns false.
  */
