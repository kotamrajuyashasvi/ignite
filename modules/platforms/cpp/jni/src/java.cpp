/*
 * Licensed to the Apache Software Foundation (ASF) under one or more
 * contributor license agreements.  See the NOTICE file distributed with
 * this work for additional information regarding copyright ownership.
 * The ASF licenses this file to You under the Apache License, Version 2.0
 * (the "License"); you may not use this file except in compliance with
 * the License.  You may obtain a copy of the License at
 *
 *      http://www.apache.org/licenses/LICENSE-2.0
 *
 * Unless required by applicable law or agreed to in writing, software
 * distributed under the License is distributed on an "AS IS" BASIS,
 * WITHOUT WARRANTIES OR CONDITIONS OF ANY KIND, either express or implied.
 * See the License for the specific language governing permissions and
 * limitations under the License.
 */

#include <cstring>   // needed only on linux
#include <string>
#include <exception>
#include <vector>
#include <algorithm>
#include <stdexcept>

#include "ignite/jni/utils.h"
#include "ignite/common/concurrent.h"
#include "ignite/jni/java.h"
#include <ignite/ignite_error.h>

#define IGNITE_SAFE_PROC_NO_ARG(jniEnv, envPtr, type, field) { \
    JniHandlers* hnds = reinterpret_cast<JniHandlers*>(envPtr); \
    type hnd = hnds->field; \
    if (hnd) \
        hnd(hnds->target); \
    else \
        ThrowOnMissingHandler(jniEnv); \
}

#define IGNITE_SAFE_PROC(jniEnv, envPtr, type, field, ...) { \
    JniHandlers* hnds = reinterpret_cast<JniHandlers*>(envPtr); \
    type hnd = hnds->field; \
    if (hnd) \
        hnd(hnds->target, __VA_ARGS__); \
    else \
        ThrowOnMissingHandler(jniEnv); \
}

#define IGNITE_SAFE_FUNC(jniEnv, envPtr, type, field, ...) { \
    JniHandlers* hnds = reinterpret_cast<JniHandlers*>(envPtr); \
    type hnd = hnds->field; \
    if (hnd) \
        return hnd(hnds->target, __VA_ARGS__); \
    else \
    { \
        ThrowOnMissingHandler(jniEnv); \
        return 0; \
    }\
}

using namespace ignite::java;

namespace ignite
{
    namespace jni
    {
        namespace java
        {
            namespace gcc = ignite::common::concurrent;

            /* --- Startup exception. --- */
            class JvmException : public std::exception {
                // No-op.
            };

            /* --- JNI method definitions. --- */
            struct JniMethod {
                char* name;
                char* sign;
                bool isStatic;

                JniMethod(const char* name, const char* sign, bool isStatic) {
                    this->name = const_cast<char*>(name);
                    this->sign = const_cast<char*>(sign);
                    this->isStatic = isStatic;
                }
            };

            /**
             * Heloper function to copy characters.
             *
             * @param src Source.
             * @return Result.
             */
            char* CopyChars(const char* src)
            {
                if (src)
                {
                    size_t len = strlen(src);
                    char* dest = new char[len + 1];
                    strcpy(dest, src);
                    *(dest + len) = 0;
                    return dest;
                }
                else
                    return NULL;
            }

            JniErrorInfo::JniErrorInfo() : code(IGNITE_JNI_ERR_SUCCESS), errCls(NULL), errMsg(NULL)
            {
                // No-op.
            }

            JniErrorInfo::JniErrorInfo(int code, const char* errCls, const char* errMsg) : code(code)
            {
                this->errCls = CopyChars(errCls);
                this->errMsg = CopyChars(errMsg);
            }

            JniErrorInfo::JniErrorInfo(const JniErrorInfo& other) : code(other.code)
            {
                this->errCls = CopyChars(other.errCls);
                this->errMsg = CopyChars(other.errMsg);
            }

            JniErrorInfo& JniErrorInfo::operator=(const JniErrorInfo& other)
            {
                if (this != &other)
                {
                    // 1. Create new instance, exception could occur at this point.
                    JniErrorInfo tmp(other);

                    // 2. Swap with temp.
                    int code0 = code;
                    char* errCls0 = errCls;
                    char* errMsg0 = errMsg;

                    code = tmp.code;
                    errCls = tmp.errCls;
                    errMsg = tmp.errMsg;

                    tmp.code = code0;
                    tmp.errCls = errCls0;
                    tmp.errMsg = errMsg0;
                }

                return *this;
            }

            JniErrorInfo::~JniErrorInfo()
            {
                if (errCls)
                    delete[] errCls;

                if (errMsg)
                    delete[] errMsg;
            }

            /**
             * Guard to ensure global reference cleanup.
             */
            class JniGlobalRefGuard
            {
            public:
                JniGlobalRefGuard(JNIEnv *e, jobject obj) : env(e), ref(obj)
                {
                    // No-op.
                }

                ~JniGlobalRefGuard()
                {
                    env->DeleteGlobalRef(ref);
                }

            private:
                /** Environment. */
                JNIEnv* env;

                /** Target reference. */
                jobject ref;

                IGNITE_NO_COPY_ASSIGNMENT(JniGlobalRefGuard)
            };

            const char* C_THROWABLE = "java/lang/Throwable";
            JniMethod M_THROWABLE_GET_MESSAGE = JniMethod("getMessage", "()Ljava/lang/String;", false);
            JniMethod M_THROWABLE_PRINT_STACK_TRACE = JniMethod("printStackTrace", "()V", false);

            const char* C_CLASS = "java/lang/Class";
            JniMethod M_CLASS_GET_NAME = JniMethod("getName", "()Ljava/lang/String;", false);

            const char* C_IGNITE_EXCEPTION = "org/apache/ignite/IgniteException";

            const char* C_PLATFORM_NO_CALLBACK_EXCEPTION = "org/apache/ignite/internal/processors/platform/PlatformNoCallbackException";

            const char* C_PLATFORM_PROCESSOR = "org/apache/ignite/internal/processors/platform/PlatformProcessor";
            JniMethod M_PLATFORM_PROCESSOR_RELEASE_START = JniMethod("releaseStart", "()V", false);
            JniMethod M_PLATFORM_PROCESSOR_PROJECTION = JniMethod("projection", "()Lorg/apache/ignite/internal/processors/platform/PlatformTarget;", false);
            JniMethod M_PLATFORM_PROCESSOR_CACHE = JniMethod("cache", "(Ljava/lang/String;)Lorg/apache/ignite/internal/processors/platform/PlatformTarget;", false);
            JniMethod M_PLATFORM_PROCESSOR_CREATE_CACHE = JniMethod("createCache", "(Ljava/lang/String;)Lorg/apache/ignite/internal/processors/platform/PlatformTarget;", false);
            JniMethod M_PLATFORM_PROCESSOR_GET_OR_CREATE_CACHE = JniMethod("getOrCreateCache", "(Ljava/lang/String;)Lorg/apache/ignite/internal/processors/platform/PlatformTarget;", false);
            JniMethod M_PLATFORM_PROCESSOR_CREATE_CACHE_FROM_CONFIG = JniMethod("createCacheFromConfig", "(J)Lorg/apache/ignite/internal/processors/platform/PlatformTarget;", false);
            JniMethod M_PLATFORM_PROCESSOR_GET_OR_CREATE_CACHE_FROM_CONFIG = JniMethod("getOrCreateCacheFromConfig", "(J)Lorg/apache/ignite/internal/processors/platform/PlatformTarget;", false);
            JniMethod M_PLATFORM_PROCESSOR_CREATE_NEAR_CACHE = JniMethod("createNearCache", "(Ljava/lang/String;J)Lorg/apache/ignite/internal/processors/platform/PlatformTarget;", false);
            JniMethod M_PLATFORM_PROCESSOR_GET_OR_CREATE_NEAR_CACHE = JniMethod("getOrCreateNearCache", "(Ljava/lang/String;J)Lorg/apache/ignite/internal/processors/platform/PlatformTarget;", false);
            JniMethod M_PLATFORM_PROCESSOR_DESTROY_CACHE = JniMethod("destroyCache", "(Ljava/lang/String;)V", false);
            JniMethod M_PLATFORM_PROCESSOR_AFFINITY = JniMethod("affinity", "(Ljava/lang/String;)Lorg/apache/ignite/internal/processors/platform/PlatformTarget;", false);
            JniMethod M_PLATFORM_PROCESSOR_DATA_STREAMER = JniMethod("dataStreamer", "(Ljava/lang/String;Z)Lorg/apache/ignite/internal/processors/platform/PlatformTarget;", false);
            JniMethod M_PLATFORM_PROCESSOR_TRANSACTIONS = JniMethod("transactions", "()Lorg/apache/ignite/internal/processors/platform/PlatformTarget;", false);
            JniMethod M_PLATFORM_PROCESSOR_COMPUTE = JniMethod("compute", "(Lorg/apache/ignite/internal/processors/platform/PlatformTarget;)Lorg/apache/ignite/internal/processors/platform/PlatformTarget;", false);
            JniMethod M_PLATFORM_PROCESSOR_MESSAGE = JniMethod("message", "(Lorg/apache/ignite/internal/processors/platform/PlatformTarget;)Lorg/apache/ignite/internal/processors/platform/PlatformTarget;", false);
            JniMethod M_PLATFORM_PROCESSOR_EVENTS = JniMethod("events", "(Lorg/apache/ignite/internal/processors/platform/PlatformTarget;)Lorg/apache/ignite/internal/processors/platform/PlatformTarget;", false);
            JniMethod M_PLATFORM_PROCESSOR_SERVICES = JniMethod("services", "(Lorg/apache/ignite/internal/processors/platform/PlatformTarget;)Lorg/apache/ignite/internal/processors/platform/PlatformTarget;", false);
            JniMethod M_PLATFORM_PROCESSOR_EXTENSIONS = JniMethod("extensions", "()Lorg/apache/ignite/internal/processors/platform/PlatformTarget;", false);
            JniMethod M_PLATFORM_PROCESSOR_ATOMIC_LONG = JniMethod("atomicLong", "(Ljava/lang/String;JZ)Lorg/apache/ignite/internal/processors/platform/PlatformTarget;", false);
            JniMethod M_PLATFORM_PROCESSOR_ATOMIC_SEQUENCE = JniMethod("atomicSequence", "(Ljava/lang/String;JZ)Lorg/apache/ignite/internal/processors/platform/PlatformTarget;", false);
            JniMethod M_PLATFORM_PROCESSOR_ATOMIC_REFERENCE = JniMethod("atomicReference", "(Ljava/lang/String;JZ)Lorg/apache/ignite/internal/processors/platform/PlatformTarget;", false);
            JniMethod M_PLATFORM_PROCESSOR_GET_IGNITE_CONFIGURATION = JniMethod("getIgniteConfiguration", "(J)V", false);
            JniMethod M_PLATFORM_PROCESSOR_GET_CACHE_NAMES = JniMethod("getCacheNames", "(J)V", false);
            JniMethod M_PLATFORM_PROCESSOR_LOGGER_IS_LEVEL_ENABLED = JniMethod("loggerIsLevelEnabled", "(I)Z", false);
            JniMethod M_PLATFORM_PROCESSOR_LOGGER_LOG = JniMethod("loggerLog", "(ILjava/lang/String;Ljava/lang/String;Ljava/lang/String;)V", false);

            const char* C_PLATFORM_TARGET = "org/apache/ignite/internal/processors/platform/PlatformTarget";
            JniMethod M_PLATFORM_TARGET_IN_LONG_OUT_LONG = JniMethod("inLongOutLong", "(IJ)J", false);
            JniMethod M_PLATFORM_TARGET_IN_STREAM_OUT_LONG = JniMethod("inStreamOutLong", "(IJ)J", false);
            JniMethod M_PLATFORM_TARGET_IN_STREAM_OUT_OBJECT = JniMethod("inStreamOutObject", "(IJ)Ljava/lang/Object;", false);
            JniMethod M_PLATFORM_TARGET_IN_STREAM_OUT_STREAM = JniMethod("inStreamOutStream", "(IJJ)V", false);
            JniMethod M_PLATFORM_TARGET_IN_OBJECT_STREAM_OUT_STREAM = JniMethod("inObjectStreamOutStream", "(ILjava/lang/Object;JJ)V", false);
            JniMethod M_PLATFORM_TARGET_IN_OBJECT_STREAM_OUT_OBJECT_STREAM = JniMethod("inObjectStreamOutObjectStream", "(ILjava/lang/Object;JJ)Ljava/lang/Object;", false);
            JniMethod M_PLATFORM_TARGET_OUT_LONG = JniMethod("outLong", "(I)J", false);
            JniMethod M_PLATFORM_TARGET_OUT_STREAM = JniMethod("outStream", "(IJ)V", false);
            JniMethod M_PLATFORM_TARGET_OUT_OBJECT = JniMethod("outObject", "(I)Ljava/lang/Object;", false);
            JniMethod M_PLATFORM_TARGET_LISTEN_FUTURE = JniMethod("listenFuture", "(JI)V", false);
            JniMethod M_PLATFORM_TARGET_LISTEN_FOR_OPERATION = JniMethod("listenFutureForOperation", "(JII)V", false);
            JniMethod M_PLATFORM_TARGET_LISTEN_FUTURE_AND_GET = JniMethod("listenFutureAndGet", "(JI)Lorg/apache/ignite/internal/processors/platform/utils/PlatformListenable;", false);
            JniMethod M_PLATFORM_TARGET_LISTEN_FOR_OPERATION_AND_GET = JniMethod("listenFutureForOperationAndGet", "(JII)Lorg/apache/ignite/internal/processors/platform/utils/PlatformListenable;", false);

<<<<<<< HEAD
            const char* C_PLATFORM_CLUSTER_GRP = "org/apache/ignite/internal/processors/platform/cluster/PlatformClusterGroup";
            JniMethod M_PLATFORM_CLUSTER_GRP_FOR_OTHERS = JniMethod("forOthers", "(Lorg/apache/ignite/internal/processors/platform/cluster/PlatformClusterGroup;)Lorg/apache/ignite/internal/processors/platform/cluster/PlatformClusterGroup;", false);
            JniMethod M_PLATFORM_CLUSTER_GRP_FOR_REMOTES = JniMethod("forRemotes", "()Lorg/apache/ignite/internal/processors/platform/cluster/PlatformClusterGroup;", false);
            JniMethod M_PLATFORM_CLUSTER_GRP_FOR_DAEMONS = JniMethod("forDaemons", "()Lorg/apache/ignite/internal/processors/platform/cluster/PlatformClusterGroup;", false);
            JniMethod M_PLATFORM_CLUSTER_GRP_FOR_RANDOM = JniMethod("forRandom", "()Lorg/apache/ignite/internal/processors/platform/cluster/PlatformClusterGroup;", false);
            JniMethod M_PLATFORM_CLUSTER_GRP_FOR_OLDEST = JniMethod("forOldest", "()Lorg/apache/ignite/internal/processors/platform/cluster/PlatformClusterGroup;", false);
            JniMethod M_PLATFORM_CLUSTER_GRP_FOR_YOUNGEST = JniMethod("forYoungest", "()Lorg/apache/ignite/internal/processors/platform/cluster/PlatformClusterGroup;", false);
            JniMethod M_PLATFORM_CLUSTER_GRP_FOR_SERVERS = JniMethod("forServers", "()Lorg/apache/ignite/internal/processors/platform/cluster/PlatformClusterGroup;", false);
            JniMethod M_PLATFORM_CLUSTER_GRP_RESET_METRICS = JniMethod("resetMetrics", "()V", false);

            const char* C_PLATFORM_MESSAGING = "org/apache/ignite/internal/processors/platform/messaging/PlatformMessaging";
            JniMethod M_PLATFORM_MESSAGING_WITH_ASYNC = JniMethod("withAsync", "()Lorg/apache/ignite/internal/processors/platform/messaging/PlatformMessaging;", false);

            const char* C_PLATFORM_COMPUTE = "org/apache/ignite/internal/processors/platform/compute/PlatformCompute";
            JniMethod M_PLATFORM_COMPUTE_WITH_NO_FAILOVER = JniMethod("withNoFailover", "()V", false);
            JniMethod M_PLATFORM_COMPUTE_WITH_TIMEOUT = JniMethod("withTimeout", "(J)V", false);
            JniMethod M_PLATFORM_COMPUTE_EXECUTE_NATIVE = JniMethod("executeNative", "(JJ)Lorg/apache/ignite/internal/processors/platform/utils/PlatformListenable;", false);

            const char* C_PLATFORM_CACHE = "org/apache/ignite/internal/processors/platform/cache/PlatformCache";
            JniMethod M_PLATFORM_CACHE_WITH_SKIP_STORE = JniMethod("withSkipStore", "()Lorg/apache/ignite/internal/processors/platform/cache/PlatformCache;", false);
            JniMethod M_PLATFORM_CACHE_WITH_NO_RETRIES = JniMethod("withNoRetries", "()Lorg/apache/ignite/internal/processors/platform/cache/PlatformCache;", false);
            JniMethod M_PLATFORM_CACHE_WITH_EXPIRY_PLC = JniMethod("withExpiryPolicy", "(JJJ)Lorg/apache/ignite/internal/processors/platform/cache/PlatformCache;", false);
            JniMethod M_PLATFORM_CACHE_WITH_ASYNC = JniMethod("withAsync", "()Lorg/apache/ignite/internal/processors/platform/cache/PlatformCache;", false);
            JniMethod M_PLATFORM_CACHE_WITH_KEEP_PORTABLE = JniMethod("withKeepBinary", "()Lorg/apache/ignite/internal/processors/platform/cache/PlatformCache;", false);
            JniMethod M_PLATFORM_CACHE_CLEAR = JniMethod("clear", "()V", false);
            JniMethod M_PLATFORM_CACHE_REMOVE_ALL = JniMethod("removeAll", "()V", false);
            JniMethod M_PLATFORM_CACHE_ITERATOR = JniMethod("iterator", "()Lorg/apache/ignite/internal/processors/platform/cache/PlatformCacheIterator;", false);
            JniMethod M_PLATFORM_CACHE_LOCAL_ITERATOR = JniMethod("localIterator", "(I)Lorg/apache/ignite/internal/processors/platform/cache/PlatformCacheIterator;", false);
            JniMethod M_PLATFORM_CACHE_ENTER_LOCK = JniMethod("enterLock", "(J)V", false);
            JniMethod M_PLATFORM_CACHE_EXIT_LOCK = JniMethod("exitLock", "(J)V", false);
            JniMethod M_PLATFORM_CACHE_TRY_ENTER_LOCK = JniMethod("tryEnterLock", "(JJ)Z", false);
            JniMethod M_PLATFORM_CACHE_CLOSE_LOCK = JniMethod("closeLock", "(J)V", false);
            JniMethod M_PLATFORM_CACHE_REBALANCE = JniMethod("rebalance", "(J)V", false);
            JniMethod M_PLATFORM_CACHE_SIZE = JniMethod("size", "(IZ)I", false);

            const char* C_PLATFORM_AFFINITY = "org/apache/ignite/internal/processors/platform/cache/affinity/PlatformAffinity";
            JniMethod C_PLATFORM_AFFINITY_PARTITIONS = JniMethod("partitions", "()I", false);

            const char* C_PLATFORM_DATA_STREAMER = "org/apache/ignite/internal/processors/platform/datastreamer/PlatformDataStreamer";
            JniMethod M_PLATFORM_DATA_STREAMER_LISTEN_TOPOLOGY = JniMethod("listenTopology", "(J)V", false);
            JniMethod M_PLATFORM_DATA_STREAMER_GET_ALLOW_OVERWRITE = JniMethod("allowOverwrite", "()Z", false);
            JniMethod M_PLATFORM_DATA_STREAMER_SET_ALLOW_OVERWRITE = JniMethod("allowOverwrite", "(Z)V", false);
            JniMethod M_PLATFORM_DATA_STREAMER_GET_SKIP_STORE = JniMethod("skipStore", "()Z", false);
            JniMethod M_PLATFORM_DATA_STREAMER_SET_SKIP_STORE = JniMethod("skipStore", "(Z)V", false);
            JniMethod M_PLATFORM_DATA_STREAMER_GET_PER_NODE_BUFFER_SIZE = JniMethod("perNodeBufferSize", "()I", false);
            JniMethod M_PLATFORM_DATA_STREAMER_SET_PER_NODE_BUFFER_SIZE = JniMethod("perNodeBufferSize", "(I)V", false);
            JniMethod M_PLATFORM_DATA_STREAMER_GET_PER_NODE_PARALLEL_OPS = JniMethod("perNodeParallelOperations", "()I", false);
            JniMethod M_PLATFORM_DATA_STREAMER_SET_PER_NODE_PARALLEL_OPS = JniMethod("perNodeParallelOperations", "(I)V", false);

            const char* C_PLATFORM_TRANSACTIONS = "org/apache/ignite/internal/processors/platform/transactions/PlatformTransactions";
            JniMethod M_PLATFORM_TRANSACTIONS_TX_START = JniMethod("txStart", "(IIJI)J", false);
            JniMethod M_PLATFORM_TRANSACTIONS_TX_COMMIT = JniMethod("txCommit", "(J)I", false);
            JniMethod M_PLATFORM_TRANSACTIONS_TX_ROLLBACK = JniMethod("txRollback", "(J)I", false);
            JniMethod M_PLATFORM_TRANSACTIONS_TX_COMMIT_ASYNC = JniMethod("txCommitAsync", "(JJ)V", false);
            JniMethod M_PLATFORM_TRANSACTIONS_TX_ROLLBACK_ASYNC = JniMethod("txRollbackAsync", "(JJ)V", false);
            JniMethod M_PLATFORM_TRANSACTIONS_TX_STATE = JniMethod("txState", "(J)I", false);
            JniMethod M_PLATFORM_TRANSACTIONS_TX_SET_ROLLBACK_ONLY = JniMethod("txSetRollbackOnly", "(J)Z", false);
            JniMethod M_PLATFORM_TRANSACTIONS_TX_CLOSE = JniMethod("txClose", "(J)I", false);
            JniMethod M_PLATFORM_TRANSACTIONS_RESET_METRICS = JniMethod("resetMetrics", "()V", false);

            const char* C_PLATFORM_CACHE_STORE_CALLBACK = "org/apache/ignite/internal/processors/platform/cache/store/PlatformCacheStoreCallback";
            JniMethod M_PLATFORM_CACHE_STORE_CALLBACK_INVOKE = JniMethod("invoke", "(J)V", false);

=======
>>>>>>> eaf8ae24
            const char* C_PLATFORM_CALLBACK_UTILS = "org/apache/ignite/internal/processors/platform/callback/PlatformCallbackUtils";

            JniMethod M_PLATFORM_CALLBACK_UTILS_CACHE_STORE_CREATE = JniMethod("cacheStoreCreate", "(JJ)J", true);
            JniMethod M_PLATFORM_CALLBACK_UTILS_CACHE_STORE_INVOKE = JniMethod("cacheStoreInvoke", "(JJJ)I", true);
            JniMethod M_PLATFORM_CALLBACK_UTILS_CACHE_STORE_DESTROY = JniMethod("cacheStoreDestroy", "(JJ)V", true);
            JniMethod M_PLATFORM_CALLBACK_UTILS_CACHE_STORE_SESSION_CREATE = JniMethod("cacheStoreSessionCreate", "(JJ)J", true);

            JniMethod M_PLATFORM_CALLBACK_UTILS_CACHE_ENTRY_FILTER_CREATE = JniMethod("cacheEntryFilterCreate", "(JJ)J", true);
            JniMethod M_PLATFORM_CALLBACK_UTILS_CACHE_ENTRY_FILTER_APPLY = JniMethod("cacheEntryFilterApply", "(JJJ)I", true);
            JniMethod M_PLATFORM_CALLBACK_UTILS_CACHE_ENTRY_FILTER_DESTROY = JniMethod("cacheEntryFilterDestroy", "(JJ)V", true);

            JniMethod M_PLATFORM_CALLBACK_UTILS_CACHE_INVOKE = JniMethod("cacheInvoke", "(JJJ)V", true);

            JniMethod M_PLATFORM_CALLBACK_UTILS_COMPUTE_TASK_MAP = JniMethod("computeTaskMap", "(JJJJ)V", true);
            JniMethod M_PLATFORM_CALLBACK_UTILS_COMPUTE_TASK_JOB_RESULT = JniMethod("computeTaskJobResult", "(JJJJ)I", true);
            JniMethod M_PLATFORM_CALLBACK_UTILS_COMPUTE_TASK_REDUCE = JniMethod("computeTaskReduce", "(JJ)V", true);
            JniMethod M_PLATFORM_CALLBACK_UTILS_COMPUTE_TASK_COMPLETE = JniMethod("computeTaskComplete", "(JJJ)V", true);
            JniMethod M_PLATFORM_CALLBACK_UTILS_COMPUTE_JOB_SERIALIZE = JniMethod("computeJobSerialize", "(JJJ)I", true);
            JniMethod M_PLATFORM_CALLBACK_UTILS_COMPUTE_JOB_CREATE = JniMethod("computeJobCreate", "(JJ)J", true);
            JniMethod M_PLATFORM_CALLBACK_UTILS_COMPUTE_JOB_EXECUTE = JniMethod("computeJobExecute", "(JJIJ)V", true);
            JniMethod M_PLATFORM_CALLBACK_UTILS_COMPUTE_JOB_DESTROY = JniMethod("computeJobDestroy", "(JJ)V", true);
            JniMethod M_PLATFORM_CALLBACK_UTILS_COMPUTE_JOB_CANCEL = JniMethod("computeJobCancel", "(JJ)V", true);

            JniMethod M_PLATFORM_CALLBACK_UTILS_CONTINUOUS_QUERY_LSNR_APPLY = JniMethod("continuousQueryListenerApply", "(JJJ)V", true);
            JniMethod M_PLATFORM_CALLBACK_UTILS_CONTINUOUS_QUERY_FILTER_CREATE = JniMethod("continuousQueryFilterCreate", "(JJ)J", true);
            JniMethod M_PLATFORM_CALLBACK_UTILS_CONTINUOUS_QUERY_FILTER_EVAL = JniMethod("continuousQueryFilterApply", "(JJJ)I", true);
            JniMethod M_PLATFORM_CALLBACK_UTILS_CONTINUOUS_QUERY_FILTER_RELEASE = JniMethod("continuousQueryFilterRelease", "(JJ)V", true);

            JniMethod M_PLATFORM_CALLBACK_UTILS_DATA_STREAMER_TOPOLOGY_UPDATE = JniMethod("dataStreamerTopologyUpdate", "(JJJI)V", true);
            JniMethod M_PLATFORM_CALLBACK_UTILS_DATA_STREAMER_STREAM_RECEIVER_INVOKE = JniMethod("dataStreamerStreamReceiverInvoke", "(JJLjava/lang/Object;JZ)V", true);

            JniMethod M_PLATFORM_CALLBACK_UTILS_FUTURE_BYTE_RES = JniMethod("futureByteResult", "(JJI)V", true);
            JniMethod M_PLATFORM_CALLBACK_UTILS_FUTURE_BOOL_RES = JniMethod("futureBoolResult", "(JJI)V", true);
            JniMethod M_PLATFORM_CALLBACK_UTILS_FUTURE_SHORT_RES = JniMethod("futureShortResult", "(JJI)V", true);
            JniMethod M_PLATFORM_CALLBACK_UTILS_FUTURE_CHAR_RES = JniMethod("futureCharResult", "(JJI)V", true);
            JniMethod M_PLATFORM_CALLBACK_UTILS_FUTURE_INT_RES = JniMethod("futureIntResult", "(JJI)V", true);
            JniMethod M_PLATFORM_CALLBACK_UTILS_FUTURE_FLOAT_RES = JniMethod("futureFloatResult", "(JJF)V", true);
            JniMethod M_PLATFORM_CALLBACK_UTILS_FUTURE_LONG_RES = JniMethod("futureLongResult", "(JJJ)V", true);
            JniMethod M_PLATFORM_CALLBACK_UTILS_FUTURE_DOUBLE_RES = JniMethod("futureDoubleResult", "(JJD)V", true);
            JniMethod M_PLATFORM_CALLBACK_UTILS_FUTURE_OBJ_RES = JniMethod("futureObjectResult", "(JJJ)V", true);
            JniMethod M_PLATFORM_CALLBACK_UTILS_FUTURE_NULL_RES = JniMethod("futureNullResult", "(JJ)V", true);
            JniMethod M_PLATFORM_CALLBACK_UTILS_FUTURE_ERR = JniMethod("futureError", "(JJJ)V", true);

            JniMethod M_PLATFORM_CALLBACK_UTILS_LIFECYCLE_EVENT = JniMethod("lifecycleEvent", "(JJI)V", true);

            JniMethod M_PLATFORM_CALLBACK_UTILS_MESSAGING_FILTER_CREATE = JniMethod("messagingFilterCreate", "(JJ)J", true);
            JniMethod M_PLATFORM_CALLBACK_UTILS_MESSAGING_FILTER_APPLY = JniMethod("messagingFilterApply", "(JJJ)I", true);
            JniMethod M_PLATFORM_CALLBACK_UTILS_MESSAGING_FILTER_DESTROY = JniMethod("messagingFilterDestroy", "(JJ)V", true);

            JniMethod M_PLATFORM_CALLBACK_UTILS_EVENT_FILTER_CREATE = JniMethod("eventFilterCreate", "(JJ)J", true);
            JniMethod M_PLATFORM_CALLBACK_UTILS_EVENT_FILTER_APPLY = JniMethod("eventFilterApply", "(JJJ)I", true);
            JniMethod M_PLATFORM_CALLBACK_UTILS_EVENT_FILTER_DESTROY = JniMethod("eventFilterDestroy", "(JJ)V", true);

            JniMethod M_PLATFORM_CALLBACK_UTILS_SERVICE_INIT = JniMethod("serviceInit", "(JJ)J", true);
            JniMethod M_PLATFORM_CALLBACK_UTILS_SERVICE_EXECUTE = JniMethod("serviceExecute", "(JJJ)V", true);
            JniMethod M_PLATFORM_CALLBACK_UTILS_SERVICE_CANCEL = JniMethod("serviceCancel", "(JJJ)V", true);
            JniMethod M_PLATFORM_CALLBACK_UTILS_SERVICE_INVOKE_METHOD = JniMethod("serviceInvokeMethod", "(JJJJ)V", true);

            JniMethod M_PLATFORM_CALLBACK_UTILS_CLUSTER_NODE_FILTER_APPLY = JniMethod("clusterNodeFilterApply", "(JJ)I", true);

            JniMethod M_PLATFORM_CALLBACK_UTILS_NODE_INFO = JniMethod("nodeInfo", "(JJ)V", true);

            JniMethod M_PLATFORM_CALLBACK_UTILS_MEMORY_REALLOCATE = JniMethod("memoryReallocate", "(JJI)V", true);

            JniMethod M_PLATFORM_CALLBACK_UTILS_ON_START = JniMethod("onStart", "(JLjava/lang/Object;J)V", true);
            JniMethod M_PLATFORM_CALLBACK_UTILS_ON_STOP = JniMethod("onStop", "(J)V", true);

            JniMethod M_PLATFORM_CALLBACK_UTILS_EXTENSION_CALLBACK_IN_LONG_OUT_LONG = JniMethod("extensionCallbackInLongOutLong", "(JIJ)J", true);
            JniMethod M_PLATFORM_CALLBACK_UTILS_EXTENSION_CALLBACK_IN_LONG_LONG_OUT_LONG = JniMethod("extensionCallbackInLongLongOutLong", "(JIJJ)J", true);

            JniMethod M_PLATFORM_CALLBACK_UTILS_ON_CLIENT_DISCONNECTED = JniMethod("onClientDisconnected", "(J)V", true);
            JniMethod M_PLATFORM_CALLBACK_UTILS_ON_CLIENT_RECONNECTED = JniMethod("onClientReconnected", "(JZ)V", true);

            JniMethod M_PLATFORM_CALLBACK_UTILS_LOGGER_LOG = JniMethod("loggerLog", "(JILjava/lang/String;Ljava/lang/String;Ljava/lang/String;J)V", true);
            JniMethod M_PLATFORM_CALLBACK_UTILS_LOGGER_IS_LEVEL_ENABLED = JniMethod("loggerIsLevelEnabled", "(JI)Z", true);

            JniMethod M_PLATFORM_CALLBACK_UTILS_AFFINITY_FUNCTION_INIT = JniMethod("affinityFunctionInit", "(JJLorg/apache/ignite/internal/processors/platform/cache/affinity/PlatformAffinityFunctionTarget;)J", true);
            JniMethod M_PLATFORM_CALLBACK_UTILS_AFFINITY_FUNCTION_PARTITION = JniMethod("affinityFunctionPartition", "(JJJ)I", true);
            JniMethod M_PLATFORM_CALLBACK_UTILS_AFFINITY_FUNCTION_ASSIGN_PARTITIONS = JniMethod("affinityFunctionAssignPartitions", "(JJJJ)V", true);
            JniMethod M_PLATFORM_CALLBACK_UTILS_AFFINITY_FUNCTION_REMOVE_NODE = JniMethod("affinityFunctionRemoveNode", "(JJJ)V", true);
            JniMethod M_PLATFORM_CALLBACK_UTILS_AFFINITY_FUNCTION_DESTROY = JniMethod("affinityFunctionDestroy", "(JJ)V", true);

            JniMethod M_PLATFORM_CALLBACK_UTILS_CONSOLE_WRITE = JniMethod("consoleWrite", "(Ljava/lang/String;Z)V", true);

            const char* C_PLATFORM_UTILS = "org/apache/ignite/internal/processors/platform/utils/PlatformUtils";
            JniMethod M_PLATFORM_UTILS_REALLOC = JniMethod("reallocate", "(JI)V", true);
            JniMethod M_PLATFORM_UTILS_ERR_DATA = JniMethod("errorData", "(Ljava/lang/Throwable;)[B", true);
            JniMethod M_PLATFORM_UTILS_GET_FULL_STACK_TRACE = JniMethod("getFullStackTrace", "(Ljava/lang/Throwable;)Ljava/lang/String;", true);

            const char* C_PLATFORM_IGNITION = "org/apache/ignite/internal/processors/platform/PlatformIgnition";
            JniMethod M_PLATFORM_IGNITION_START = JniMethod("start", "(Ljava/lang/String;Ljava/lang/String;IJJ)Lorg/apache/ignite/internal/processors/platform/PlatformProcessor;", true);
            JniMethod M_PLATFORM_IGNITION_INSTANCE = JniMethod("instance", "(Ljava/lang/String;)Lorg/apache/ignite/internal/processors/platform/PlatformProcessor;", true);
            JniMethod M_PLATFORM_IGNITION_ENVIRONMENT_POINTER = JniMethod("environmentPointer", "(Ljava/lang/String;)J", true);
            JniMethod M_PLATFORM_IGNITION_STOP = JniMethod("stop", "(Ljava/lang/String;Z)Z", true);
            JniMethod M_PLATFORM_IGNITION_STOP_ALL = JniMethod("stopAll", "(Z)V", true);

            const char* C_PLATFORM_LISTENABLE = "org/apache/ignite/internal/processors/platform/utils/PlatformListenable";
            JniMethod M_PLATFORM_LISTENABLE_CANCEL = JniMethod("cancel", "()Z", false);
            JniMethod M_PLATFORM_LISTENABLE_IS_CANCELED = JniMethod("isCancelled", "()Z", false);

            /* STATIC STATE. */
            gcc::CriticalSection JVM_LOCK;
            gcc::CriticalSection CONSOLE_LOCK;
            JniJvm JVM;
            bool PRINT_EXCEPTION = false;
            std::vector<ConsoleWriteHandler> consoleWriteHandlers;

            /* HELPER METHODS. */

            /**
             * Throw exception to Java in case of missing callback pointer. It means that callback is not implemented in
             * native platform and Java -> platform operation cannot proceede further. As JniContext is not available at
             * this point, we have to obtain exception details from scratch. This is not critical from performance
             * perspective because missing handler usually denotes fatal condition.
             *
             * @param env JNI environment.
             */
            int ThrowOnMissingHandler(JNIEnv* env)
            {
                jclass cls = env->FindClass(C_PLATFORM_NO_CALLBACK_EXCEPTION);

                env->ThrowNew(cls, "Callback handler is not set in native platform.");

                return 0;
            }

            char* StringToChars(JNIEnv* env, jstring str, int* len) {
                if (!str) {
                    *len = 0;
                    return NULL;
                }

                const char* strChars = env->GetStringUTFChars(str, 0);
                const int strCharsLen = env->GetStringUTFLength(str);

                char* strChars0 = new char[strCharsLen + 1];
                std::strcpy(strChars0, strChars);
                *(strChars0 + strCharsLen) = 0;

                env->ReleaseStringUTFChars(str, strChars);

                if (len)
                    *len = strCharsLen;

                return strChars0;
            }

            std::string JavaStringToCString(JNIEnv* env, jstring str, int* len)
            {
                char* resChars = StringToChars(env, str, len);

                if (resChars)
                {
                    std::string res = std::string(resChars, *len);

                    delete[] resChars;

                    return res;
                }
                else
                    return std::string();
            }

            jclass FindClass(JNIEnv* env, const char *name) {
                jclass res = env->FindClass(name);

                if (!res)
                    throw JvmException();

                jclass res0 = static_cast<jclass>(env->NewGlobalRef(res));

                env->DeleteLocalRef(res);

                return res0;
            }

            void DeleteClass(JNIEnv* env, jclass cls) {
                if (cls)
                    env->DeleteGlobalRef(cls);
            }

            void CheckClass(JNIEnv* env, const char *name)
            {
                jclass res = env->FindClass(name);

                if (!res)
                    throw JvmException();
            }

            jmethodID FindMethod(JNIEnv* env, jclass cls, JniMethod mthd) {
                jmethodID mthd0 = mthd.isStatic ?
                    env->GetStaticMethodID(cls, mthd.name, mthd.sign) : env->GetMethodID(cls, mthd.name, mthd.sign);

                if (!mthd0)
                    throw JvmException();

                return mthd0;
            }

            void AddNativeMethod(JNINativeMethod* mthd, JniMethod jniMthd, void* fnPtr) {
                mthd->name = jniMthd.name;
                mthd->signature = jniMthd.sign;
                mthd->fnPtr = fnPtr;
            }

            void JniJavaMembers::Initialize(JNIEnv* env) {
                c_Class = FindClass(env, C_CLASS);
                m_Class_getName = FindMethod(env, c_Class, M_CLASS_GET_NAME);

                c_Throwable = FindClass(env, C_THROWABLE);
                m_Throwable_getMessage = FindMethod(env, c_Throwable, M_THROWABLE_GET_MESSAGE);
                m_Throwable_printStackTrace = FindMethod(env, c_Throwable, M_THROWABLE_PRINT_STACK_TRACE);

                c_PlatformUtils = FindClass(env, C_PLATFORM_UTILS);
                m_PlatformUtils_getFullStackTrace = FindMethod(env, c_PlatformUtils, M_PLATFORM_UTILS_GET_FULL_STACK_TRACE);
            }

            void JniJavaMembers::Destroy(JNIEnv* env) {
                DeleteClass(env, c_Class);
                DeleteClass(env, c_Throwable);
                DeleteClass(env, c_PlatformUtils);
            }

            bool JniJavaMembers::WriteErrorInfo(JNIEnv* env, char** errClsName, int* errClsNameLen, char** errMsg, 
				int* errMsgLen, char** stackTrace, int* stackTraceLen) {
                if (env && env->ExceptionCheck()) {
                    if (m_Class_getName && m_Throwable_getMessage) {
                        jthrowable err = env->ExceptionOccurred();

                        env->ExceptionClear();

                        jclass errCls = env->GetObjectClass(err);

                        jstring clsName = static_cast<jstring>(env->CallObjectMethod(errCls, m_Class_getName));
                        *errClsName = StringToChars(env, clsName, errClsNameLen);

                        jstring msg = static_cast<jstring>(env->CallObjectMethod(err, m_Throwable_getMessage));
                        *errMsg = StringToChars(env, msg, errMsgLen);

                        jstring trace = NULL;

                        if (c_PlatformUtils && m_PlatformUtils_getFullStackTrace) {
                            trace = static_cast<jstring>(env->CallStaticObjectMethod(c_PlatformUtils, m_PlatformUtils_getFullStackTrace, err));
                            *stackTrace = StringToChars(env, trace, stackTraceLen);
                        }

                        if (errCls)
                            env->DeleteLocalRef(errCls);

                        if (clsName)
                            env->DeleteLocalRef(clsName);

                        if (msg)
                            env->DeleteLocalRef(msg);

                        if (trace)
                            env->DeleteLocalRef(trace);

                        return true;
                    }
                    else {
                        env->ExceptionClear();
                    }
                }

                return false;
            }

            void JniMembers::Initialize(JNIEnv* env) {
                c_IgniteException = FindClass(env, C_IGNITE_EXCEPTION);

<<<<<<< HEAD
                c_PlatformClusterGroup = FindClass(env, C_PLATFORM_CLUSTER_GRP);
                m_PlatformClusterGroup_forOthers = FindMethod(env, c_PlatformClusterGroup, M_PLATFORM_CLUSTER_GRP_FOR_OTHERS);
                m_PlatformClusterGroup_forRemotes = FindMethod(env, c_PlatformClusterGroup, M_PLATFORM_CLUSTER_GRP_FOR_REMOTES);
                m_PlatformClusterGroup_forDaemons = FindMethod(env, c_PlatformClusterGroup, M_PLATFORM_CLUSTER_GRP_FOR_DAEMONS);
                m_PlatformClusterGroup_forRandom = FindMethod(env, c_PlatformClusterGroup, M_PLATFORM_CLUSTER_GRP_FOR_RANDOM);
                m_PlatformClusterGroup_forOldest = FindMethod(env, c_PlatformClusterGroup, M_PLATFORM_CLUSTER_GRP_FOR_OLDEST);
                m_PlatformClusterGroup_forYoungest = FindMethod(env, c_PlatformClusterGroup, M_PLATFORM_CLUSTER_GRP_FOR_YOUNGEST);
                m_PlatformClusterGroup_forServers = FindMethod(env, c_PlatformClusterGroup, M_PLATFORM_CLUSTER_GRP_FOR_SERVERS);
                m_PlatformClusterGroup_resetMetrics = FindMethod(env, c_PlatformClusterGroup, M_PLATFORM_CLUSTER_GRP_RESET_METRICS);

                c_PlatformCompute = FindClass(env, C_PLATFORM_COMPUTE);
                m_PlatformCompute_withNoFailover = FindMethod(env, c_PlatformCompute, M_PLATFORM_COMPUTE_WITH_NO_FAILOVER);
                m_PlatformCompute_withTimeout = FindMethod(env, c_PlatformCompute, M_PLATFORM_COMPUTE_WITH_TIMEOUT);
                m_PlatformCompute_executeNative = FindMethod(env, c_PlatformCompute, M_PLATFORM_COMPUTE_EXECUTE_NATIVE);

                c_PlatformContinuousQuery = FindClass(env, C_PLATFORM_CONT_QRY);
                m_PlatformContinuousQuery_close = FindMethod(env, c_PlatformContinuousQuery, M_PLATFORM_CONT_QRY_CLOSE);
                m_PlatformContinuousQuery_getInitialQueryCursor = FindMethod(env, c_PlatformContinuousQuery, M_PLATFORM_CONT_QRY_GET_INITIAL_QUERY_CURSOR);

                c_PlatformDataStreamer = FindClass(env, C_PLATFORM_DATA_STREAMER);
                m_PlatformDataStreamer_listenTopology = FindMethod(env, c_PlatformDataStreamer, M_PLATFORM_DATA_STREAMER_LISTEN_TOPOLOGY);
                m_PlatformDataStreamer_getAllowOverwrite = FindMethod(env, c_PlatformDataStreamer, M_PLATFORM_DATA_STREAMER_GET_ALLOW_OVERWRITE);
                m_PlatformDataStreamer_setAllowOverwrite = FindMethod(env, c_PlatformDataStreamer, M_PLATFORM_DATA_STREAMER_SET_ALLOW_OVERWRITE);
                m_PlatformDataStreamer_getSkipStore = FindMethod(env, c_PlatformDataStreamer, M_PLATFORM_DATA_STREAMER_GET_SKIP_STORE);
                m_PlatformDataStreamer_setSkipStore = FindMethod(env, c_PlatformDataStreamer, M_PLATFORM_DATA_STREAMER_SET_SKIP_STORE);
                m_PlatformDataStreamer_getPerNodeBufSize = FindMethod(env, c_PlatformDataStreamer, M_PLATFORM_DATA_STREAMER_GET_PER_NODE_BUFFER_SIZE);
                m_PlatformDataStreamer_setPerNodeBufSize = FindMethod(env, c_PlatformDataStreamer, M_PLATFORM_DATA_STREAMER_SET_PER_NODE_BUFFER_SIZE);
                m_PlatformDataStreamer_getPerNodeParallelOps = FindMethod(env, c_PlatformDataStreamer, M_PLATFORM_DATA_STREAMER_GET_PER_NODE_PARALLEL_OPS);
                m_PlatformDataStreamer_setPerNodeParallelOps = FindMethod(env, c_PlatformDataStreamer, M_PLATFORM_DATA_STREAMER_SET_PER_NODE_PARALLEL_OPS);

                c_PlatformEvents = FindClass(env, C_PLATFORM_EVENTS);
                m_PlatformEvents_withAsync = FindMethod(env, c_PlatformEvents, M_PLATFORM_EVENTS_WITH_ASYNC);
                m_PlatformEvents_stopLocalListen = FindMethod(env, c_PlatformEvents, M_PLATFORM_EVENTS_STOP_LOCAL_LISTEN);
                m_PlatformEvents_localListen = FindMethod(env, c_PlatformEvents, M_PLATFORM_EVENTS_LOCAL_LISTEN);
                m_PlatformEvents_isEnabled = FindMethod(env, c_PlatformEvents, M_PLATFORM_EVENTS_IS_ENABLED);

				c_PlatformServices = FindClass(env, C_PLATFORM_SERVICES);
				m_PlatformServices_withAsync = FindMethod(env, c_PlatformServices, M_PLATFORM_SERVICES_WITH_ASYNC);
				m_PlatformServices_withServerKeepPortable = FindMethod(env, c_PlatformServices, M_PLATFORM_SERVICES_WITH_SERVER_KEEP_PORTABLE);
				m_PlatformServices_cancel = FindMethod(env, c_PlatformServices, M_PLATFORM_SERVICES_CANCEL);
				m_PlatformServices_cancelAll = FindMethod(env, c_PlatformServices, M_PLATFORM_SERVICES_CANCEL_ALL);
				m_PlatformServices_serviceProxy = FindMethod(env, c_PlatformServices, M_PLATFORM_SERVICES_SERVICE_PROXY);

=======
>>>>>>> eaf8ae24
                c_PlatformIgnition = FindClass(env, C_PLATFORM_IGNITION);
                m_PlatformIgnition_start = FindMethod(env, c_PlatformIgnition, M_PLATFORM_IGNITION_START);
                m_PlatformIgnition_instance = FindMethod(env, c_PlatformIgnition, M_PLATFORM_IGNITION_INSTANCE);
                m_PlatformIgnition_environmentPointer = FindMethod(env, c_PlatformIgnition, M_PLATFORM_IGNITION_ENVIRONMENT_POINTER);
                m_PlatformIgnition_stop = FindMethod(env, c_PlatformIgnition, M_PLATFORM_IGNITION_STOP);
                m_PlatformIgnition_stopAll = FindMethod(env, c_PlatformIgnition, M_PLATFORM_IGNITION_STOP_ALL);

                c_PlatformProcessor = FindClass(env, C_PLATFORM_PROCESSOR);
                m_PlatformProcessor_releaseStart = FindMethod(env, c_PlatformProcessor, M_PLATFORM_PROCESSOR_RELEASE_START);
                m_PlatformProcessor_cache = FindMethod(env, c_PlatformProcessor, M_PLATFORM_PROCESSOR_CACHE);
                m_PlatformProcessor_createCache = FindMethod(env, c_PlatformProcessor, M_PLATFORM_PROCESSOR_CREATE_CACHE);
                m_PlatformProcessor_getOrCreateCache = FindMethod(env, c_PlatformProcessor, M_PLATFORM_PROCESSOR_GET_OR_CREATE_CACHE);
                m_PlatformProcessor_createCacheFromConfig = FindMethod(env, c_PlatformProcessor, M_PLATFORM_PROCESSOR_CREATE_CACHE_FROM_CONFIG);
                m_PlatformProcessor_getOrCreateCacheFromConfig = FindMethod(env, c_PlatformProcessor, M_PLATFORM_PROCESSOR_GET_OR_CREATE_CACHE_FROM_CONFIG);
                m_PlatformProcessor_createNearCache = FindMethod(env, c_PlatformProcessor, M_PLATFORM_PROCESSOR_CREATE_NEAR_CACHE);
                m_PlatformProcessor_getOrCreateNearCache = FindMethod(env, c_PlatformProcessor, M_PLATFORM_PROCESSOR_GET_OR_CREATE_NEAR_CACHE);
                m_PlatformProcessor_destroyCache = FindMethod(env, c_PlatformProcessor, M_PLATFORM_PROCESSOR_DESTROY_CACHE);
                m_PlatformProcessor_affinity = FindMethod(env, c_PlatformProcessor, M_PLATFORM_PROCESSOR_AFFINITY);
                m_PlatformProcessor_dataStreamer = FindMethod(env, c_PlatformProcessor, M_PLATFORM_PROCESSOR_DATA_STREAMER);
                m_PlatformProcessor_transactions = FindMethod(env, c_PlatformProcessor, M_PLATFORM_PROCESSOR_TRANSACTIONS);
                m_PlatformProcessor_projection = FindMethod(env, c_PlatformProcessor, M_PLATFORM_PROCESSOR_PROJECTION);
                m_PlatformProcessor_compute = FindMethod(env, c_PlatformProcessor, M_PLATFORM_PROCESSOR_COMPUTE);
                m_PlatformProcessor_message = FindMethod(env, c_PlatformProcessor, M_PLATFORM_PROCESSOR_MESSAGE);
                m_PlatformProcessor_events = FindMethod(env, c_PlatformProcessor, M_PLATFORM_PROCESSOR_EVENTS);
                m_PlatformProcessor_services = FindMethod(env, c_PlatformProcessor, M_PLATFORM_PROCESSOR_SERVICES);
                m_PlatformProcessor_extensions = FindMethod(env, c_PlatformProcessor, M_PLATFORM_PROCESSOR_EXTENSIONS);
                m_PlatformProcessor_atomicLong = FindMethod(env, c_PlatformProcessor, M_PLATFORM_PROCESSOR_ATOMIC_LONG);
                m_PlatformProcessor_atomicSequence = FindMethod(env, c_PlatformProcessor, M_PLATFORM_PROCESSOR_ATOMIC_SEQUENCE);
                m_PlatformProcessor_atomicReference = FindMethod(env, c_PlatformProcessor, M_PLATFORM_PROCESSOR_ATOMIC_REFERENCE);
				m_PlatformProcessor_getIgniteConfiguration = FindMethod(env, c_PlatformProcessor, M_PLATFORM_PROCESSOR_GET_IGNITE_CONFIGURATION);
				m_PlatformProcessor_getCacheNames = FindMethod(env, c_PlatformProcessor, M_PLATFORM_PROCESSOR_GET_CACHE_NAMES);
				m_PlatformProcessor_loggerIsLevelEnabled = FindMethod(env, c_PlatformProcessor, M_PLATFORM_PROCESSOR_LOGGER_IS_LEVEL_ENABLED);
				m_PlatformProcessor_loggerLog = FindMethod(env, c_PlatformProcessor, M_PLATFORM_PROCESSOR_LOGGER_LOG);

                c_PlatformTarget = FindClass(env, C_PLATFORM_TARGET);
                m_PlatformTarget_inLongOutLong = FindMethod(env, c_PlatformTarget, M_PLATFORM_TARGET_IN_LONG_OUT_LONG);
                m_PlatformTarget_inStreamOutLong = FindMethod(env, c_PlatformTarget, M_PLATFORM_TARGET_IN_STREAM_OUT_LONG);
                m_PlatformTarget_inStreamOutObject = FindMethod(env, c_PlatformTarget, M_PLATFORM_TARGET_IN_STREAM_OUT_OBJECT);
                m_PlatformTarget_outLong = FindMethod(env, c_PlatformTarget, M_PLATFORM_TARGET_OUT_LONG);
                m_PlatformTarget_outStream = FindMethod(env, c_PlatformTarget, M_PLATFORM_TARGET_OUT_STREAM);
                m_PlatformTarget_outObject = FindMethod(env, c_PlatformTarget, M_PLATFORM_TARGET_OUT_OBJECT);
                m_PlatformTarget_inStreamOutStream = FindMethod(env, c_PlatformTarget, M_PLATFORM_TARGET_IN_STREAM_OUT_STREAM);
                m_PlatformTarget_inObjectStreamOutStream = FindMethod(env, c_PlatformTarget, M_PLATFORM_TARGET_IN_OBJECT_STREAM_OUT_STREAM);
                m_PlatformTarget_inObjectStreamOutObjectStream = FindMethod(env, c_PlatformTarget, M_PLATFORM_TARGET_IN_OBJECT_STREAM_OUT_OBJECT_STREAM);
                m_PlatformTarget_listenFuture = FindMethod(env, c_PlatformTarget, M_PLATFORM_TARGET_LISTEN_FUTURE);
                m_PlatformTarget_listenFutureForOperation = FindMethod(env, c_PlatformTarget, M_PLATFORM_TARGET_LISTEN_FOR_OPERATION);
                m_PlatformTarget_listenFutureAndGet = FindMethod(env, c_PlatformTarget, M_PLATFORM_TARGET_LISTEN_FUTURE_AND_GET);
                m_PlatformTarget_listenFutureForOperationAndGet = FindMethod(env, c_PlatformTarget, M_PLATFORM_TARGET_LISTEN_FOR_OPERATION_AND_GET);

                c_PlatformUtils = FindClass(env, C_PLATFORM_UTILS);
                m_PlatformUtils_reallocate = FindMethod(env, c_PlatformUtils, M_PLATFORM_UTILS_REALLOC);
                m_PlatformUtils_errData = FindMethod(env, c_PlatformUtils, M_PLATFORM_UTILS_ERR_DATA);

                c_PlatformListenable = FindClass(env, C_PLATFORM_LISTENABLE);
                m_PlatformListenable_cancel = FindMethod(env, c_PlatformListenable, M_PLATFORM_LISTENABLE_CANCEL);                    
                m_PlatformListenable_isCancelled = FindMethod(env, c_PlatformListenable, M_PLATFORM_LISTENABLE_IS_CANCELED);                    

                // Find utility classes which are not used from context, but are still required in other places.
                CheckClass(env, C_PLATFORM_NO_CALLBACK_EXCEPTION);
            }

            void JniMembers::Destroy(JNIEnv* env) {
                DeleteClass(env, c_IgniteException);
                DeleteClass(env, c_PlatformIgnition);
                DeleteClass(env, c_PlatformProcessor);
                DeleteClass(env, c_PlatformTarget);
                DeleteClass(env, c_PlatformUtils);
            }

            JniJvm::JniJvm() : jvm(NULL), javaMembers(JniJavaMembers()), members(JniMembers())
            {
                // No-op.
            }

            JniJvm::JniJvm(JavaVM* jvm, JniJavaMembers javaMembers, JniMembers members) :
                jvm(jvm), javaMembers(javaMembers), members(members)
            {
                // No-op.
            }

            JavaVM* JniJvm::GetJvm()
            {
                return jvm;
            }

            JniJavaMembers& JniJvm::GetJavaMembers()
            {
                return javaMembers;
            }

            JniMembers& JniJvm::GetMembers()
            {
                return members;
            }

            /**
             * Create JVM.
             */
            jint CreateJvm(char** opts, int optsLen, JavaVM** jvm, JNIEnv** env) {
                JavaVMOption* opts0 = new JavaVMOption[optsLen];

                for (int i = 0; i < optsLen; i++)
                    opts0[i].optionString = *(opts + i);

                JavaVMInitArgs args;

                args.version = JNI_VERSION_1_6;
                args.nOptions = optsLen;
                args.options = opts0;
                args.ignoreUnrecognized = 0;

                jint res = JNI_CreateJavaVM(jvm, reinterpret_cast<void**>(env), &args);

                delete[] opts0;

                return res;
            }

            void RegisterNatives(JNIEnv* env) {
                {
					JNINativeMethod methods[62];

                    int idx = 0;

                    AddNativeMethod(methods + idx++, M_PLATFORM_CALLBACK_UTILS_CACHE_STORE_CREATE, reinterpret_cast<void*>(JniCacheStoreCreate));
                    AddNativeMethod(methods + idx++, M_PLATFORM_CALLBACK_UTILS_CACHE_STORE_INVOKE, reinterpret_cast<void*>(JniCacheStoreInvoke));
                    AddNativeMethod(methods + idx++, M_PLATFORM_CALLBACK_UTILS_CACHE_STORE_DESTROY, reinterpret_cast<void*>(JniCacheStoreDestroy));

                    AddNativeMethod(methods + idx++, M_PLATFORM_CALLBACK_UTILS_CACHE_STORE_SESSION_CREATE, reinterpret_cast<void*>(JniCacheStoreSessionCreate));

                    AddNativeMethod(methods + idx++, M_PLATFORM_CALLBACK_UTILS_CACHE_ENTRY_FILTER_CREATE, reinterpret_cast<void*>(JniCacheEntryFilterCreate));
                    AddNativeMethod(methods + idx++, M_PLATFORM_CALLBACK_UTILS_CACHE_ENTRY_FILTER_APPLY, reinterpret_cast<void*>(JniCacheEntryFilterApply));
                    AddNativeMethod(methods + idx++, M_PLATFORM_CALLBACK_UTILS_CACHE_ENTRY_FILTER_DESTROY, reinterpret_cast<void*>(JniCacheEntryFilterDestroy));

                    AddNativeMethod(methods + idx++, M_PLATFORM_CALLBACK_UTILS_CACHE_INVOKE, reinterpret_cast<void*>(JniCacheInvoke));

                    AddNativeMethod(methods + idx++, M_PLATFORM_CALLBACK_UTILS_COMPUTE_TASK_MAP, reinterpret_cast<void*>(JniComputeTaskMap));
                    AddNativeMethod(methods + idx++, M_PLATFORM_CALLBACK_UTILS_COMPUTE_TASK_JOB_RESULT, reinterpret_cast<void*>(JniComputeTaskJobResult));
                    AddNativeMethod(methods + idx++, M_PLATFORM_CALLBACK_UTILS_COMPUTE_TASK_REDUCE, reinterpret_cast<void*>(JniComputeTaskReduce));
                    AddNativeMethod(methods + idx++, M_PLATFORM_CALLBACK_UTILS_COMPUTE_TASK_COMPLETE, reinterpret_cast<void*>(JniComputeTaskComplete));

                    AddNativeMethod(methods + idx++, M_PLATFORM_CALLBACK_UTILS_COMPUTE_JOB_SERIALIZE, reinterpret_cast<void*>(JniComputeJobSerialize));
                    AddNativeMethod(methods + idx++, M_PLATFORM_CALLBACK_UTILS_COMPUTE_JOB_CREATE, reinterpret_cast<void*>(JniComputeJobCreate));
                    AddNativeMethod(methods + idx++, M_PLATFORM_CALLBACK_UTILS_COMPUTE_JOB_EXECUTE, reinterpret_cast<void*>(JniComputeJobExecute));
                    AddNativeMethod(methods + idx++, M_PLATFORM_CALLBACK_UTILS_COMPUTE_JOB_DESTROY, reinterpret_cast<void*>(JniComputeJobDestroy));
                    AddNativeMethod(methods + idx++, M_PLATFORM_CALLBACK_UTILS_COMPUTE_JOB_CANCEL, reinterpret_cast<void*>(JniComputeJobCancel));

                    AddNativeMethod(methods + idx++, M_PLATFORM_CALLBACK_UTILS_CONTINUOUS_QUERY_LSNR_APPLY, reinterpret_cast<void*>(JniContinuousQueryListenerApply));
                    AddNativeMethod(methods + idx++, M_PLATFORM_CALLBACK_UTILS_CONTINUOUS_QUERY_FILTER_CREATE, reinterpret_cast<void*>(JniContinuousQueryFilterCreate));
                    AddNativeMethod(methods + idx++, M_PLATFORM_CALLBACK_UTILS_CONTINUOUS_QUERY_FILTER_EVAL, reinterpret_cast<void*>(JniContinuousQueryFilterApply));
                    AddNativeMethod(methods + idx++, M_PLATFORM_CALLBACK_UTILS_CONTINUOUS_QUERY_FILTER_RELEASE, reinterpret_cast<void*>(JniContinuousQueryFilterRelease));

                    AddNativeMethod(methods + idx++, M_PLATFORM_CALLBACK_UTILS_DATA_STREAMER_TOPOLOGY_UPDATE, reinterpret_cast<void*>(JniDataStreamerTopologyUpdate));
                    AddNativeMethod(methods + idx++, M_PLATFORM_CALLBACK_UTILS_DATA_STREAMER_STREAM_RECEIVER_INVOKE, reinterpret_cast<void*>(JniDataStreamerStreamReceiverInvoke));

                    AddNativeMethod(methods + idx++, M_PLATFORM_CALLBACK_UTILS_FUTURE_BYTE_RES, reinterpret_cast<void*>(JniFutureByteResult));
                    AddNativeMethod(methods + idx++, M_PLATFORM_CALLBACK_UTILS_FUTURE_BOOL_RES, reinterpret_cast<void*>(JniFutureBoolResult));
                    AddNativeMethod(methods + idx++, M_PLATFORM_CALLBACK_UTILS_FUTURE_SHORT_RES, reinterpret_cast<void*>(JniFutureShortResult));
                    AddNativeMethod(methods + idx++, M_PLATFORM_CALLBACK_UTILS_FUTURE_CHAR_RES, reinterpret_cast<void*>(JniFutureCharResult));
                    AddNativeMethod(methods + idx++, M_PLATFORM_CALLBACK_UTILS_FUTURE_INT_RES, reinterpret_cast<void*>(JniFutureIntResult));
                    AddNativeMethod(methods + idx++, M_PLATFORM_CALLBACK_UTILS_FUTURE_FLOAT_RES, reinterpret_cast<void*>(JniFutureFloatResult));
                    AddNativeMethod(methods + idx++, M_PLATFORM_CALLBACK_UTILS_FUTURE_LONG_RES, reinterpret_cast<void*>(JniFutureLongResult));
                    AddNativeMethod(methods + idx++, M_PLATFORM_CALLBACK_UTILS_FUTURE_DOUBLE_RES, reinterpret_cast<void*>(JniFutureDoubleResult));
                    AddNativeMethod(methods + idx++, M_PLATFORM_CALLBACK_UTILS_FUTURE_OBJ_RES, reinterpret_cast<void*>(JniFutureObjectResult));
                    AddNativeMethod(methods + idx++, M_PLATFORM_CALLBACK_UTILS_FUTURE_NULL_RES, reinterpret_cast<void*>(JniFutureNullResult));
                    AddNativeMethod(methods + idx++, M_PLATFORM_CALLBACK_UTILS_FUTURE_ERR, reinterpret_cast<void*>(JniFutureError));

                    AddNativeMethod(methods + idx++, M_PLATFORM_CALLBACK_UTILS_LIFECYCLE_EVENT, reinterpret_cast<void*>(JniLifecycleEvent));

                    AddNativeMethod(methods + idx++, M_PLATFORM_CALLBACK_UTILS_MESSAGING_FILTER_CREATE, reinterpret_cast<void*>(JniMessagingFilterCreate));
                    AddNativeMethod(methods + idx++, M_PLATFORM_CALLBACK_UTILS_MESSAGING_FILTER_APPLY, reinterpret_cast<void*>(JniMessagingFilterApply));
                    AddNativeMethod(methods + idx++, M_PLATFORM_CALLBACK_UTILS_MESSAGING_FILTER_DESTROY, reinterpret_cast<void*>(JniMessagingFilterDestroy));

                    AddNativeMethod(methods + idx++, M_PLATFORM_CALLBACK_UTILS_EVENT_FILTER_CREATE, reinterpret_cast<void*>(JniEventFilterCreate));
                    AddNativeMethod(methods + idx++, M_PLATFORM_CALLBACK_UTILS_EVENT_FILTER_APPLY, reinterpret_cast<void*>(JniEventFilterApply));
                    AddNativeMethod(methods + idx++, M_PLATFORM_CALLBACK_UTILS_EVENT_FILTER_DESTROY, reinterpret_cast<void*>(JniEventFilterDestroy));

                    AddNativeMethod(methods + idx++, M_PLATFORM_CALLBACK_UTILS_SERVICE_INIT, reinterpret_cast<void*>(JniServiceInit));
                    AddNativeMethod(methods + idx++, M_PLATFORM_CALLBACK_UTILS_SERVICE_EXECUTE, reinterpret_cast<void*>(JniServiceExecute));
                    AddNativeMethod(methods + idx++, M_PLATFORM_CALLBACK_UTILS_SERVICE_CANCEL, reinterpret_cast<void*>(JniServiceCancel));
                    AddNativeMethod(methods + idx++, M_PLATFORM_CALLBACK_UTILS_SERVICE_INVOKE_METHOD, reinterpret_cast<void*>(JniServiceInvokeMethod));

                    AddNativeMethod(methods + idx++, M_PLATFORM_CALLBACK_UTILS_CLUSTER_NODE_FILTER_APPLY, reinterpret_cast<void*>(JniClusterNodeFilterApply));

                    AddNativeMethod(methods + idx++, M_PLATFORM_CALLBACK_UTILS_NODE_INFO, reinterpret_cast<void*>(JniNodeInfo));

                    AddNativeMethod(methods + idx++, M_PLATFORM_CALLBACK_UTILS_MEMORY_REALLOCATE, reinterpret_cast<void*>(JniMemoryReallocate));

                    AddNativeMethod(methods + idx++, M_PLATFORM_CALLBACK_UTILS_ON_START, reinterpret_cast<void*>(JniOnStart));
                    AddNativeMethod(methods + idx++, M_PLATFORM_CALLBACK_UTILS_ON_STOP, reinterpret_cast<void*>(JniOnStop));

                    AddNativeMethod(methods + idx++, M_PLATFORM_CALLBACK_UTILS_EXTENSION_CALLBACK_IN_LONG_OUT_LONG, reinterpret_cast<void*>(JniExtensionCallbackInLongOutLong));
                    AddNativeMethod(methods + idx++, M_PLATFORM_CALLBACK_UTILS_EXTENSION_CALLBACK_IN_LONG_LONG_OUT_LONG, reinterpret_cast<void*>(JniExtensionCallbackInLongLongOutLong));

                    AddNativeMethod(methods + idx++, M_PLATFORM_CALLBACK_UTILS_ON_CLIENT_DISCONNECTED, reinterpret_cast<void*>(JniOnClientDisconnected));
                    AddNativeMethod(methods + idx++, M_PLATFORM_CALLBACK_UTILS_ON_CLIENT_RECONNECTED, reinterpret_cast<void*>(JniOnClientReconnected));

                    AddNativeMethod(methods + idx++, M_PLATFORM_CALLBACK_UTILS_AFFINITY_FUNCTION_INIT, reinterpret_cast<void*>(JniAffinityFunctionInit));
                    AddNativeMethod(methods + idx++, M_PLATFORM_CALLBACK_UTILS_AFFINITY_FUNCTION_PARTITION, reinterpret_cast<void*>(JniAffinityFunctionPartition));
                    AddNativeMethod(methods + idx++, M_PLATFORM_CALLBACK_UTILS_AFFINITY_FUNCTION_ASSIGN_PARTITIONS, reinterpret_cast<void*>(JniAffinityFunctionAssignPartitions));
                    AddNativeMethod(methods + idx++, M_PLATFORM_CALLBACK_UTILS_AFFINITY_FUNCTION_REMOVE_NODE, reinterpret_cast<void*>(JniAffinityFunctionRemoveNode));
                    AddNativeMethod(methods + idx++, M_PLATFORM_CALLBACK_UTILS_AFFINITY_FUNCTION_DESTROY, reinterpret_cast<void*>(JniAffinityFunctionDestroy));
                    AddNativeMethod(methods + idx++, M_PLATFORM_CALLBACK_UTILS_CONSOLE_WRITE, reinterpret_cast<void*>(JniConsoleWrite));

                    AddNativeMethod(methods + idx++, M_PLATFORM_CALLBACK_UTILS_LOGGER_LOG, reinterpret_cast<void*>(JniLoggerLog));
                    AddNativeMethod(methods + idx++, M_PLATFORM_CALLBACK_UTILS_LOGGER_IS_LEVEL_ENABLED, reinterpret_cast<void*>(JniLoggerIsLevelEnabled));

                    jint res = env->RegisterNatives(FindClass(env, C_PLATFORM_CALLBACK_UTILS), methods, idx);

                    if (res != JNI_OK)
                        throw JvmException();
                }
            }

            JniContext::JniContext(JniJvm* jvm, JniHandlers hnds) : jvm(jvm), hnds(hnds) {
                // No-op.
            }

            JniContext* JniContext::Create(char** opts, int optsLen, JniHandlers hnds) {
                return Create(opts, optsLen, hnds, NULL);
            }

            void GetJniErrorMessage(std::string& errMsg, jint res)
            {
                switch (res)
                {
                    case JNI_ERR:
                        errMsg = "Unknown error (JNI_ERR).";
                        break;

                    case JNI_EDETACHED:
                        errMsg = "Thread detached from the JVM.";
                        break;

                    case JNI_EVERSION:
                        errMsg = "JNI version error.";
                        break;

                    case JNI_ENOMEM:
                        errMsg = "Could not reserve enough space for object heap. Check Xmx option.";
                        break;

                    case JNI_EEXIST:
                        errMsg = "JVM already created.";
                        break;

                    case JNI_EINVAL:
                        errMsg = "Invalid JVM arguments.";
                        break;

                    default:
                        errMsg = "Unexpected JNI_CreateJavaVM result.";
                        break;
                }
            }

            JniContext* JniContext::Create(char** opts, int optsLen, JniHandlers hnds, JniErrorInfo* errInfo)
            {
                // Acquire global lock to instantiate the JVM.
                JVM_LOCK.Enter();

                // Define local variables.
                JavaVM* jvm = NULL;
                JNIEnv* env = NULL;

                JniJavaMembers javaMembers;
                memset(&javaMembers, 0, sizeof(javaMembers));

                JniMembers members;
                memset(&members, 0, sizeof(members));

                JniContext* ctx = NULL;

                std::string errClsName;
                int errClsNameLen = 0;
                std::string errMsg;
                int errMsgLen = 0;
                std::string stackTrace;
                int stackTraceLen = 0;

                try {
                    if (!JVM.GetJvm())
                    {
                        // 1. Create JVM itself.
                        jint res = CreateJvm(opts, optsLen, &jvm, &env);

                        if (res == JNI_OK)
                        {
                            // 2. Populate members;
                            javaMembers.Initialize(env);
                            members.Initialize(env);

                            // 3. Register native functions.
                            RegisterNatives(env);

                            // 4. Create JNI JVM.
                            JVM = JniJvm(jvm, javaMembers, members);

                            char* printStack = getenv("IGNITE_CPP_PRINT_STACK");
                            PRINT_EXCEPTION = printStack && strcmp("true", printStack) == 0;
                        }
                        else
                        {
                            GetJniErrorMessage(errMsg, res);

                            errMsgLen = static_cast<int>(errMsg.length());
                        }
                    }

                    if (JVM.GetJvm())
                        ctx = new JniContext(&JVM, hnds);
                }
                catch (JvmException)
                {
                    char* errClsNameChars = NULL;
                    char* errMsgChars = NULL;
                    char* stackTraceChars = NULL;

                    // Read error info if possible.
                    javaMembers.WriteErrorInfo(env, &errClsNameChars, &errClsNameLen, &errMsgChars, &errMsgLen, 
						&stackTraceChars, &stackTraceLen);

                    if (errClsNameChars) {
                        errClsName = errClsNameChars;

                        delete[] errClsNameChars;
                    }

                    if (errMsgChars)
                    {
                        errMsg = errMsgChars;

                        delete[] errMsgChars;
                    }

                    if (stackTraceChars)
                    {
                        stackTrace = stackTraceChars;

                        delete[] stackTraceChars;
                    }

                    // Destroy mmebers.
                    if (env) {
                        members.Destroy(env);
                        javaMembers.Destroy(env);
                    }

                    // Destroy faulty JVM.
                    if (jvm)
                        jvm->DestroyJavaVM();
                }

                // It safe to release the lock at this point.
                JVM_LOCK.Leave();

                // Notify err callback if needed.
                if (!ctx) {
                    if (errInfo) {
                        JniErrorInfo errInfo0(IGNITE_JNI_ERR_JVM_INIT, errClsName.c_str(), errMsg.c_str());

                        *errInfo = errInfo0;
                    }

                    if (hnds.error)
                        hnds.error(hnds.target, IGNITE_JNI_ERR_JVM_INIT, errClsName.c_str(), errClsNameLen,
                            errMsg.c_str(), errMsgLen, stackTrace.c_str(), stackTraceLen, NULL, 0);
                }

                return ctx;
            }

            int JniContext::Reallocate(long long memPtr, int cap) {
                JavaVM* jvm = JVM.GetJvm();

                JNIEnv* env;

                int attachRes = jvm->AttachCurrentThread(reinterpret_cast<void**>(&env), NULL);

                if (attachRes == JNI_OK)
                    AttachHelper::OnThreadAttach();
                else
                    return -1;

                env->CallStaticVoidMethod(JVM.GetMembers().c_PlatformUtils, JVM.GetMembers().m_PlatformUtils_reallocate, memPtr, cap);

                if (env->ExceptionCheck()) {
                    env->ExceptionClear();

                    return -1;
                }

                return 0;
            }

            void JniContext::Detach() {
                gcc::Memory::Fence();

                if (JVM.GetJvm()) {
                    JNIEnv* env;

                    JVM.GetJvm()->GetEnv(reinterpret_cast<void**>(&env), JNI_VERSION_1_6);

                    if (env)
                        JVM.GetJvm()->DetachCurrentThread();
                }
            }

            jobject JniContext::IgnitionStart(char* cfgPath, char* name, int factoryId, long long dataPtr) {
                return IgnitionStart(cfgPath, name, factoryId, dataPtr, NULL);
            }

            jobject JniContext::IgnitionStart(char* cfgPath, char* name, int factoryId, long long dataPtr, JniErrorInfo* errInfo)
            {
                JNIEnv* env = Attach();

                jstring cfgPath0 = env->NewStringUTF(cfgPath);
                jstring name0 = env->NewStringUTF(name);

                jobject interop = env->CallStaticObjectMethod(
                    jvm->GetMembers().c_PlatformIgnition,
                    jvm->GetMembers().m_PlatformIgnition_start,
                    cfgPath0,
                    name0,
                    factoryId,
                    reinterpret_cast<long long>(&hnds),
                    dataPtr
                );

                ExceptionCheck(env, errInfo);

                return LocalToGlobal(env, interop);
            }


            jobject JniContext::IgnitionInstance(char* name)
            {
                return IgnitionInstance(name, NULL);
            }

            jobject JniContext::IgnitionInstance(char* name, JniErrorInfo* errInfo)
            {
                JNIEnv* env = Attach();

                jstring name0 = env->NewStringUTF(name);

                jobject interop = env->CallStaticObjectMethod(jvm->GetMembers().c_PlatformIgnition,
                    jvm->GetMembers().m_PlatformIgnition_instance, name0);

                ExceptionCheck(env, errInfo);

                return LocalToGlobal(env, interop);
            }

            long long JniContext::IgnitionEnvironmentPointer(char* name)
            {
                return IgnitionEnvironmentPointer(name, NULL);
            }

            long long JniContext::IgnitionEnvironmentPointer(char* name, JniErrorInfo* errInfo)
            {
                JNIEnv* env = Attach();

                jstring name0 = env->NewStringUTF(name);

                long long res = env->CallStaticLongMethod(jvm->GetMembers().c_PlatformIgnition,
                    jvm->GetMembers().m_PlatformIgnition_environmentPointer, name0);

                ExceptionCheck(env, errInfo);

                return res;
            }

            bool JniContext::IgnitionStop(char* name, bool cancel)
            {
                return IgnitionStop(name, cancel, NULL);
            }

            bool JniContext::IgnitionStop(char* name, bool cancel, JniErrorInfo* errInfo)
            {
                JNIEnv* env = Attach();

                jstring name0 = env->NewStringUTF(name);

                jboolean res = env->CallStaticBooleanMethod(jvm->GetMembers().c_PlatformIgnition,
                    jvm->GetMembers().m_PlatformIgnition_stop, name0, cancel);

                ExceptionCheck(env, errInfo);

                return res != 0;
            }

            void JniContext::IgnitionStopAll(bool cancel)
            {
                return IgnitionStopAll(cancel, NULL);
            }

            void JniContext::IgnitionStopAll(bool cancel, JniErrorInfo* errInfo)
            {
                JNIEnv* env = Attach();

                env->CallStaticVoidMethod(jvm->GetMembers().c_PlatformIgnition,
                    jvm->GetMembers().m_PlatformIgnition_stopAll, cancel);

                ExceptionCheck(env, errInfo);
            }

            void JniContext::ProcessorReleaseStart(jobject obj) {
                JNIEnv* env = Attach();

                env->CallVoidMethod(obj, jvm->GetMembers().m_PlatformProcessor_releaseStart);

                ExceptionCheck(env);
            }

            jobject JniContext::ProcessorProjection(jobject obj) {
                JNIEnv* env = Attach();

                jobject prj = env->CallObjectMethod(obj, jvm->GetMembers().m_PlatformProcessor_projection);

                ExceptionCheck(env);

                return LocalToGlobal(env, prj);
            }

            jobject JniContext::ProcessorCache0(jobject obj, const char* name, jmethodID mthd, JniErrorInfo* errInfo)
            {
                JNIEnv* env = Attach();

                jstring name0 = name != NULL ? env->NewStringUTF(name) : NULL;

                jobject cache = env->CallObjectMethod(obj, mthd, name0);

                if (name0)
                    env->DeleteLocalRef(name0);

                ExceptionCheck(env, errInfo);

                return LocalToGlobal(env, cache);
            }

            jobject JniContext::ProcessorCacheFromConfig0(jobject obj, long long memPtr, jmethodID mthd, JniErrorInfo* errInfo)
            {
                JNIEnv* env = Attach();

                jobject cache = env->CallObjectMethod(obj, mthd, memPtr);

                ExceptionCheck(env, errInfo);

                return LocalToGlobal(env, cache);
            }

            jobject JniContext::ProcessorCache(jobject obj, const char* name) {
                return ProcessorCache(obj, name, NULL);
            }

            jobject JniContext::ProcessorCache(jobject obj, const char* name, JniErrorInfo* errInfo) {
                return ProcessorCache0(obj, name, jvm->GetMembers().m_PlatformProcessor_cache, errInfo);
            }

            jobject JniContext::ProcessorCreateCache(jobject obj, const char* name) {
                return ProcessorCreateCache(obj, name, NULL);
            }

            jobject JniContext::ProcessorCreateCache(jobject obj, const char* name, JniErrorInfo* errInfo)
            {
                return ProcessorCache0(obj, name, jvm->GetMembers().m_PlatformProcessor_createCache, errInfo);
            }

            jobject JniContext::ProcessorGetOrCreateCache(jobject obj, const char* name) {
                return ProcessorGetOrCreateCache(obj, name, NULL);
            }

            jobject JniContext::ProcessorGetOrCreateCache(jobject obj, const char* name, JniErrorInfo* errInfo)
            {
                return ProcessorCache0(obj, name, jvm->GetMembers().m_PlatformProcessor_getOrCreateCache, errInfo);
            }

            void JniContext::ProcessorDestroyCache(jobject obj, const char* name) {
                ProcessorDestroyCache(obj, name, NULL);
            }

            void JniContext::ProcessorDestroyCache(jobject obj, const char* name, JniErrorInfo* errInfo)
            {
                JNIEnv* env = Attach();

                jstring name0 = name != NULL ? env->NewStringUTF(name) : NULL;

                env->CallVoidMethod(obj, jvm->GetMembers().m_PlatformProcessor_destroyCache, name0);

                if (name0)
                    env->DeleteLocalRef(name0);

                ExceptionCheck(env, errInfo);
            }

            jobject JniContext::ProcessorCreateCacheFromConfig(jobject obj, long long memPtr) {
                return ProcessorCreateCacheFromConfig(obj, memPtr, NULL);
            }

            jobject JniContext::ProcessorCreateCacheFromConfig(jobject obj, long long memPtr, JniErrorInfo* errInfo)
            {
                return ProcessorCacheFromConfig0(obj, memPtr, jvm->GetMembers().m_PlatformProcessor_createCacheFromConfig, errInfo);
            }

            jobject JniContext::ProcessorGetOrCreateCacheFromConfig(jobject obj, long long memPtr) {
                return ProcessorGetOrCreateCacheFromConfig(obj, memPtr, NULL);
            }

            jobject JniContext::ProcessorGetOrCreateCacheFromConfig(jobject obj, long long memPtr, JniErrorInfo* errInfo)
            {
                return ProcessorCacheFromConfig0(obj, memPtr, jvm->GetMembers().m_PlatformProcessor_getOrCreateCacheFromConfig, errInfo);
            }

            jobject JniContext::ProcessorCreateNearCache(jobject obj, const char* name, long long memPtr)
            {
                return ProcessorGetOrCreateNearCache0(obj, name, memPtr, jvm->GetMembers().m_PlatformProcessor_createNearCache);
            }

            jobject JniContext::ProcessorGetOrCreateNearCache(jobject obj, const char* name, long long memPtr)
            {
                return ProcessorGetOrCreateNearCache0(obj, name, memPtr, jvm->GetMembers().m_PlatformProcessor_getOrCreateNearCache);
            }

            jobject JniContext::ProcessorGetOrCreateNearCache0(jobject obj, const char* name, long long memPtr, jmethodID methodID)
            {
                JNIEnv* env = Attach();

                jstring name0 = name != NULL ? env->NewStringUTF(name) : NULL;

                jobject cache = env->CallObjectMethod(obj, methodID, name0, memPtr);

                if (name0)
                    env->DeleteLocalRef(name0);

                ExceptionCheck(env);

                return LocalToGlobal(env, cache);
            }

            jobject JniContext::ProcessorAffinity(jobject obj, const char* name) {
                JNIEnv* env = Attach();

                jstring name0 = name != NULL ? env->NewStringUTF(name) : NULL;

                jobject aff = env->CallObjectMethod(obj, jvm->GetMembers().m_PlatformProcessor_affinity, name0);

                if (name0)
                    env->DeleteLocalRef(name0);

                ExceptionCheck(env);

                return LocalToGlobal(env, aff);
            }

            jobject JniContext::ProcessorDataStreamer(jobject obj, const char* name, bool keepPortable) {
                JNIEnv* env = Attach();

                jstring name0 = name != NULL ? env->NewStringUTF(name) : NULL;

                jobject ldr = env->CallObjectMethod(obj, jvm->GetMembers().m_PlatformProcessor_dataStreamer, name0,
                    keepPortable);

                if (name0)
                    env->DeleteLocalRef(name0);

                ExceptionCheck(env);

                return LocalToGlobal(env, ldr);
            }

            jobject JniContext::ProcessorTransactions(jobject obj, JniErrorInfo* errInfo) {
                JNIEnv* env = Attach();

                jobject tx = env->CallObjectMethod(obj, jvm->GetMembers().m_PlatformProcessor_transactions);

                ExceptionCheck(env, errInfo);

                return LocalToGlobal(env, tx);
            }

            jobject JniContext::ProcessorCompute(jobject obj, jobject prj) {
                JNIEnv* env = Attach();

                jobject res = env->CallObjectMethod(obj, jvm->GetMembers().m_PlatformProcessor_compute, prj);

                ExceptionCheck(env);

                return LocalToGlobal(env, res);
            }

            jobject JniContext::ProcessorMessage(jobject obj, jobject prj) {
                JNIEnv* env = Attach();

                jobject res = env->CallObjectMethod(obj, jvm->GetMembers().m_PlatformProcessor_message, prj);

                ExceptionCheck(env);

                return LocalToGlobal(env, res);
            }

            jobject JniContext::ProcessorEvents(jobject obj, jobject prj) {
                JNIEnv* env = Attach();

                jobject res = env->CallObjectMethod(obj, jvm->GetMembers().m_PlatformProcessor_events, prj);

                ExceptionCheck(env);

                return LocalToGlobal(env, res);
            }

            jobject JniContext::ProcessorServices(jobject obj, jobject prj) {
                JNIEnv* env = Attach();

                jobject res = env->CallObjectMethod(obj, jvm->GetMembers().m_PlatformProcessor_services, prj);

                ExceptionCheck(env);

                return LocalToGlobal(env, res);
            }

            jobject JniContext::ProcessorExtensions(jobject obj)
            {
                JNIEnv* env = Attach();

                jobject res = env->CallObjectMethod(obj, jvm->GetMembers().m_PlatformProcessor_extensions);

                ExceptionCheck(env);

                return LocalToGlobal(env, res);
            }

            jobject JniContext::ProcessorAtomicLong(jobject obj, char* name, long long initVal, bool create)
            {
                JNIEnv* env = Attach();

                jstring name0 = name != NULL ? env->NewStringUTF(name) : NULL;

                jobject res = env->CallObjectMethod(obj, jvm->GetMembers().m_PlatformProcessor_atomicLong, name0, initVal, create);

                if (name0)
                    env->DeleteLocalRef(name0);

                ExceptionCheck(env);

                return LocalToGlobal(env, res);
            }

            jobject JniContext::ProcessorAtomicSequence(jobject obj, char* name, long long initVal, bool create)
            {
                JNIEnv* env = Attach();

                jstring name0 = name != NULL ? env->NewStringUTF(name) : NULL;

                jobject res = env->CallObjectMethod(obj, jvm->GetMembers().m_PlatformProcessor_atomicSequence, name0, initVal, create);

                if (name0)
                    env->DeleteLocalRef(name0);

                ExceptionCheck(env);

                return LocalToGlobal(env, res);
            }

            jobject JniContext::ProcessorAtomicReference(jobject obj, char* name, long long memPtr, bool create)
            {
                JNIEnv* env = Attach();

                jstring name0 = name != NULL ? env->NewStringUTF(name) : NULL;

                jobject res = env->CallObjectMethod(obj, jvm->GetMembers().m_PlatformProcessor_atomicReference, name0, memPtr, create);

                if (name0)
                    env->DeleteLocalRef(name0);

                ExceptionCheck(env);

                return LocalToGlobal(env, res);
            }

            void JniContext::ProcessorGetIgniteConfiguration(jobject obj, long long memPtr)
            {
                JNIEnv* env = Attach();

                env->CallVoidMethod(obj, jvm->GetMembers().m_PlatformProcessor_getIgniteConfiguration, memPtr);

                ExceptionCheck(env);
            }

            void JniContext::ProcessorGetCacheNames(jobject obj, long long memPtr)
            {
                JNIEnv* env = Attach();

                env->CallVoidMethod(obj, jvm->GetMembers().m_PlatformProcessor_getCacheNames, memPtr);

                ExceptionCheck(env);
            }

<<<<<<< HEAD
            bool JniContext::ProcessorLoggerIsLevelEnabled(jobject obj, int level)
            {
                JNIEnv* env = Attach();

                jboolean res = env->CallBooleanMethod(obj, jvm->GetMembers().m_PlatformProcessor_loggerIsLevelEnabled, level);

                ExceptionCheck(env);

                return res != 0;
            }

            void JniContext::ProcessorLoggerLog(jobject obj, int level, char* message, char* category, char* errorInfo)
            {
                JNIEnv* env = Attach();

                jstring message0 = message != NULL ? env->NewStringUTF(message) : NULL;
                jstring category0 = category != NULL ? env->NewStringUTF(category) : NULL;
                jstring errorInfo0 = errorInfo != NULL ? env->NewStringUTF(errorInfo) : NULL;


                env->CallVoidMethod(obj, jvm->GetMembers().m_PlatformProcessor_loggerLog, level, message0, category0, errorInfo0);

                if (message0)
                    env->DeleteLocalRef(message0);

                if (category0)
                    env->DeleteLocalRef(category0);

                if (errorInfo0)
                    env->DeleteLocalRef(errorInfo0);

                ExceptionCheck(env);
=======
            long long JniContext::TargetInLongOutLong(jobject obj, int opType, long long val, JniErrorInfo* err) {
                JNIEnv* env = Attach();

                long long res = env->CallLongMethod(obj, jvm->GetMembers().m_PlatformTarget_inLongOutLong, opType, val);

                ExceptionCheck(env, err);

                return res;
>>>>>>> eaf8ae24
            }

            long long JniContext::TargetInStreamOutLong(jobject obj, int opType, long long memPtr, JniErrorInfo* err) {
                JNIEnv* env = Attach();

                long long res = env->CallLongMethod(obj, jvm->GetMembers().m_PlatformTarget_inStreamOutLong, opType, memPtr);

                ExceptionCheck(env, err);

                return res;
            }

            void JniContext::TargetInStreamOutStream(jobject obj, int opType, long long inMemPtr, long long outMemPtr, JniErrorInfo* err) {
                JNIEnv* env = Attach();

                env->CallVoidMethod(obj, jvm->GetMembers().m_PlatformTarget_inStreamOutStream, opType, inMemPtr, outMemPtr);

                ExceptionCheck(env, err);
            }

           jobject JniContext::TargetInStreamOutObject(jobject obj, int opType, long long memPtr, JniErrorInfo* err) {
                JNIEnv* env = Attach();

                jobject res = env->CallObjectMethod(obj, jvm->GetMembers().m_PlatformTarget_inStreamOutObject, opType, memPtr);

                ExceptionCheck(env, err);

                return LocalToGlobal(env, res);
            }

            void JniContext::TargetInObjectStreamOutStream(jobject obj, int opType, void* arg, long long inMemPtr, long long outMemPtr, JniErrorInfo* err) {
                JNIEnv* env = Attach();

                env->CallVoidMethod(obj, jvm->GetMembers().m_PlatformTarget_inObjectStreamOutStream, opType, arg, inMemPtr, outMemPtr);

                ExceptionCheck(env, err);
            }

            jobject JniContext::TargetInObjectStreamOutObjectStream(jobject obj, int opType, void* arg, long long inMemPtr, long long outMemPtr, JniErrorInfo* err) {
                JNIEnv* env = Attach();

                jobject res = env->CallObjectMethod(obj, jvm->GetMembers().m_PlatformTarget_inObjectStreamOutObjectStream, opType, arg, inMemPtr, outMemPtr);

                ExceptionCheck(env, err);

                return LocalToGlobal(env, res);
            }

            long long JniContext::TargetOutLong(jobject obj, int opType, JniErrorInfo* err)
            {
                JNIEnv* env = Attach();

                jlong res = env->CallLongMethod(obj, jvm->GetMembers().m_PlatformTarget_outLong, opType);

                ExceptionCheck(env, err);

                return res;
            }

            void JniContext::TargetOutStream(jobject obj, int opType, long long memPtr, JniErrorInfo* err) {
                JNIEnv* env = Attach();

                env->CallVoidMethod(obj, jvm->GetMembers().m_PlatformTarget_outStream, opType, memPtr);

                ExceptionCheck(env, err);
            }

            jobject JniContext::TargetOutObject(jobject obj, int opType, JniErrorInfo* err)
            {
                JNIEnv* env = Attach();

                jobject res = env->CallObjectMethod(obj, jvm->GetMembers().m_PlatformTarget_outObject, opType);

                ExceptionCheck(env, err);

                return LocalToGlobal(env, res);
            }

            void JniContext::TargetListenFuture(jobject obj, long long futId, int typ) {
                JNIEnv* env = Attach();

                env->CallVoidMethod(obj, jvm->GetMembers().m_PlatformTarget_listenFuture, futId, typ);

                ExceptionCheck(env);
            }

            void JniContext::TargetListenFutureForOperation(jobject obj, long long futId, int typ, int opId) {
                JNIEnv* env = Attach();

                env->CallVoidMethod(obj, jvm->GetMembers().m_PlatformTarget_listenFutureForOperation, futId, typ, opId);

                ExceptionCheck(env);
            }

            void* JniContext::TargetListenFutureAndGet(jobject obj, long long futId, int typ) {
                JNIEnv* env = Attach();

                jobject res = env->CallObjectMethod(obj,
                    jvm->GetMembers().m_PlatformTarget_listenFutureAndGet, futId, typ);

                ExceptionCheck(env);

                return LocalToGlobal(env, res);
            }

            void* JniContext::TargetListenFutureForOperationAndGet(jobject obj, long long futId, int typ, int opId) {
                JNIEnv* env = Attach();

                jobject res = env->CallObjectMethod(obj,
                    jvm->GetMembers().m_PlatformTarget_listenFutureForOperationAndGet, futId, typ, opId);

                ExceptionCheck(env);

                return LocalToGlobal(env, res);
            }

            jobject JniContext::CacheOutOpQueryCursor(jobject obj, int type, long long memPtr, JniErrorInfo* err) {
                JNIEnv* env = Attach();

                jobject res = env->CallObjectMethod(
                    obj, jvm->GetMembers().m_PlatformTarget_inStreamOutObject, type, memPtr);

                ExceptionCheck(env, err);

                return LocalToGlobal(env, res);
            }

            jobject JniContext::CacheOutOpContinuousQuery(jobject obj, int type, long long memPtr) {
                JNIEnv* env = Attach();

                jobject res = env->CallObjectMethod(
                    obj, jvm->GetMembers().m_PlatformTarget_inStreamOutObject, type, memPtr);

                ExceptionCheck(env);

                return LocalToGlobal(env, res);
            }

            bool JniContext::ListenableCancel(jobject obj)
            {
                JNIEnv* env = Attach();

                jboolean res = env->CallBooleanMethod(obj, jvm->GetMembers().m_PlatformListenable_cancel);

                ExceptionCheck(env);

                return res != 0;;
            }

            bool JniContext::ListenableIsCancelled(jobject obj)
            {
                JNIEnv* env = Attach();

                jboolean res = env->CallBooleanMethod(obj, jvm->GetMembers().m_PlatformListenable_isCancelled);

                ExceptionCheck(env);

                return res != 0;;
            }

			jobject JniContext::Acquire(jobject obj)
            {
                if (obj) {

                    JNIEnv* env = Attach();

                    jobject obj0 = env->NewGlobalRef(obj);

                    ExceptionCheck(env);

                    return obj0;
                }

                return NULL;
            }

            void JniContext::Release(jobject obj) {
                if (obj)
                {
                    JavaVM* jvm = JVM.GetJvm();

                    if (jvm)
                    {
                        JNIEnv* env;

                        jint attachRes = jvm->AttachCurrentThread(reinterpret_cast<void**>(&env), NULL);

                        if (attachRes == JNI_OK)
                        {
                            AttachHelper::OnThreadAttach();

                            env->DeleteGlobalRef(obj);
                        }
                    }
                }
            }

            void JniContext::ThrowToJava(char* msg) {
                JNIEnv* env = Attach();

                env->ThrowNew(jvm->GetMembers().c_IgniteException, msg);
            }

            void JniContext::DestroyJvm() {
                jvm->GetJvm()->DestroyJavaVM();
            }

            /**
             * Attach thread to JVM.
             */
            JNIEnv* JniContext::Attach() {
                JNIEnv* env;

                jint attachRes = jvm->GetJvm()->AttachCurrentThread(reinterpret_cast<void**>(&env), NULL);

                if (attachRes == JNI_OK)
                    AttachHelper::OnThreadAttach();
                else {
                    if (hnds.error)
                        hnds.error(hnds.target, IGNITE_JNI_ERR_JVM_ATTACH, NULL, 0, NULL, 0, NULL, 0);
                }

                return env;
            }

            void JniContext::ExceptionCheck(JNIEnv* env) {
                ExceptionCheck(env, NULL);
            }

            void JniContext::ExceptionCheck(JNIEnv* env, JniErrorInfo* errInfo)
            {
                if (env->ExceptionCheck()) {
                    jthrowable err = env->ExceptionOccurred();

                    if (PRINT_EXCEPTION)
                        env->CallVoidMethod(err, jvm->GetJavaMembers().m_Throwable_printStackTrace);

                    env->ExceptionClear();

                    // Get error class name and message.
                    jclass cls = env->GetObjectClass(err);

                    jstring clsName = static_cast<jstring>(env->CallObjectMethod(cls, jvm->GetJavaMembers().m_Class_getName));
                    jstring msg = static_cast<jstring>(env->CallObjectMethod(err, jvm->GetJavaMembers().m_Throwable_getMessage));

                    env->DeleteLocalRef(cls);

                    int clsNameLen;
                    std::string clsName0 = JavaStringToCString(env, clsName, &clsNameLen);

                    int msgLen;
                    std::string msg0 = JavaStringToCString(env, msg, &msgLen);

                    if (errInfo)
                    {
                        JniErrorInfo errInfo0(IGNITE_JNI_ERR_GENERIC, clsName0.c_str(), msg0.c_str());

                        *errInfo = errInfo0;
                    }

                    // Get error additional data (if any).
                    jbyteArray errData = static_cast<jbyteArray>(env->CallStaticObjectMethod(
                        jvm->GetMembers().c_PlatformUtils, jvm->GetMembers().m_PlatformUtils_errData, err));

                    if (errData)
                    {
                        jbyte* errBytesNative = env->GetByteArrayElements(errData, NULL);

                        int errBytesLen = env->GetArrayLength(errData);

                        if (hnds.error)
                            hnds.error(hnds.target, IGNITE_JNI_ERR_GENERIC, clsName0.c_str(), clsNameLen, msg0.c_str(), msgLen,
                                errBytesNative, errBytesLen);

                        env->ReleaseByteArrayElements(errData, errBytesNative, JNI_ABORT);
                    }
                    else
                    {
                        if (hnds.error)
                            hnds.error(hnds.target, IGNITE_JNI_ERR_GENERIC, clsName0.c_str(), clsNameLen, msg0.c_str(), msgLen,
                                NULL, 0);
                    }

                    env->DeleteLocalRef(err);
                }
            }

            /**
             * Convert local reference to global.
             */
            jobject JniContext::LocalToGlobal(JNIEnv* env, jobject localRef) {
                if (localRef) {
                    jobject globalRef = env->NewGlobalRef(localRef);

                    env->DeleteLocalRef(localRef); // Clear local ref irrespective of result.

                    if (!globalRef)
                        ExceptionCheck(env);

                    return globalRef;
                }
                else
                    return NULL;
            }

            JNIEXPORT jlong JNICALL JniCacheStoreCreate(JNIEnv *env, jclass cls, jlong envPtr, jlong memPtr) {
                IGNITE_SAFE_FUNC(env, envPtr, CacheStoreCreateHandler, cacheStoreCreate, memPtr);
            }

<<<<<<< HEAD
                ExceptionCheck(env);
            }

            int JniContext::DataStreamerPerNodeBufferSizeGet(jobject obj) {
                JNIEnv* env = Attach();

                jint res = env->CallIntMethod(obj, jvm->GetMembers().m_PlatformDataStreamer_getPerNodeBufSize);

                ExceptionCheck(env);

                return res;
            }

            void JniContext::DataStreamerPerNodeBufferSizeSet(jobject obj, int val) {
                JNIEnv* env = Attach();

                env->CallVoidMethod(obj, jvm->GetMembers().m_PlatformDataStreamer_setPerNodeBufSize, val);

                ExceptionCheck(env);
            }

            int JniContext::DataStreamerPerNodeParallelOperationsGet(jobject obj) {
                JNIEnv* env = Attach();

                jint res = env->CallIntMethod(obj, jvm->GetMembers().m_PlatformDataStreamer_getPerNodeParallelOps);

                ExceptionCheck(env);

                return res;
            }

            void JniContext::DataStreamerPerNodeParallelOperationsSet(jobject obj, int val) {
                JNIEnv* env = Attach();

                env->CallVoidMethod(obj, jvm->GetMembers().m_PlatformDataStreamer_setPerNodeParallelOps, val);

                ExceptionCheck(env);
            }

            jobject JniContext::MessagingWithAsync(jobject obj) {
                JNIEnv* env = Attach();

                jobject msg = env->CallObjectMethod(obj, jvm->GetMembers().m_PlatformMessaging_withAsync);

                ExceptionCheck(env);

                return LocalToGlobal(env, msg);
            }

            jobject JniContext::ProjectionForOthers(jobject obj, jobject prj) {
                JNIEnv* env = Attach();

                jobject newPrj = env->CallObjectMethod(obj, jvm->GetMembers().m_PlatformClusterGroup_forOthers, prj);

                ExceptionCheck(env);

                return LocalToGlobal(env, newPrj);
            }

            jobject JniContext::ProjectionForRemotes(jobject obj) {
                JNIEnv* env = Attach();

                jobject newPrj = env->CallObjectMethod(obj, jvm->GetMembers().m_PlatformClusterGroup_forRemotes);

                ExceptionCheck(env);

                return LocalToGlobal(env, newPrj);
            }

            jobject JniContext::ProjectionForDaemons(jobject obj) {
                JNIEnv* env = Attach();

                jobject newPrj = env->CallObjectMethod(obj, jvm->GetMembers().m_PlatformClusterGroup_forDaemons);

                ExceptionCheck(env);

                return LocalToGlobal(env, newPrj);
            }

            jobject JniContext::ProjectionForRandom(jobject obj) {
                JNIEnv* env = Attach();

                jobject newPrj = env->CallObjectMethod(obj, jvm->GetMembers().m_PlatformClusterGroup_forRandom);

                ExceptionCheck(env);

                return LocalToGlobal(env, newPrj);
            }

            jobject JniContext::ProjectionForOldest(jobject obj) {
                JNIEnv* env = Attach();

                jobject newPrj = env->CallObjectMethod(obj, jvm->GetMembers().m_PlatformClusterGroup_forOldest);

                ExceptionCheck(env);

                return LocalToGlobal(env, newPrj);
            }

            jobject JniContext::ProjectionForYoungest(jobject obj) {
                JNIEnv* env = Attach();

                jobject newPrj = env->CallObjectMethod(obj, jvm->GetMembers().m_PlatformClusterGroup_forYoungest);

                ExceptionCheck(env);

                return LocalToGlobal(env, newPrj);
            }

            jobject JniContext::ProjectionForServers(jobject obj) {
                JNIEnv* env = Attach();

                jobject newPrj = env->CallObjectMethod(obj, jvm->GetMembers().m_PlatformClusterGroup_forServers);

                ExceptionCheck(env);

                return LocalToGlobal(env, newPrj);
            }

            void JniContext::ProjectionResetMetrics(jobject obj) {
                JNIEnv* env = Attach();

                env->CallVoidMethod(obj, jvm->GetMembers().m_PlatformClusterGroup_resetMetrics);

                ExceptionCheck(env);
            }

            jobject JniContext::ProjectionOutOpRet(jobject obj, int type, long long memPtr) {
                JNIEnv* env = Attach();

                jobject res = env->CallObjectMethod(
                    obj, jvm->GetMembers().m_PlatformTarget_inStreamOutObject, type, memPtr);

                ExceptionCheck(env);

                return LocalToGlobal(env, res);
            }


            void JniContext::QueryCursorIterator(jobject obj, JniErrorInfo* errInfo) {
                JNIEnv* env = Attach();

                env->CallVoidMethod(obj, jvm->GetMembers().m_PlatformAbstractQryCursor_iter);

                ExceptionCheck(env, errInfo);
            }

            bool JniContext::QueryCursorIteratorHasNext(jobject obj, JniErrorInfo* errInfo)
            {
                JNIEnv* env = Attach();

                jboolean res = env->CallBooleanMethod(obj, jvm->GetMembers().m_PlatformAbstractQryCursor_iterHasNext);

                ExceptionCheck(env, errInfo);

                return res != 0;
            }

            void JniContext::QueryCursorClose(jobject obj, JniErrorInfo* errInfo) {
                JNIEnv* env = Attach();

                env->CallVoidMethod(obj, jvm->GetMembers().m_PlatformAbstractQryCursor_close);

                ExceptionCheck(env, errInfo);
            }

            long long JniContext::TransactionsStart(jobject obj, int concurrency,
                int isolation, long long timeout, int txSize, JniErrorInfo* errInfo) {
                JNIEnv* env = Attach();

                long long id = env->CallLongMethod(obj,
                    jvm->GetMembers().m_PlatformTransactions_txStart,
                    concurrency, isolation, timeout, txSize);

                ExceptionCheck(env, errInfo);

                return id;
            }

            int JniContext::TransactionsCommit(jobject obj, long long id, JniErrorInfo* errInfo) {
                JNIEnv* env = Attach();

                int res = env->CallIntMethod(obj, jvm->GetMembers().m_PlatformTransactions_txCommit, id);

                ExceptionCheck(env, errInfo);

                return res;
            }

            void JniContext::TransactionsCommitAsync(jobject obj, long long id, long long futId) {
                JNIEnv* env = Attach();

                env->CallVoidMethod(obj, jvm->GetMembers().m_PlatformTransactions_txCommitAsync, id, futId);

                ExceptionCheck(env);
            }

            int JniContext::TransactionsRollback(jobject obj, long long id, JniErrorInfo* errInfo) {
                JNIEnv* env = Attach();

                int res = env->CallIntMethod(obj, jvm->GetMembers().m_PlatformTransactions_txRollback, id);

                ExceptionCheck(env, errInfo);

                return res;
            }

            void JniContext::TransactionsRollbackAsync(jobject obj, long long id, long long futId) {
                JNIEnv* env = Attach();

                env->CallVoidMethod(obj, jvm->GetMembers().m_PlatformTransactions_txRollbackAsync, id, futId);

                ExceptionCheck(env);
            }

            int JniContext::TransactionsClose(jobject obj, long long id, JniErrorInfo* errInfo) {
                JNIEnv* env = Attach();

                jint state = env->CallIntMethod(obj, jvm->GetMembers().m_PlatformTransactions_txClose, id);

                ExceptionCheck(env, errInfo);

                return state;
            }

            int JniContext::TransactionsState(jobject obj, long long id, JniErrorInfo* errInfo) {
                JNIEnv* env = Attach();

                jint state = env->CallIntMethod(obj, jvm->GetMembers().m_PlatformTransactions_txState, id);

                ExceptionCheck(env, errInfo);

                return state;
            }

            bool JniContext::TransactionsSetRollbackOnly(jobject obj, long long id, JniErrorInfo* errInfo) {
                JNIEnv* env = Attach();

                jboolean res = env->CallBooleanMethod(obj, jvm->GetMembers().m_PlatformTransactions_txSetRollbackOnly, id);

                ExceptionCheck(env, errInfo);

                return res != 0;
            }

            void JniContext::TransactionsResetMetrics(jobject obj) {
                JNIEnv* env = Attach();

                env->CallVoidMethod(obj, jvm->GetMembers().m_PlatformTransactions_resetMetrics);

                ExceptionCheck(env);
            }

            jobject JniContext::EventsWithAsync(jobject obj) {
                JNIEnv * env = Attach();

                jobject res = env->CallObjectMethod(obj, jvm->GetMembers().m_PlatformEvents_withAsync);

                ExceptionCheck(env);

                return LocalToGlobal(env, res);
            }

            bool JniContext::EventsStopLocalListen(jobject obj, long long hnd) {
                JNIEnv * env = Attach();

                jboolean res = env->CallBooleanMethod(obj, jvm->GetMembers().m_PlatformEvents_stopLocalListen, hnd);

                ExceptionCheck(env);

                return res != 0;
            }

            void JniContext::EventsLocalListen(jobject obj, long long hnd, int type) {
                JNIEnv * env = Attach();

                env->CallVoidMethod(obj, jvm->GetMembers().m_PlatformEvents_localListen, hnd, type);

                ExceptionCheck(env);
            }

            bool JniContext::EventsIsEnabled(jobject obj, int type) {
                JNIEnv * env = Attach();

                jboolean res = env->CallBooleanMethod(obj, jvm->GetMembers().m_PlatformEvents_isEnabled, type);

                ExceptionCheck(env);

                return res != 0;
            }

			jobject JniContext::ServicesWithAsync(jobject obj) {
                JNIEnv* env = Attach();

                jobject res = env->CallObjectMethod(obj, jvm->GetMembers().m_PlatformServices_withAsync);

				ExceptionCheck(env);

				return LocalToGlobal(env, res);
            }

            jobject JniContext::ServicesWithServerKeepPortable(jobject obj) {
                JNIEnv* env = Attach();

                jobject res = env->CallObjectMethod(obj, jvm->GetMembers().m_PlatformServices_withServerKeepPortable);

                ExceptionCheck(env);

                return LocalToGlobal(env, res);
            }

			void JniContext::ServicesCancel(jobject obj, char* name) {
                JNIEnv* env = Attach();

				jstring name0 = name != NULL ? env->NewStringUTF(name) : NULL;

                env->CallVoidMethod(obj, jvm->GetMembers().m_PlatformServices_cancel, name0);

				if (name0)
					env->DeleteLocalRef(name0);

				ExceptionCheck(env);
            }

			void JniContext::ServicesCancelAll(jobject obj) {
                JNIEnv* env = Attach();

                env->CallVoidMethod(obj, jvm->GetMembers().m_PlatformServices_cancelAll);

				ExceptionCheck(env);
            }

			void* JniContext::ServicesGetServiceProxy(jobject obj, char* name, bool sticky) {
				JNIEnv* env = Attach();

				jstring name0 = name != NULL ? env->NewStringUTF(name) : NULL;

                jobject res = env->CallObjectMethod(obj, jvm->GetMembers().m_PlatformServices_serviceProxy, name0, sticky);

				if (name0)
					env->DeleteLocalRef(name0);

				ExceptionCheck(env);

				return LocalToGlobal(env, res);;
			}

            long long JniContext::AtomicLongGet(jobject obj)
            {
                JNIEnv* env = Attach();

                long long res = env->CallLongMethod(obj, jvm->GetMembers().m_PlatformAtomicLong_get);

                ExceptionCheck(env);

                return res;
            }

            long long JniContext::AtomicLongIncrementAndGet(jobject obj)
            {
                JNIEnv* env = Attach();

                long long res = env->CallLongMethod(obj, jvm->GetMembers().m_PlatformAtomicLong_incrementAndGet);

                ExceptionCheck(env);

                return res;
            }

            long long JniContext::AtomicLongGetAndIncrement(jobject obj)
            {
                JNIEnv* env = Attach();

                long long res = env->CallLongMethod(obj, jvm->GetMembers().m_PlatformAtomicLong_getAndIncrement);

                ExceptionCheck(env);

                return res;
            }

            long long JniContext::AtomicLongAddAndGet(jobject obj, long long value)
            {
                JNIEnv* env = Attach();

                long long res = env->CallLongMethod(obj, jvm->GetMembers().m_PlatformAtomicLong_addAndGet, value);

                ExceptionCheck(env);

                return res;
            }

            long long JniContext::AtomicLongGetAndAdd(jobject obj, long long value)
            {
                JNIEnv* env = Attach();

                long long res = env->CallLongMethod(obj, jvm->GetMembers().m_PlatformAtomicLong_getAndAdd, value);

                ExceptionCheck(env);

                return res;
            }

            long long JniContext::AtomicLongDecrementAndGet(jobject obj)
            {
                JNIEnv* env = Attach();

                long long res = env->CallLongMethod(obj, jvm->GetMembers().m_PlatformAtomicLong_decrementAndGet);

                ExceptionCheck(env);

                return res;
            }

            long long JniContext::AtomicLongGetAndDecrement(jobject obj)
            {
                JNIEnv* env = Attach();

                long long res = env->CallLongMethod(obj, jvm->GetMembers().m_PlatformAtomicLong_getAndDecrement);

                ExceptionCheck(env);

                return res;
            }

            long long JniContext::AtomicLongGetAndSet(jobject obj, long long value)
            {
                JNIEnv* env = Attach();

                long long res = env->CallLongMethod(obj, jvm->GetMembers().m_PlatformAtomicLong_getAndSet, value);

                ExceptionCheck(env);

                return res;
            }

            long long JniContext::AtomicLongCompareAndSetAndGet(jobject obj, long long expVal, long long newVal)
            {
                JNIEnv* env = Attach();

                long long res = env->CallLongMethod(obj, jvm->GetMembers().m_PlatformAtomicLong_compareAndSetAndGet, expVal, newVal);

                ExceptionCheck(env);

                return res;
            }

            bool JniContext::AtomicLongIsClosed(jobject obj)
            {
                JNIEnv* env = Attach();

                jboolean res = env->CallBooleanMethod(obj, jvm->GetMembers().m_PlatformAtomicLong_isClosed);

                ExceptionCheck(env);

                return res != 0;;
            }

            void JniContext::AtomicLongClose(jobject obj)
            {
                JNIEnv* env = Attach();

                env->CallVoidMethod(obj, jvm->GetMembers().m_PlatformAtomicLong_close);

                ExceptionCheck(env);
            }

            long long JniContext::AtomicSequenceGet(jobject obj)
            {
                JNIEnv* env = Attach();

                long long res = env->CallLongMethod(obj, jvm->GetMembers().m_PlatformAtomicSequence_get);

                ExceptionCheck(env);

                return res;
            }

            long long JniContext::AtomicSequenceIncrementAndGet(jobject obj)
            {
                JNIEnv* env = Attach();

                long long res = env->CallLongMethod(obj, jvm->GetMembers().m_PlatformAtomicSequence_incrementAndGet);

                ExceptionCheck(env);

                return res;
            }

            long long JniContext::AtomicSequenceGetAndIncrement(jobject obj)
            {
                JNIEnv* env = Attach();

                long long res = env->CallLongMethod(obj, jvm->GetMembers().m_PlatformAtomicSequence_getAndIncrement);

                ExceptionCheck(env);

                return res;
            }

            long long JniContext::AtomicSequenceAddAndGet(jobject obj, long long l)
            {
                JNIEnv* env = Attach();

                long long res = env->CallLongMethod(obj, jvm->GetMembers().m_PlatformAtomicSequence_addAndGet, l);

                ExceptionCheck(env);

                return res;
            }

            long long JniContext::AtomicSequenceGetAndAdd(jobject obj, long long l)
            {
                JNIEnv* env = Attach();

                long long res = env->CallLongMethod(obj, jvm->GetMembers().m_PlatformAtomicSequence_getAndAdd, l);

                ExceptionCheck(env);

                return res;
            }

            int JniContext::AtomicSequenceGetBatchSize(jobject obj)
            {
                JNIEnv* env = Attach();

                int res = env->CallIntMethod(obj, jvm->GetMembers().m_PlatformAtomicSequence_getBatchSize);

                ExceptionCheck(env);

                return res;
            }

            void JniContext::AtomicSequenceSetBatchSize(jobject obj, int size)
            {
                JNIEnv* env = Attach();

                env->CallVoidMethod(obj, jvm->GetMembers().m_PlatformAtomicSequence_setBatchSize, size);

                ExceptionCheck(env);
            }

            bool JniContext::AtomicSequenceIsClosed(jobject obj)
            {
                JNIEnv* env = Attach();

                jboolean res = env->CallBooleanMethod(obj, jvm->GetMembers().m_PlatformAtomicSequence_isClosed);

                ExceptionCheck(env);

                return res != 0;
            }

            void JniContext::AtomicSequenceClose(jobject obj)
            {
                JNIEnv* env = Attach();

                env->CallVoidMethod(obj, jvm->GetMembers().m_PlatformAtomicSequence_close);

                ExceptionCheck(env);
            }

            bool JniContext::AtomicReferenceIsClosed(jobject obj)
            {
                JNIEnv* env = Attach();

                jboolean res = env->CallBooleanMethod(obj, jvm->GetMembers().m_PlatformAtomicReference_isClosed);

                ExceptionCheck(env);

                return res != 0;
            }

            void JniContext::AtomicReferenceClose(jobject obj)
            {
                JNIEnv* env = Attach();

                env->CallVoidMethod(obj, jvm->GetMembers().m_PlatformAtomicReference_close);

                ExceptionCheck(env);
            }

            bool JniContext::ListenableCancel(jobject obj)
            {
                JNIEnv* env = Attach();

                jboolean res = env->CallBooleanMethod(obj, jvm->GetMembers().m_PlatformListenable_cancel);

                ExceptionCheck(env);

                return res != 0;;
            }

            bool JniContext::ListenableIsCancelled(jobject obj)
            {
                JNIEnv* env = Attach();

                jboolean res = env->CallBooleanMethod(obj, jvm->GetMembers().m_PlatformListenable_isCancelled);

                ExceptionCheck(env);

                return res != 0;;
            }

			jobject JniContext::Acquire(jobject obj)
            {
                if (obj) {

                    JNIEnv* env = Attach();

                    jobject obj0 = env->NewGlobalRef(obj);

                    ExceptionCheck(env);

                    return obj0;
                }

                return NULL;
            }

            void JniContext::Release(jobject obj) {
                if (obj)
                {
                    JavaVM* jvm = JVM.GetJvm();

                    if (jvm)
                    {
                        JNIEnv* env;

                        jint attachRes = jvm->AttachCurrentThread(reinterpret_cast<void**>(&env), NULL);

                        if (attachRes == JNI_OK)
                        {
                            AttachHelper::OnThreadAttach();

                            env->DeleteGlobalRef(obj);
                        }
                    }
                }
            }

            void JniContext::SetConsoleHandler(ConsoleWriteHandler consoleHandler) {
                if (!consoleHandler)
                    throw std::invalid_argument("consoleHandler can not be null");

                CONSOLE_LOCK.Enter();

                consoleWriteHandlers.push_back(consoleHandler);

                CONSOLE_LOCK.Leave();
            }

            int JniContext::RemoveConsoleHandler(ConsoleWriteHandler consoleHandler) {
                if (!consoleHandler)
                    throw std::invalid_argument("consoleHandler can not be null");

                CONSOLE_LOCK.Enter();

                int oldSize = static_cast<int>(consoleWriteHandlers.size());

                consoleWriteHandlers.erase(remove(consoleWriteHandlers.begin(), consoleWriteHandlers.end(),
                    consoleHandler), consoleWriteHandlers.end());

                int removedCnt = oldSize - static_cast<int>(consoleWriteHandlers.size());

                CONSOLE_LOCK.Leave();

                return removedCnt;
            }

            void JniContext::ThrowToJava(char* msg) {
                JNIEnv* env = Attach();

                env->ThrowNew(jvm->GetMembers().c_IgniteException, msg);
            }

            void JniContext::DestroyJvm() {
                jvm->GetJvm()->DestroyJavaVM();
            }

            /**
             * Attach thread to JVM.
             */
            JNIEnv* JniContext::Attach() {
                JNIEnv* env;

                jint attachRes = jvm->GetJvm()->AttachCurrentThread(reinterpret_cast<void**>(&env), NULL);

                if (attachRes == JNI_OK)
                    AttachHelper::OnThreadAttach();
                else {
                    if (hnds.error)
                        hnds.error(hnds.target, IGNITE_JNI_ERR_JVM_ATTACH, NULL, 0, NULL, 0, NULL, 0, NULL, 0);
                }

                return env;
            }

            void JniContext::ExceptionCheck(JNIEnv* env) {
                ExceptionCheck(env, NULL);
            }

            void JniContext::ExceptionCheck(JNIEnv* env, JniErrorInfo* errInfo)
            {
                if (env->ExceptionCheck()) {
                    jthrowable err = env->ExceptionOccurred();

                    if (PRINT_EXCEPTION)
                        env->CallVoidMethod(err, jvm->GetJavaMembers().m_Throwable_printStackTrace);

                    env->ExceptionClear();

                    // Get error class name and message.
                    jclass cls = env->GetObjectClass(err);

                    jstring clsName = static_cast<jstring>(env->CallObjectMethod(cls, jvm->GetJavaMembers().m_Class_getName));
                    jstring msg = static_cast<jstring>(env->CallObjectMethod(err, jvm->GetJavaMembers().m_Throwable_getMessage));
                    jstring trace = static_cast<jstring>(env->CallStaticObjectMethod(jvm->GetJavaMembers().c_PlatformUtils, jvm->GetJavaMembers().m_PlatformUtils_getFullStackTrace, err));

                    env->DeleteLocalRef(cls);

                    int clsNameLen;
                    std::string clsName0 = JavaStringToCString(env, clsName, &clsNameLen);

                    int msgLen;
                    std::string msg0 = JavaStringToCString(env, msg, &msgLen);

                    int traceLen;
                    std::string trace0 = JavaStringToCString(env, trace, &traceLen);

                    if (errInfo)
                    {
                        JniErrorInfo errInfo0(IGNITE_JNI_ERR_GENERIC, clsName0.c_str(), msg0.c_str());

                        *errInfo = errInfo0;
                    }

                    // Get error additional data (if any).
                    jbyteArray errData = static_cast<jbyteArray>(env->CallStaticObjectMethod(
                        jvm->GetMembers().c_PlatformUtils, jvm->GetMembers().m_PlatformUtils_errData, err));

                    if (errData)
                    {
                        jbyte* errBytesNative = env->GetByteArrayElements(errData, NULL);

                        int errBytesLen = env->GetArrayLength(errData);

                        if (hnds.error)
                            hnds.error(hnds.target, IGNITE_JNI_ERR_GENERIC, clsName0.c_str(), clsNameLen, msg0.c_str(), 
								msgLen, trace0.c_str(), traceLen, errBytesNative, errBytesLen);

                        env->ReleaseByteArrayElements(errData, errBytesNative, JNI_ABORT);
                    }
                    else
                    {
                        if (hnds.error)
                            hnds.error(hnds.target, IGNITE_JNI_ERR_GENERIC, clsName0.c_str(), clsNameLen, msg0.c_str(), 
								msgLen, trace0.c_str(), traceLen, NULL, 0);
                    }

                    env->DeleteLocalRef(err);
                }
            }

            /**
             * Convert local reference to global.
             */
            jobject JniContext::LocalToGlobal(JNIEnv* env, jobject localRef) {
                if (localRef) {
                    jobject globalRef = env->NewGlobalRef(localRef);

                    env->DeleteLocalRef(localRef); // Clear local ref irrespective of result.

                    if (!globalRef)
                        ExceptionCheck(env);

                    return globalRef;
                }
                else
                    return NULL;
            }

            JNIEXPORT jlong JNICALL JniCacheStoreCreate(JNIEnv *env, jclass cls, jlong envPtr, jlong memPtr) {
                IGNITE_SAFE_FUNC(env, envPtr, CacheStoreCreateHandler, cacheStoreCreate, memPtr);
            }

            JNIEXPORT jint JNICALL JniCacheStoreInvoke(JNIEnv *env, jclass cls, jlong envPtr, jlong objPtr, jlong memPtr, jobject cb) {
                if (cb)
                {
                    jobject cb0 = env->NewGlobalRef(cb);

                    if (cb0)
                    {
                        JniGlobalRefGuard guard(env, cb0);

                        IGNITE_SAFE_FUNC(env, envPtr, CacheStoreInvokeHandler, cacheStoreInvoke, objPtr, memPtr, cb0);
                    }
                    else
                        return 0;
                }
                else {
                    IGNITE_SAFE_FUNC(env, envPtr, CacheStoreInvokeHandler, cacheStoreInvoke, objPtr, memPtr, NULL);
                }
=======
            JNIEXPORT jint JNICALL JniCacheStoreInvoke(JNIEnv *env, jclass cls, jlong envPtr, jlong objPtr, jlong memPtr) {
                IGNITE_SAFE_FUNC(env, envPtr, CacheStoreInvokeHandler, cacheStoreInvoke, objPtr, memPtr);
>>>>>>> eaf8ae24
            }

            JNIEXPORT void JNICALL JniCacheStoreDestroy(JNIEnv *env, jclass cls, jlong envPtr, jlong objPtr) {
                IGNITE_SAFE_PROC(env, envPtr, CacheStoreDestroyHandler, cacheStoreDestroy, objPtr);
            }

            JNIEXPORT jlong JNICALL JniCacheStoreSessionCreate(JNIEnv *env, jclass cls, jlong envPtr, jlong storePtr) {
                IGNITE_SAFE_FUNC(env, envPtr, CacheStoreSessionCreateHandler, cacheStoreSessionCreate, storePtr);
            }

            JNIEXPORT jlong JNICALL JniCacheEntryFilterCreate(JNIEnv *env, jclass cls, jlong envPtr, jlong memPtr) {
                IGNITE_SAFE_FUNC(env, envPtr, CacheEntryFilterCreateHandler, cacheEntryFilterCreate, memPtr);
            }

            JNIEXPORT jint JNICALL JniCacheEntryFilterApply(JNIEnv *env, jclass cls, jlong envPtr, jlong objPtr, jlong memPtr) {
                IGNITE_SAFE_FUNC(env, envPtr, CacheEntryFilterApplyHandler, cacheEntryFilterApply, objPtr, memPtr);
            }

            JNIEXPORT void JNICALL JniCacheEntryFilterDestroy(JNIEnv *env, jclass cls, jlong envPtr, jlong objPtr) {
                IGNITE_SAFE_PROC(env, envPtr, CacheEntryFilterDestroyHandler, cacheEntryFilterDestroy, objPtr);
            }

            JNIEXPORT void JNICALL JniCacheInvoke(JNIEnv *env, jclass cls, jlong envPtr, jlong inMemPtr, jlong outMemPtr) {
                IGNITE_SAFE_PROC(env, envPtr, CacheInvokeHandler, cacheInvoke, inMemPtr, outMemPtr);
            }

            JNIEXPORT void JNICALL JniComputeTaskMap(JNIEnv *env, jclass cls, jlong envPtr, jlong taskPtr, jlong inMemPtr, jlong outMemPtr) {
                IGNITE_SAFE_PROC(env, envPtr, ComputeTaskMapHandler, computeTaskMap, taskPtr, inMemPtr, outMemPtr);
            }

            JNIEXPORT jint JNICALL JniComputeTaskJobResult(JNIEnv *env, jclass cls, jlong envPtr, jlong taskPtr, jlong jobPtr, jlong memPtr) {
                IGNITE_SAFE_FUNC(env, envPtr, ComputeTaskJobResultHandler, computeTaskJobRes, taskPtr, jobPtr, memPtr);
            }

            JNIEXPORT void JNICALL JniComputeTaskReduce(JNIEnv *env, jclass cls, jlong envPtr, jlong taskPtr) {
                IGNITE_SAFE_PROC(env, envPtr, ComputeTaskReduceHandler, computeTaskReduce, taskPtr);
            }

            JNIEXPORT void JNICALL JniComputeTaskComplete(JNIEnv *env, jclass cls, jlong envPtr, jlong taskPtr, jlong memPtr) {
                IGNITE_SAFE_PROC(env, envPtr, ComputeTaskCompleteHandler, computeTaskComplete, taskPtr, memPtr);
            }

            JNIEXPORT jint JNICALL JniComputeJobSerialize(JNIEnv *env, jclass cls, jlong envPtr, jlong jobPtr, jlong memPtr) {
                IGNITE_SAFE_FUNC(env, envPtr, ComputeJobSerializeHandler, computeJobSerialize, jobPtr, memPtr);
            }

            JNIEXPORT jlong JNICALL JniComputeJobCreate(JNIEnv *env, jclass cls, jlong envPtr, jlong memPtr) {
                IGNITE_SAFE_FUNC(env, envPtr, ComputeJobCreateHandler, computeJobCreate, memPtr);
            }

            JNIEXPORT void JNICALL JniComputeJobExecute(JNIEnv *env, jclass cls, jlong envPtr, jlong jobPtr, jint cancel, jlong memPtr) {
                IGNITE_SAFE_PROC(env, envPtr, ComputeJobExecuteHandler, computeJobExec, jobPtr, cancel, memPtr);
            }

            JNIEXPORT void JNICALL JniComputeJobCancel(JNIEnv *env, jclass cls, jlong envPtr, jlong jobPtr) {
                IGNITE_SAFE_PROC(env, envPtr, ComputeJobCancelHandler, computeJobCancel, jobPtr);
            }

            JNIEXPORT void JNICALL JniComputeJobDestroy(JNIEnv *env, jclass cls, jlong envPtr, jlong jobPtr) {
                IGNITE_SAFE_PROC(env, envPtr, ComputeJobDestroyHandler, computeJobDestroy, jobPtr);
            }

            JNIEXPORT void JNICALL JniContinuousQueryListenerApply(JNIEnv *env, jclass cls, jlong envPtr, jlong cbPtr, jlong memPtr) {
                IGNITE_SAFE_PROC(env, envPtr, ContinuousQueryListenerApplyHandler, contQryLsnrApply, cbPtr, memPtr);
            }

            JNIEXPORT jlong JNICALL JniContinuousQueryFilterCreate(JNIEnv *env, jclass cls, jlong envPtr, jlong memPtr) {
                IGNITE_SAFE_FUNC(env, envPtr, ContinuousQueryFilterCreateHandler, contQryFilterCreate, memPtr);
            }

            JNIEXPORT jint JNICALL JniContinuousQueryFilterApply(JNIEnv *env, jclass cls, jlong envPtr, jlong filterPtr, jlong memPtr) {
                IGNITE_SAFE_FUNC(env, envPtr, ContinuousQueryFilterApplyHandler, contQryFilterApply, filterPtr, memPtr);
            }

            JNIEXPORT void JNICALL JniContinuousQueryFilterRelease(JNIEnv *env, jclass cls, jlong envPtr, jlong filterPtr) {
                IGNITE_SAFE_PROC(env, envPtr, ContinuousQueryFilterReleaseHandler, contQryFilterRelease, filterPtr);
            }

            JNIEXPORT void JNICALL JniDataStreamerTopologyUpdate(JNIEnv *env, jclass cls, jlong envPtr, jlong ldrPtr, jlong topVer, jint topSize) {
                IGNITE_SAFE_PROC(env, envPtr, DataStreamerTopologyUpdateHandler, dataStreamerTopologyUpdate, ldrPtr, topVer, topSize);
            }

            JNIEXPORT void JNICALL JniDataStreamerStreamReceiverInvoke(JNIEnv *env, jclass cls, jlong envPtr, jlong ptr, jobject cache, jlong memPtr, jboolean keepPortable) {
                jobject cache0 = env->NewGlobalRef(cache);

                if (cache0)
                {
                    JniGlobalRefGuard guard(env, cache0);

                    IGNITE_SAFE_PROC(env, envPtr, DataStreamerStreamReceiverInvokeHandler, streamReceiverInvoke, ptr, cache0, memPtr, keepPortable);
                }
            }

            JNIEXPORT void JNICALL JniFutureByteResult(JNIEnv *env, jclass cls, jlong envPtr, jlong futPtr, jint res) {
                IGNITE_SAFE_PROC(env, envPtr, FutureByteResultHandler, futByteRes, futPtr, res);
            }

            JNIEXPORT void JNICALL JniFutureBoolResult(JNIEnv *env, jclass cls, jlong envPtr, jlong futPtr, jint res) {
                IGNITE_SAFE_PROC(env, envPtr, FutureBoolResultHandler, futBoolRes, futPtr, res);
            }

            JNIEXPORT void JNICALL JniFutureShortResult(JNIEnv *env, jclass cls, jlong envPtr, jlong futPtr, jint res) {
                IGNITE_SAFE_PROC(env, envPtr, FutureShortResultHandler, futShortRes, futPtr, res);
            }

            JNIEXPORT void JNICALL JniFutureCharResult(JNIEnv *env, jclass cls, jlong envPtr, jlong futPtr, jint res) {
                IGNITE_SAFE_PROC(env, envPtr, FutureCharResultHandler, futCharRes, futPtr, res);
            }

            JNIEXPORT void JNICALL JniFutureIntResult(JNIEnv *env, jclass cls, jlong envPtr, jlong futPtr, jint res) {
                IGNITE_SAFE_PROC(env, envPtr, FutureIntResultHandler, futIntRes, futPtr, res);
            }

            JNIEXPORT void JNICALL JniFutureFloatResult(JNIEnv *env, jclass cls, jlong envPtr, jlong futPtr, jfloat res) {
                IGNITE_SAFE_PROC(env, envPtr, FutureFloatResultHandler, futFloatRes, futPtr, res);
            }

            JNIEXPORT void JNICALL JniFutureLongResult(JNIEnv *env, jclass cls, jlong envPtr, jlong futPtr, jlong res) {
                IGNITE_SAFE_PROC(env, envPtr, FutureLongResultHandler, futLongRes, futPtr, res);
            }

            JNIEXPORT void JNICALL JniFutureDoubleResult(JNIEnv *env, jclass cls, jlong envPtr, jlong futPtr, jdouble res) {
                IGNITE_SAFE_PROC(env, envPtr, FutureDoubleResultHandler, futDoubleRes, futPtr, res);
            }

            JNIEXPORT void JNICALL JniFutureObjectResult(JNIEnv *env, jclass cls, jlong envPtr, jlong futPtr, jlong memPtr) {
                IGNITE_SAFE_PROC(env, envPtr, FutureObjectResultHandler, futObjRes, futPtr, memPtr);
            }

            JNIEXPORT void JNICALL JniFutureNullResult(JNIEnv *env, jclass cls, jlong envPtr, jlong futPtr) {
                IGNITE_SAFE_PROC(env, envPtr, FutureNullResultHandler, futNullRes, futPtr);
            }

            JNIEXPORT void JNICALL JniFutureError(JNIEnv *env, jclass cls, jlong envPtr, jlong futPtr, jlong memPtr) {
                IGNITE_SAFE_PROC(env, envPtr, FutureErrorHandler, futErr, futPtr, memPtr);
            }

            JNIEXPORT void JNICALL JniLifecycleEvent(JNIEnv *env, jclass cls, jlong envPtr, jlong ptr, jint evt) {
                IGNITE_SAFE_PROC(env, envPtr, LifecycleEventHandler, lifecycleEvt, ptr, evt);
            }

            JNIEXPORT void JNICALL JniMemoryReallocate(JNIEnv *env, jclass cls, jlong envPtr, jlong memPtr, jint cap) {
                IGNITE_SAFE_PROC(env, envPtr, MemoryReallocateHandler, memRealloc, memPtr, cap);
            }

            JNIEXPORT jlong JNICALL JniMessagingFilterCreate(JNIEnv *env, jclass cls, jlong envPtr, jlong memPtr) {
                IGNITE_SAFE_FUNC(env, envPtr, MessagingFilterCreateHandler, messagingFilterCreate, memPtr);
            }

            JNIEXPORT jint JNICALL JniMessagingFilterApply(JNIEnv *env, jclass cls, jlong envPtr, jlong ptr, jlong memPtr) {
                IGNITE_SAFE_FUNC(env, envPtr, MessagingFilterApplyHandler, messagingFilterApply, ptr, memPtr);
            }

            JNIEXPORT void JNICALL JniMessagingFilterDestroy(JNIEnv *env, jclass cls, jlong envPtr, jlong ptr) {
                IGNITE_SAFE_PROC(env, envPtr, MessagingFilterDestroyHandler, messagingFilterDestroy, ptr);
            }

            JNIEXPORT jlong JNICALL JniEventFilterCreate(JNIEnv *env, jclass cls, jlong envPtr, jlong memPtr) {
                IGNITE_SAFE_FUNC(env, envPtr, EventFilterCreateHandler, eventFilterCreate, memPtr);
            }

            JNIEXPORT jint JNICALL JniEventFilterApply(JNIEnv *env, jclass cls, jlong envPtr, jlong ptr, jlong memPtr) {
                IGNITE_SAFE_FUNC(env, envPtr, EventFilterApplyHandler, eventFilterApply, ptr, memPtr);
            }

            JNIEXPORT void JNICALL JniEventFilterDestroy(JNIEnv *env, jclass cls, jlong envPtr, jlong ptr) {
                IGNITE_SAFE_PROC(env, envPtr, EventFilterDestroyHandler, eventFilterDestroy, ptr);
            }

            JNIEXPORT jlong JNICALL JniServiceInit(JNIEnv *env, jclass cls, jlong envPtr, jlong memPtr) {
                IGNITE_SAFE_FUNC(env, envPtr, ServiceInitHandler, serviceInit, memPtr);
            }

			JNIEXPORT void JNICALL JniServiceExecute(JNIEnv *env, jclass cls, jlong envPtr, jlong svcPtr, jlong memPtr) {
                IGNITE_SAFE_PROC(env, envPtr, ServiceExecuteHandler, serviceExecute, svcPtr, memPtr);
            }

			JNIEXPORT void JNICALL JniServiceCancel(JNIEnv *env, jclass cls, jlong envPtr, jlong svcPtr, jlong memPtr) {
                IGNITE_SAFE_PROC(env, envPtr, ServiceCancelHandler, serviceCancel, svcPtr, memPtr);
            }

			JNIEXPORT void JNICALL JniServiceInvokeMethod(JNIEnv *env, jclass cls, jlong envPtr, jlong svcPtr, jlong inMemPtr, jlong outMemPtr) {
                IGNITE_SAFE_PROC(env, envPtr, ServiceInvokeMethodHandler, serviceInvokeMethod, svcPtr, inMemPtr, outMemPtr);
            }

			JNIEXPORT jint JNICALL JniClusterNodeFilterApply(JNIEnv *env, jclass cls, jlong envPtr, jlong memPtr) {
				IGNITE_SAFE_FUNC(env, envPtr, ClusterNodeFilterApplyHandler, clusterNodeFilterApply, memPtr);
            }

            JNIEXPORT jlong JNICALL JniNodeInfo(JNIEnv *env, jclass cls, jlong envPtr, jlong memPtr) {
                IGNITE_SAFE_FUNC(env, envPtr, NodeInfoHandler, nodeInfo, memPtr);
            }

            JNIEXPORT void JNICALL JniOnStart(JNIEnv *env, jclass cls, jlong envPtr, jobject proc, jlong memPtr) {
                IGNITE_SAFE_PROC(env, envPtr, OnStartHandler, onStart, proc, memPtr);
            }

            JNIEXPORT void JNICALL JniOnStop(JNIEnv *env, jclass cls, jlong envPtr) {
                IGNITE_SAFE_PROC_NO_ARG(env, envPtr, OnStopHandler, onStop);
            }

            JNIEXPORT jlong JNICALL JniExtensionCallbackInLongOutLong(JNIEnv *env, jclass cls, jlong envPtr, jint typ, jlong arg1) {
                IGNITE_SAFE_FUNC(env, envPtr, ExtensionCallbackInLongOutLongHandler, extensionCallbackInLongOutLong, typ, arg1);
            }

            JNIEXPORT jlong JNICALL JniExtensionCallbackInLongLongOutLong(JNIEnv *env, jclass cls, jlong envPtr, jint typ, jlong arg1, jlong arg2) {
                IGNITE_SAFE_FUNC(env, envPtr, ExtensionCallbackInLongLongOutLongHandler, extensionCallbackInLongLongOutLong, typ, arg1, arg2);
            }

            JNIEXPORT void JNICALL JniOnClientDisconnected(JNIEnv *env, jclass cls, jlong envPtr) {
                IGNITE_SAFE_PROC_NO_ARG(env, envPtr, OnClientDisconnectedHandler, onClientDisconnected);
            }

            JNIEXPORT void JNICALL JniOnClientReconnected(JNIEnv *env, jclass cls, jlong envPtr, jboolean clusterRestarted) {
                IGNITE_SAFE_PROC(env, envPtr, OnClientReconnectedHandler, onClientReconnected, clusterRestarted);
            }

            JNIEXPORT jlong JNICALL JniAffinityFunctionInit(JNIEnv *env, jclass cls, jlong envPtr, jlong memPtr, jobject baseFunc) {
                void* baseFuncRef = baseFunc ? env->NewGlobalRef(baseFunc) : nullptr;
                IGNITE_SAFE_FUNC(env, envPtr, AffinityFunctionInitHandler, affinityFunctionInit, memPtr, baseFuncRef);
            }

            JNIEXPORT jint JNICALL JniAffinityFunctionPartition(JNIEnv *env, jclass cls, jlong envPtr, jlong ptr, jlong memPtr) {
                IGNITE_SAFE_FUNC(env, envPtr, AffinityFunctionPartitionHandler, affinityFunctionPartition, ptr, memPtr);
            }

            JNIEXPORT void JNICALL JniAffinityFunctionAssignPartitions(JNIEnv *env, jclass cls, jlong envPtr, jlong ptr, jlong inMemPtr, jlong outMemPtr) {
                IGNITE_SAFE_PROC(env, envPtr, AffinityFunctionAssignPartitionsHandler, affinityFunctionAssignPartitions, ptr, inMemPtr, outMemPtr);
            }

            JNIEXPORT void JNICALL JniAffinityFunctionRemoveNode(JNIEnv *env, jclass cls, jlong envPtr, jlong ptr, jlong memPtr) {
                IGNITE_SAFE_PROC(env, envPtr, AffinityFunctionRemoveNodeHandler, affinityFunctionRemoveNode, ptr, memPtr);
            }

            JNIEXPORT void JNICALL JniAffinityFunctionDestroy(JNIEnv *env, jclass cls, jlong envPtr, jlong ptr) {
                IGNITE_SAFE_PROC(env, envPtr, AffinityFunctionDestroyHandler, affinityFunctionDestroy, ptr);
            }

            JNIEXPORT void JNICALL JniConsoleWrite(JNIEnv *env, jclass cls, jstring str, jboolean isErr) {
                CONSOLE_LOCK.Enter();

                if (consoleWriteHandlers.size() > 0) {
                    ConsoleWriteHandler consoleWrite = consoleWriteHandlers.at(0);

                    const char* strChars = env->GetStringUTFChars(str, nullptr);
                    const int strCharsLen = env->GetStringUTFLength(str);

                    consoleWrite(strChars, strCharsLen, isErr);

                    env->ReleaseStringUTFChars(str, strChars);
                }

                CONSOLE_LOCK.Leave();
            }

            JNIEXPORT void JNICALL JniLoggerLog(JNIEnv *env, jclass cls, jlong envPtr, jint level, jstring message, jstring category, jstring errorInfo, jlong memPtr) {
                int messageLen;
                char* messageChars = StringToChars(env, message, &messageLen);

                int categoryLen;
                char* categoryChars = StringToChars(env, category, &categoryLen);

                int errorInfoLen;
                char* errorInfoChars = StringToChars(env, errorInfo, &errorInfoLen);

                IGNITE_SAFE_PROC(env, envPtr, LoggerLogHandler, loggerLog, level, messageChars, messageLen, categoryChars, categoryLen, errorInfoChars, errorInfoLen, memPtr);

                if (messageChars)
                    delete[] messageChars;

                if (categoryChars)
                    delete[] categoryChars;

                if (errorInfoChars)
                    delete[] errorInfoChars;
            }

            JNIEXPORT jboolean JNICALL JniLoggerIsLevelEnabled(JNIEnv *env, jclass cls, jlong envPtr, jint level) {
                IGNITE_SAFE_FUNC(env, envPtr, LoggerIsLevelEnabledHandler, loggerIsLevelEnabled, level);
            }
        }
    }
}<|MERGE_RESOLUTION|>--- conflicted
+++ resolved
@@ -234,72 +234,6 @@
             JniMethod M_PLATFORM_TARGET_LISTEN_FUTURE_AND_GET = JniMethod("listenFutureAndGet", "(JI)Lorg/apache/ignite/internal/processors/platform/utils/PlatformListenable;", false);
             JniMethod M_PLATFORM_TARGET_LISTEN_FOR_OPERATION_AND_GET = JniMethod("listenFutureForOperationAndGet", "(JII)Lorg/apache/ignite/internal/processors/platform/utils/PlatformListenable;", false);
 
-<<<<<<< HEAD
-            const char* C_PLATFORM_CLUSTER_GRP = "org/apache/ignite/internal/processors/platform/cluster/PlatformClusterGroup";
-            JniMethod M_PLATFORM_CLUSTER_GRP_FOR_OTHERS = JniMethod("forOthers", "(Lorg/apache/ignite/internal/processors/platform/cluster/PlatformClusterGroup;)Lorg/apache/ignite/internal/processors/platform/cluster/PlatformClusterGroup;", false);
-            JniMethod M_PLATFORM_CLUSTER_GRP_FOR_REMOTES = JniMethod("forRemotes", "()Lorg/apache/ignite/internal/processors/platform/cluster/PlatformClusterGroup;", false);
-            JniMethod M_PLATFORM_CLUSTER_GRP_FOR_DAEMONS = JniMethod("forDaemons", "()Lorg/apache/ignite/internal/processors/platform/cluster/PlatformClusterGroup;", false);
-            JniMethod M_PLATFORM_CLUSTER_GRP_FOR_RANDOM = JniMethod("forRandom", "()Lorg/apache/ignite/internal/processors/platform/cluster/PlatformClusterGroup;", false);
-            JniMethod M_PLATFORM_CLUSTER_GRP_FOR_OLDEST = JniMethod("forOldest", "()Lorg/apache/ignite/internal/processors/platform/cluster/PlatformClusterGroup;", false);
-            JniMethod M_PLATFORM_CLUSTER_GRP_FOR_YOUNGEST = JniMethod("forYoungest", "()Lorg/apache/ignite/internal/processors/platform/cluster/PlatformClusterGroup;", false);
-            JniMethod M_PLATFORM_CLUSTER_GRP_FOR_SERVERS = JniMethod("forServers", "()Lorg/apache/ignite/internal/processors/platform/cluster/PlatformClusterGroup;", false);
-            JniMethod M_PLATFORM_CLUSTER_GRP_RESET_METRICS = JniMethod("resetMetrics", "()V", false);
-
-            const char* C_PLATFORM_MESSAGING = "org/apache/ignite/internal/processors/platform/messaging/PlatformMessaging";
-            JniMethod M_PLATFORM_MESSAGING_WITH_ASYNC = JniMethod("withAsync", "()Lorg/apache/ignite/internal/processors/platform/messaging/PlatformMessaging;", false);
-
-            const char* C_PLATFORM_COMPUTE = "org/apache/ignite/internal/processors/platform/compute/PlatformCompute";
-            JniMethod M_PLATFORM_COMPUTE_WITH_NO_FAILOVER = JniMethod("withNoFailover", "()V", false);
-            JniMethod M_PLATFORM_COMPUTE_WITH_TIMEOUT = JniMethod("withTimeout", "(J)V", false);
-            JniMethod M_PLATFORM_COMPUTE_EXECUTE_NATIVE = JniMethod("executeNative", "(JJ)Lorg/apache/ignite/internal/processors/platform/utils/PlatformListenable;", false);
-
-            const char* C_PLATFORM_CACHE = "org/apache/ignite/internal/processors/platform/cache/PlatformCache";
-            JniMethod M_PLATFORM_CACHE_WITH_SKIP_STORE = JniMethod("withSkipStore", "()Lorg/apache/ignite/internal/processors/platform/cache/PlatformCache;", false);
-            JniMethod M_PLATFORM_CACHE_WITH_NO_RETRIES = JniMethod("withNoRetries", "()Lorg/apache/ignite/internal/processors/platform/cache/PlatformCache;", false);
-            JniMethod M_PLATFORM_CACHE_WITH_EXPIRY_PLC = JniMethod("withExpiryPolicy", "(JJJ)Lorg/apache/ignite/internal/processors/platform/cache/PlatformCache;", false);
-            JniMethod M_PLATFORM_CACHE_WITH_ASYNC = JniMethod("withAsync", "()Lorg/apache/ignite/internal/processors/platform/cache/PlatformCache;", false);
-            JniMethod M_PLATFORM_CACHE_WITH_KEEP_PORTABLE = JniMethod("withKeepBinary", "()Lorg/apache/ignite/internal/processors/platform/cache/PlatformCache;", false);
-            JniMethod M_PLATFORM_CACHE_CLEAR = JniMethod("clear", "()V", false);
-            JniMethod M_PLATFORM_CACHE_REMOVE_ALL = JniMethod("removeAll", "()V", false);
-            JniMethod M_PLATFORM_CACHE_ITERATOR = JniMethod("iterator", "()Lorg/apache/ignite/internal/processors/platform/cache/PlatformCacheIterator;", false);
-            JniMethod M_PLATFORM_CACHE_LOCAL_ITERATOR = JniMethod("localIterator", "(I)Lorg/apache/ignite/internal/processors/platform/cache/PlatformCacheIterator;", false);
-            JniMethod M_PLATFORM_CACHE_ENTER_LOCK = JniMethod("enterLock", "(J)V", false);
-            JniMethod M_PLATFORM_CACHE_EXIT_LOCK = JniMethod("exitLock", "(J)V", false);
-            JniMethod M_PLATFORM_CACHE_TRY_ENTER_LOCK = JniMethod("tryEnterLock", "(JJ)Z", false);
-            JniMethod M_PLATFORM_CACHE_CLOSE_LOCK = JniMethod("closeLock", "(J)V", false);
-            JniMethod M_PLATFORM_CACHE_REBALANCE = JniMethod("rebalance", "(J)V", false);
-            JniMethod M_PLATFORM_CACHE_SIZE = JniMethod("size", "(IZ)I", false);
-
-            const char* C_PLATFORM_AFFINITY = "org/apache/ignite/internal/processors/platform/cache/affinity/PlatformAffinity";
-            JniMethod C_PLATFORM_AFFINITY_PARTITIONS = JniMethod("partitions", "()I", false);
-
-            const char* C_PLATFORM_DATA_STREAMER = "org/apache/ignite/internal/processors/platform/datastreamer/PlatformDataStreamer";
-            JniMethod M_PLATFORM_DATA_STREAMER_LISTEN_TOPOLOGY = JniMethod("listenTopology", "(J)V", false);
-            JniMethod M_PLATFORM_DATA_STREAMER_GET_ALLOW_OVERWRITE = JniMethod("allowOverwrite", "()Z", false);
-            JniMethod M_PLATFORM_DATA_STREAMER_SET_ALLOW_OVERWRITE = JniMethod("allowOverwrite", "(Z)V", false);
-            JniMethod M_PLATFORM_DATA_STREAMER_GET_SKIP_STORE = JniMethod("skipStore", "()Z", false);
-            JniMethod M_PLATFORM_DATA_STREAMER_SET_SKIP_STORE = JniMethod("skipStore", "(Z)V", false);
-            JniMethod M_PLATFORM_DATA_STREAMER_GET_PER_NODE_BUFFER_SIZE = JniMethod("perNodeBufferSize", "()I", false);
-            JniMethod M_PLATFORM_DATA_STREAMER_SET_PER_NODE_BUFFER_SIZE = JniMethod("perNodeBufferSize", "(I)V", false);
-            JniMethod M_PLATFORM_DATA_STREAMER_GET_PER_NODE_PARALLEL_OPS = JniMethod("perNodeParallelOperations", "()I", false);
-            JniMethod M_PLATFORM_DATA_STREAMER_SET_PER_NODE_PARALLEL_OPS = JniMethod("perNodeParallelOperations", "(I)V", false);
-
-            const char* C_PLATFORM_TRANSACTIONS = "org/apache/ignite/internal/processors/platform/transactions/PlatformTransactions";
-            JniMethod M_PLATFORM_TRANSACTIONS_TX_START = JniMethod("txStart", "(IIJI)J", false);
-            JniMethod M_PLATFORM_TRANSACTIONS_TX_COMMIT = JniMethod("txCommit", "(J)I", false);
-            JniMethod M_PLATFORM_TRANSACTIONS_TX_ROLLBACK = JniMethod("txRollback", "(J)I", false);
-            JniMethod M_PLATFORM_TRANSACTIONS_TX_COMMIT_ASYNC = JniMethod("txCommitAsync", "(JJ)V", false);
-            JniMethod M_PLATFORM_TRANSACTIONS_TX_ROLLBACK_ASYNC = JniMethod("txRollbackAsync", "(JJ)V", false);
-            JniMethod M_PLATFORM_TRANSACTIONS_TX_STATE = JniMethod("txState", "(J)I", false);
-            JniMethod M_PLATFORM_TRANSACTIONS_TX_SET_ROLLBACK_ONLY = JniMethod("txSetRollbackOnly", "(J)Z", false);
-            JniMethod M_PLATFORM_TRANSACTIONS_TX_CLOSE = JniMethod("txClose", "(J)I", false);
-            JniMethod M_PLATFORM_TRANSACTIONS_RESET_METRICS = JniMethod("resetMetrics", "()V", false);
-
-            const char* C_PLATFORM_CACHE_STORE_CALLBACK = "org/apache/ignite/internal/processors/platform/cache/store/PlatformCacheStoreCallback";
-            JniMethod M_PLATFORM_CACHE_STORE_CALLBACK_INVOKE = JniMethod("invoke", "(J)V", false);
-
-=======
->>>>>>> eaf8ae24
             const char* C_PLATFORM_CALLBACK_UTILS = "org/apache/ignite/internal/processors/platform/callback/PlatformCallbackUtils";
 
             JniMethod M_PLATFORM_CALLBACK_UTILS_CACHE_STORE_CREATE = JniMethod("cacheStoreCreate", "(JJ)J", true);
@@ -523,7 +457,7 @@
                 DeleteClass(env, c_PlatformUtils);
             }
 
-            bool JniJavaMembers::WriteErrorInfo(JNIEnv* env, char** errClsName, int* errClsNameLen, char** errMsg, 
+            bool JniJavaMembers::WriteErrorInfo(JNIEnv* env, char** errClsName, int* errClsNameLen, char** errMsg,
 				int* errMsgLen, char** stackTrace, int* stackTraceLen) {
                 if (env && env->ExceptionCheck()) {
                     if (m_Class_getName && m_Throwable_getMessage) {
@@ -571,52 +505,6 @@
             void JniMembers::Initialize(JNIEnv* env) {
                 c_IgniteException = FindClass(env, C_IGNITE_EXCEPTION);
 
-<<<<<<< HEAD
-                c_PlatformClusterGroup = FindClass(env, C_PLATFORM_CLUSTER_GRP);
-                m_PlatformClusterGroup_forOthers = FindMethod(env, c_PlatformClusterGroup, M_PLATFORM_CLUSTER_GRP_FOR_OTHERS);
-                m_PlatformClusterGroup_forRemotes = FindMethod(env, c_PlatformClusterGroup, M_PLATFORM_CLUSTER_GRP_FOR_REMOTES);
-                m_PlatformClusterGroup_forDaemons = FindMethod(env, c_PlatformClusterGroup, M_PLATFORM_CLUSTER_GRP_FOR_DAEMONS);
-                m_PlatformClusterGroup_forRandom = FindMethod(env, c_PlatformClusterGroup, M_PLATFORM_CLUSTER_GRP_FOR_RANDOM);
-                m_PlatformClusterGroup_forOldest = FindMethod(env, c_PlatformClusterGroup, M_PLATFORM_CLUSTER_GRP_FOR_OLDEST);
-                m_PlatformClusterGroup_forYoungest = FindMethod(env, c_PlatformClusterGroup, M_PLATFORM_CLUSTER_GRP_FOR_YOUNGEST);
-                m_PlatformClusterGroup_forServers = FindMethod(env, c_PlatformClusterGroup, M_PLATFORM_CLUSTER_GRP_FOR_SERVERS);
-                m_PlatformClusterGroup_resetMetrics = FindMethod(env, c_PlatformClusterGroup, M_PLATFORM_CLUSTER_GRP_RESET_METRICS);
-
-                c_PlatformCompute = FindClass(env, C_PLATFORM_COMPUTE);
-                m_PlatformCompute_withNoFailover = FindMethod(env, c_PlatformCompute, M_PLATFORM_COMPUTE_WITH_NO_FAILOVER);
-                m_PlatformCompute_withTimeout = FindMethod(env, c_PlatformCompute, M_PLATFORM_COMPUTE_WITH_TIMEOUT);
-                m_PlatformCompute_executeNative = FindMethod(env, c_PlatformCompute, M_PLATFORM_COMPUTE_EXECUTE_NATIVE);
-
-                c_PlatformContinuousQuery = FindClass(env, C_PLATFORM_CONT_QRY);
-                m_PlatformContinuousQuery_close = FindMethod(env, c_PlatformContinuousQuery, M_PLATFORM_CONT_QRY_CLOSE);
-                m_PlatformContinuousQuery_getInitialQueryCursor = FindMethod(env, c_PlatformContinuousQuery, M_PLATFORM_CONT_QRY_GET_INITIAL_QUERY_CURSOR);
-
-                c_PlatformDataStreamer = FindClass(env, C_PLATFORM_DATA_STREAMER);
-                m_PlatformDataStreamer_listenTopology = FindMethod(env, c_PlatformDataStreamer, M_PLATFORM_DATA_STREAMER_LISTEN_TOPOLOGY);
-                m_PlatformDataStreamer_getAllowOverwrite = FindMethod(env, c_PlatformDataStreamer, M_PLATFORM_DATA_STREAMER_GET_ALLOW_OVERWRITE);
-                m_PlatformDataStreamer_setAllowOverwrite = FindMethod(env, c_PlatformDataStreamer, M_PLATFORM_DATA_STREAMER_SET_ALLOW_OVERWRITE);
-                m_PlatformDataStreamer_getSkipStore = FindMethod(env, c_PlatformDataStreamer, M_PLATFORM_DATA_STREAMER_GET_SKIP_STORE);
-                m_PlatformDataStreamer_setSkipStore = FindMethod(env, c_PlatformDataStreamer, M_PLATFORM_DATA_STREAMER_SET_SKIP_STORE);
-                m_PlatformDataStreamer_getPerNodeBufSize = FindMethod(env, c_PlatformDataStreamer, M_PLATFORM_DATA_STREAMER_GET_PER_NODE_BUFFER_SIZE);
-                m_PlatformDataStreamer_setPerNodeBufSize = FindMethod(env, c_PlatformDataStreamer, M_PLATFORM_DATA_STREAMER_SET_PER_NODE_BUFFER_SIZE);
-                m_PlatformDataStreamer_getPerNodeParallelOps = FindMethod(env, c_PlatformDataStreamer, M_PLATFORM_DATA_STREAMER_GET_PER_NODE_PARALLEL_OPS);
-                m_PlatformDataStreamer_setPerNodeParallelOps = FindMethod(env, c_PlatformDataStreamer, M_PLATFORM_DATA_STREAMER_SET_PER_NODE_PARALLEL_OPS);
-
-                c_PlatformEvents = FindClass(env, C_PLATFORM_EVENTS);
-                m_PlatformEvents_withAsync = FindMethod(env, c_PlatformEvents, M_PLATFORM_EVENTS_WITH_ASYNC);
-                m_PlatformEvents_stopLocalListen = FindMethod(env, c_PlatformEvents, M_PLATFORM_EVENTS_STOP_LOCAL_LISTEN);
-                m_PlatformEvents_localListen = FindMethod(env, c_PlatformEvents, M_PLATFORM_EVENTS_LOCAL_LISTEN);
-                m_PlatformEvents_isEnabled = FindMethod(env, c_PlatformEvents, M_PLATFORM_EVENTS_IS_ENABLED);
-
-				c_PlatformServices = FindClass(env, C_PLATFORM_SERVICES);
-				m_PlatformServices_withAsync = FindMethod(env, c_PlatformServices, M_PLATFORM_SERVICES_WITH_ASYNC);
-				m_PlatformServices_withServerKeepPortable = FindMethod(env, c_PlatformServices, M_PLATFORM_SERVICES_WITH_SERVER_KEEP_PORTABLE);
-				m_PlatformServices_cancel = FindMethod(env, c_PlatformServices, M_PLATFORM_SERVICES_CANCEL);
-				m_PlatformServices_cancelAll = FindMethod(env, c_PlatformServices, M_PLATFORM_SERVICES_CANCEL_ALL);
-				m_PlatformServices_serviceProxy = FindMethod(env, c_PlatformServices, M_PLATFORM_SERVICES_SERVICE_PROXY);
-
-=======
->>>>>>> eaf8ae24
                 c_PlatformIgnition = FindClass(env, C_PLATFORM_IGNITION);
                 m_PlatformIgnition_start = FindMethod(env, c_PlatformIgnition, M_PLATFORM_IGNITION_START);
                 m_PlatformIgnition_instance = FindMethod(env, c_PlatformIgnition, M_PLATFORM_IGNITION_INSTANCE);
@@ -672,7 +560,7 @@
 
                 c_PlatformListenable = FindClass(env, C_PLATFORM_LISTENABLE);
                 m_PlatformListenable_cancel = FindMethod(env, c_PlatformListenable, M_PLATFORM_LISTENABLE_CANCEL);                    
-                m_PlatformListenable_isCancelled = FindMethod(env, c_PlatformListenable, M_PLATFORM_LISTENABLE_IS_CANCELED);                    
+                m_PlatformListenable_isCancelled = FindMethod(env, c_PlatformListenable, M_PLATFORM_LISTENABLE_IS_CANCELED);
 
                 // Find utility classes which are not used from context, but are still required in other places.
                 CheckClass(env, C_PLATFORM_NO_CALLBACK_EXCEPTION);
@@ -936,7 +824,7 @@
                     char* stackTraceChars = NULL;
 
                     // Read error info if possible.
-                    javaMembers.WriteErrorInfo(env, &errClsNameChars, &errClsNameLen, &errMsgChars, &errMsgLen, 
+                    javaMembers.WriteErrorInfo(env, &errClsNameChars, &errClsNameLen, &errMsgChars, &errMsgLen,
 						&stackTraceChars, &stackTraceLen);
 
                     if (errClsNameChars) {
@@ -1415,7 +1303,16 @@
                 ExceptionCheck(env);
             }
 
-<<<<<<< HEAD
+            long long JniContext::TargetInLongOutLong(jobject obj, int opType, long long val, JniErrorInfo* err) {
+                JNIEnv* env = Attach();
+
+                long long res = env->CallLongMethod(obj, jvm->GetMembers().m_PlatformTarget_inLongOutLong, opType, val);
+
+                ExceptionCheck(env, err);
+
+                return res;
+            }
+
             bool JniContext::ProcessorLoggerIsLevelEnabled(jobject obj, int level)
             {
                 JNIEnv* env = Attach();
@@ -1448,16 +1345,6 @@
                     env->DeleteLocalRef(errorInfo0);
 
                 ExceptionCheck(env);
-=======
-            long long JniContext::TargetInLongOutLong(jobject obj, int opType, long long val, JniErrorInfo* err) {
-                JNIEnv* env = Attach();
-
-                long long res = env->CallLongMethod(obj, jvm->GetMembers().m_PlatformTarget_inLongOutLong, opType, val);
-
-                ExceptionCheck(env, err);
-
-                return res;
->>>>>>> eaf8ae24
             }
 
             long long JniContext::TargetInStreamOutLong(jobject obj, int opType, long long memPtr, JniErrorInfo* err) {
@@ -1653,6 +1540,35 @@
                         }
                     }
                 }
+            }
+
+            void JniContext::SetConsoleHandler(ConsoleWriteHandler consoleHandler) {
+                if (!consoleHandler)
+                    throw std::invalid_argument("consoleHandler can not be null");
+
+                CONSOLE_LOCK.Enter();
+
+                consoleWriteHandlers.push_back(consoleHandler);
+
+                CONSOLE_LOCK.Leave();
+            }
+
+            int JniContext::RemoveConsoleHandler(ConsoleWriteHandler consoleHandler) {
+                if (!consoleHandler)
+                    throw std::invalid_argument("consoleHandler can not be null");
+
+                CONSOLE_LOCK.Enter();
+
+                int oldSize = static_cast<int>(consoleWriteHandlers.size());
+
+                consoleWriteHandlers.erase(remove(consoleWriteHandlers.begin(), consoleWriteHandlers.end(),
+                    consoleHandler), consoleWriteHandlers.end());
+
+                int removedCnt = oldSize - static_cast<int>(consoleWriteHandlers.size());
+
+                CONSOLE_LOCK.Leave();
+
+                return removedCnt;
             }
 
             void JniContext::ThrowToJava(char* msg) {
@@ -1677,7 +1593,7 @@
                     AttachHelper::OnThreadAttach();
                 else {
                     if (hnds.error)
-                        hnds.error(hnds.target, IGNITE_JNI_ERR_JVM_ATTACH, NULL, 0, NULL, 0, NULL, 0);
+                        hnds.error(hnds.target, IGNITE_JNI_ERR_JVM_ATTACH, NULL, 0, NULL, 0, NULL, 0, NULL, 0);
                 }
 
                 return env;
@@ -1702,6 +1618,7 @@
 
                     jstring clsName = static_cast<jstring>(env->CallObjectMethod(cls, jvm->GetJavaMembers().m_Class_getName));
                     jstring msg = static_cast<jstring>(env->CallObjectMethod(err, jvm->GetJavaMembers().m_Throwable_getMessage));
+                    jstring trace = static_cast<jstring>(env->CallStaticObjectMethod(jvm->GetJavaMembers().c_PlatformUtils, jvm->GetJavaMembers().m_PlatformUtils_getFullStackTrace, err));
 
                     env->DeleteLocalRef(cls);
 
@@ -1710,6 +1627,9 @@
 
                     int msgLen;
                     std::string msg0 = JavaStringToCString(env, msg, &msgLen);
+
+                    int traceLen;
+                    std::string trace0 = JavaStringToCString(env, trace, &traceLen);
 
                     if (errInfo)
                     {
@@ -1729,16 +1649,16 @@
                         int errBytesLen = env->GetArrayLength(errData);
 
                         if (hnds.error)
-                            hnds.error(hnds.target, IGNITE_JNI_ERR_GENERIC, clsName0.c_str(), clsNameLen, msg0.c_str(), msgLen,
-                                errBytesNative, errBytesLen);
+                            hnds.error(hnds.target, IGNITE_JNI_ERR_GENERIC, clsName0.c_str(), clsNameLen, msg0.c_str(),
+								msgLen, trace0.c_str(), traceLen, errBytesNative, errBytesLen);
 
                         env->ReleaseByteArrayElements(errData, errBytesNative, JNI_ABORT);
                     }
                     else
                     {
                         if (hnds.error)
-                            hnds.error(hnds.target, IGNITE_JNI_ERR_GENERIC, clsName0.c_str(), clsNameLen, msg0.c_str(), msgLen,
-                                NULL, 0);
+                            hnds.error(hnds.target, IGNITE_JNI_ERR_GENERIC, clsName0.c_str(), clsNameLen, msg0.c_str(),
+								msgLen, trace0.c_str(), traceLen, NULL, 0);
                     }
 
                     env->DeleteLocalRef(err);
@@ -1767,813 +1687,8 @@
                 IGNITE_SAFE_FUNC(env, envPtr, CacheStoreCreateHandler, cacheStoreCreate, memPtr);
             }
 
-<<<<<<< HEAD
-                ExceptionCheck(env);
-            }
-
-            int JniContext::DataStreamerPerNodeBufferSizeGet(jobject obj) {
-                JNIEnv* env = Attach();
-
-                jint res = env->CallIntMethod(obj, jvm->GetMembers().m_PlatformDataStreamer_getPerNodeBufSize);
-
-                ExceptionCheck(env);
-
-                return res;
-            }
-
-            void JniContext::DataStreamerPerNodeBufferSizeSet(jobject obj, int val) {
-                JNIEnv* env = Attach();
-
-                env->CallVoidMethod(obj, jvm->GetMembers().m_PlatformDataStreamer_setPerNodeBufSize, val);
-
-                ExceptionCheck(env);
-            }
-
-            int JniContext::DataStreamerPerNodeParallelOperationsGet(jobject obj) {
-                JNIEnv* env = Attach();
-
-                jint res = env->CallIntMethod(obj, jvm->GetMembers().m_PlatformDataStreamer_getPerNodeParallelOps);
-
-                ExceptionCheck(env);
-
-                return res;
-            }
-
-            void JniContext::DataStreamerPerNodeParallelOperationsSet(jobject obj, int val) {
-                JNIEnv* env = Attach();
-
-                env->CallVoidMethod(obj, jvm->GetMembers().m_PlatformDataStreamer_setPerNodeParallelOps, val);
-
-                ExceptionCheck(env);
-            }
-
-            jobject JniContext::MessagingWithAsync(jobject obj) {
-                JNIEnv* env = Attach();
-
-                jobject msg = env->CallObjectMethod(obj, jvm->GetMembers().m_PlatformMessaging_withAsync);
-
-                ExceptionCheck(env);
-
-                return LocalToGlobal(env, msg);
-            }
-
-            jobject JniContext::ProjectionForOthers(jobject obj, jobject prj) {
-                JNIEnv* env = Attach();
-
-                jobject newPrj = env->CallObjectMethod(obj, jvm->GetMembers().m_PlatformClusterGroup_forOthers, prj);
-
-                ExceptionCheck(env);
-
-                return LocalToGlobal(env, newPrj);
-            }
-
-            jobject JniContext::ProjectionForRemotes(jobject obj) {
-                JNIEnv* env = Attach();
-
-                jobject newPrj = env->CallObjectMethod(obj, jvm->GetMembers().m_PlatformClusterGroup_forRemotes);
-
-                ExceptionCheck(env);
-
-                return LocalToGlobal(env, newPrj);
-            }
-
-            jobject JniContext::ProjectionForDaemons(jobject obj) {
-                JNIEnv* env = Attach();
-
-                jobject newPrj = env->CallObjectMethod(obj, jvm->GetMembers().m_PlatformClusterGroup_forDaemons);
-
-                ExceptionCheck(env);
-
-                return LocalToGlobal(env, newPrj);
-            }
-
-            jobject JniContext::ProjectionForRandom(jobject obj) {
-                JNIEnv* env = Attach();
-
-                jobject newPrj = env->CallObjectMethod(obj, jvm->GetMembers().m_PlatformClusterGroup_forRandom);
-
-                ExceptionCheck(env);
-
-                return LocalToGlobal(env, newPrj);
-            }
-
-            jobject JniContext::ProjectionForOldest(jobject obj) {
-                JNIEnv* env = Attach();
-
-                jobject newPrj = env->CallObjectMethod(obj, jvm->GetMembers().m_PlatformClusterGroup_forOldest);
-
-                ExceptionCheck(env);
-
-                return LocalToGlobal(env, newPrj);
-            }
-
-            jobject JniContext::ProjectionForYoungest(jobject obj) {
-                JNIEnv* env = Attach();
-
-                jobject newPrj = env->CallObjectMethod(obj, jvm->GetMembers().m_PlatformClusterGroup_forYoungest);
-
-                ExceptionCheck(env);
-
-                return LocalToGlobal(env, newPrj);
-            }
-
-            jobject JniContext::ProjectionForServers(jobject obj) {
-                JNIEnv* env = Attach();
-
-                jobject newPrj = env->CallObjectMethod(obj, jvm->GetMembers().m_PlatformClusterGroup_forServers);
-
-                ExceptionCheck(env);
-
-                return LocalToGlobal(env, newPrj);
-            }
-
-            void JniContext::ProjectionResetMetrics(jobject obj) {
-                JNIEnv* env = Attach();
-
-                env->CallVoidMethod(obj, jvm->GetMembers().m_PlatformClusterGroup_resetMetrics);
-
-                ExceptionCheck(env);
-            }
-
-            jobject JniContext::ProjectionOutOpRet(jobject obj, int type, long long memPtr) {
-                JNIEnv* env = Attach();
-
-                jobject res = env->CallObjectMethod(
-                    obj, jvm->GetMembers().m_PlatformTarget_inStreamOutObject, type, memPtr);
-
-                ExceptionCheck(env);
-
-                return LocalToGlobal(env, res);
-            }
-
-
-            void JniContext::QueryCursorIterator(jobject obj, JniErrorInfo* errInfo) {
-                JNIEnv* env = Attach();
-
-                env->CallVoidMethod(obj, jvm->GetMembers().m_PlatformAbstractQryCursor_iter);
-
-                ExceptionCheck(env, errInfo);
-            }
-
-            bool JniContext::QueryCursorIteratorHasNext(jobject obj, JniErrorInfo* errInfo)
-            {
-                JNIEnv* env = Attach();
-
-                jboolean res = env->CallBooleanMethod(obj, jvm->GetMembers().m_PlatformAbstractQryCursor_iterHasNext);
-
-                ExceptionCheck(env, errInfo);
-
-                return res != 0;
-            }
-
-            void JniContext::QueryCursorClose(jobject obj, JniErrorInfo* errInfo) {
-                JNIEnv* env = Attach();
-
-                env->CallVoidMethod(obj, jvm->GetMembers().m_PlatformAbstractQryCursor_close);
-
-                ExceptionCheck(env, errInfo);
-            }
-
-            long long JniContext::TransactionsStart(jobject obj, int concurrency,
-                int isolation, long long timeout, int txSize, JniErrorInfo* errInfo) {
-                JNIEnv* env = Attach();
-
-                long long id = env->CallLongMethod(obj,
-                    jvm->GetMembers().m_PlatformTransactions_txStart,
-                    concurrency, isolation, timeout, txSize);
-
-                ExceptionCheck(env, errInfo);
-
-                return id;
-            }
-
-            int JniContext::TransactionsCommit(jobject obj, long long id, JniErrorInfo* errInfo) {
-                JNIEnv* env = Attach();
-
-                int res = env->CallIntMethod(obj, jvm->GetMembers().m_PlatformTransactions_txCommit, id);
-
-                ExceptionCheck(env, errInfo);
-
-                return res;
-            }
-
-            void JniContext::TransactionsCommitAsync(jobject obj, long long id, long long futId) {
-                JNIEnv* env = Attach();
-
-                env->CallVoidMethod(obj, jvm->GetMembers().m_PlatformTransactions_txCommitAsync, id, futId);
-
-                ExceptionCheck(env);
-            }
-
-            int JniContext::TransactionsRollback(jobject obj, long long id, JniErrorInfo* errInfo) {
-                JNIEnv* env = Attach();
-
-                int res = env->CallIntMethod(obj, jvm->GetMembers().m_PlatformTransactions_txRollback, id);
-
-                ExceptionCheck(env, errInfo);
-
-                return res;
-            }
-
-            void JniContext::TransactionsRollbackAsync(jobject obj, long long id, long long futId) {
-                JNIEnv* env = Attach();
-
-                env->CallVoidMethod(obj, jvm->GetMembers().m_PlatformTransactions_txRollbackAsync, id, futId);
-
-                ExceptionCheck(env);
-            }
-
-            int JniContext::TransactionsClose(jobject obj, long long id, JniErrorInfo* errInfo) {
-                JNIEnv* env = Attach();
-
-                jint state = env->CallIntMethod(obj, jvm->GetMembers().m_PlatformTransactions_txClose, id);
-
-                ExceptionCheck(env, errInfo);
-
-                return state;
-            }
-
-            int JniContext::TransactionsState(jobject obj, long long id, JniErrorInfo* errInfo) {
-                JNIEnv* env = Attach();
-
-                jint state = env->CallIntMethod(obj, jvm->GetMembers().m_PlatformTransactions_txState, id);
-
-                ExceptionCheck(env, errInfo);
-
-                return state;
-            }
-
-            bool JniContext::TransactionsSetRollbackOnly(jobject obj, long long id, JniErrorInfo* errInfo) {
-                JNIEnv* env = Attach();
-
-                jboolean res = env->CallBooleanMethod(obj, jvm->GetMembers().m_PlatformTransactions_txSetRollbackOnly, id);
-
-                ExceptionCheck(env, errInfo);
-
-                return res != 0;
-            }
-
-            void JniContext::TransactionsResetMetrics(jobject obj) {
-                JNIEnv* env = Attach();
-
-                env->CallVoidMethod(obj, jvm->GetMembers().m_PlatformTransactions_resetMetrics);
-
-                ExceptionCheck(env);
-            }
-
-            jobject JniContext::EventsWithAsync(jobject obj) {
-                JNIEnv * env = Attach();
-
-                jobject res = env->CallObjectMethod(obj, jvm->GetMembers().m_PlatformEvents_withAsync);
-
-                ExceptionCheck(env);
-
-                return LocalToGlobal(env, res);
-            }
-
-            bool JniContext::EventsStopLocalListen(jobject obj, long long hnd) {
-                JNIEnv * env = Attach();
-
-                jboolean res = env->CallBooleanMethod(obj, jvm->GetMembers().m_PlatformEvents_stopLocalListen, hnd);
-
-                ExceptionCheck(env);
-
-                return res != 0;
-            }
-
-            void JniContext::EventsLocalListen(jobject obj, long long hnd, int type) {
-                JNIEnv * env = Attach();
-
-                env->CallVoidMethod(obj, jvm->GetMembers().m_PlatformEvents_localListen, hnd, type);
-
-                ExceptionCheck(env);
-            }
-
-            bool JniContext::EventsIsEnabled(jobject obj, int type) {
-                JNIEnv * env = Attach();
-
-                jboolean res = env->CallBooleanMethod(obj, jvm->GetMembers().m_PlatformEvents_isEnabled, type);
-
-                ExceptionCheck(env);
-
-                return res != 0;
-            }
-
-			jobject JniContext::ServicesWithAsync(jobject obj) {
-                JNIEnv* env = Attach();
-
-                jobject res = env->CallObjectMethod(obj, jvm->GetMembers().m_PlatformServices_withAsync);
-
-				ExceptionCheck(env);
-
-				return LocalToGlobal(env, res);
-            }
-
-            jobject JniContext::ServicesWithServerKeepPortable(jobject obj) {
-                JNIEnv* env = Attach();
-
-                jobject res = env->CallObjectMethod(obj, jvm->GetMembers().m_PlatformServices_withServerKeepPortable);
-
-                ExceptionCheck(env);
-
-                return LocalToGlobal(env, res);
-            }
-
-			void JniContext::ServicesCancel(jobject obj, char* name) {
-                JNIEnv* env = Attach();
-
-				jstring name0 = name != NULL ? env->NewStringUTF(name) : NULL;
-
-                env->CallVoidMethod(obj, jvm->GetMembers().m_PlatformServices_cancel, name0);
-
-				if (name0)
-					env->DeleteLocalRef(name0);
-
-				ExceptionCheck(env);
-            }
-
-			void JniContext::ServicesCancelAll(jobject obj) {
-                JNIEnv* env = Attach();
-
-                env->CallVoidMethod(obj, jvm->GetMembers().m_PlatformServices_cancelAll);
-
-				ExceptionCheck(env);
-            }
-
-			void* JniContext::ServicesGetServiceProxy(jobject obj, char* name, bool sticky) {
-				JNIEnv* env = Attach();
-
-				jstring name0 = name != NULL ? env->NewStringUTF(name) : NULL;
-
-                jobject res = env->CallObjectMethod(obj, jvm->GetMembers().m_PlatformServices_serviceProxy, name0, sticky);
-
-				if (name0)
-					env->DeleteLocalRef(name0);
-
-				ExceptionCheck(env);
-
-				return LocalToGlobal(env, res);;
-			}
-
-            long long JniContext::AtomicLongGet(jobject obj)
-            {
-                JNIEnv* env = Attach();
-
-                long long res = env->CallLongMethod(obj, jvm->GetMembers().m_PlatformAtomicLong_get);
-
-                ExceptionCheck(env);
-
-                return res;
-            }
-
-            long long JniContext::AtomicLongIncrementAndGet(jobject obj)
-            {
-                JNIEnv* env = Attach();
-
-                long long res = env->CallLongMethod(obj, jvm->GetMembers().m_PlatformAtomicLong_incrementAndGet);
-
-                ExceptionCheck(env);
-
-                return res;
-            }
-
-            long long JniContext::AtomicLongGetAndIncrement(jobject obj)
-            {
-                JNIEnv* env = Attach();
-
-                long long res = env->CallLongMethod(obj, jvm->GetMembers().m_PlatformAtomicLong_getAndIncrement);
-
-                ExceptionCheck(env);
-
-                return res;
-            }
-
-            long long JniContext::AtomicLongAddAndGet(jobject obj, long long value)
-            {
-                JNIEnv* env = Attach();
-
-                long long res = env->CallLongMethod(obj, jvm->GetMembers().m_PlatformAtomicLong_addAndGet, value);
-
-                ExceptionCheck(env);
-
-                return res;
-            }
-
-            long long JniContext::AtomicLongGetAndAdd(jobject obj, long long value)
-            {
-                JNIEnv* env = Attach();
-
-                long long res = env->CallLongMethod(obj, jvm->GetMembers().m_PlatformAtomicLong_getAndAdd, value);
-
-                ExceptionCheck(env);
-
-                return res;
-            }
-
-            long long JniContext::AtomicLongDecrementAndGet(jobject obj)
-            {
-                JNIEnv* env = Attach();
-
-                long long res = env->CallLongMethod(obj, jvm->GetMembers().m_PlatformAtomicLong_decrementAndGet);
-
-                ExceptionCheck(env);
-
-                return res;
-            }
-
-            long long JniContext::AtomicLongGetAndDecrement(jobject obj)
-            {
-                JNIEnv* env = Attach();
-
-                long long res = env->CallLongMethod(obj, jvm->GetMembers().m_PlatformAtomicLong_getAndDecrement);
-
-                ExceptionCheck(env);
-
-                return res;
-            }
-
-            long long JniContext::AtomicLongGetAndSet(jobject obj, long long value)
-            {
-                JNIEnv* env = Attach();
-
-                long long res = env->CallLongMethod(obj, jvm->GetMembers().m_PlatformAtomicLong_getAndSet, value);
-
-                ExceptionCheck(env);
-
-                return res;
-            }
-
-            long long JniContext::AtomicLongCompareAndSetAndGet(jobject obj, long long expVal, long long newVal)
-            {
-                JNIEnv* env = Attach();
-
-                long long res = env->CallLongMethod(obj, jvm->GetMembers().m_PlatformAtomicLong_compareAndSetAndGet, expVal, newVal);
-
-                ExceptionCheck(env);
-
-                return res;
-            }
-
-            bool JniContext::AtomicLongIsClosed(jobject obj)
-            {
-                JNIEnv* env = Attach();
-
-                jboolean res = env->CallBooleanMethod(obj, jvm->GetMembers().m_PlatformAtomicLong_isClosed);
-
-                ExceptionCheck(env);
-
-                return res != 0;;
-            }
-
-            void JniContext::AtomicLongClose(jobject obj)
-            {
-                JNIEnv* env = Attach();
-
-                env->CallVoidMethod(obj, jvm->GetMembers().m_PlatformAtomicLong_close);
-
-                ExceptionCheck(env);
-            }
-
-            long long JniContext::AtomicSequenceGet(jobject obj)
-            {
-                JNIEnv* env = Attach();
-
-                long long res = env->CallLongMethod(obj, jvm->GetMembers().m_PlatformAtomicSequence_get);
-
-                ExceptionCheck(env);
-
-                return res;
-            }
-
-            long long JniContext::AtomicSequenceIncrementAndGet(jobject obj)
-            {
-                JNIEnv* env = Attach();
-
-                long long res = env->CallLongMethod(obj, jvm->GetMembers().m_PlatformAtomicSequence_incrementAndGet);
-
-                ExceptionCheck(env);
-
-                return res;
-            }
-
-            long long JniContext::AtomicSequenceGetAndIncrement(jobject obj)
-            {
-                JNIEnv* env = Attach();
-
-                long long res = env->CallLongMethod(obj, jvm->GetMembers().m_PlatformAtomicSequence_getAndIncrement);
-
-                ExceptionCheck(env);
-
-                return res;
-            }
-
-            long long JniContext::AtomicSequenceAddAndGet(jobject obj, long long l)
-            {
-                JNIEnv* env = Attach();
-
-                long long res = env->CallLongMethod(obj, jvm->GetMembers().m_PlatformAtomicSequence_addAndGet, l);
-
-                ExceptionCheck(env);
-
-                return res;
-            }
-
-            long long JniContext::AtomicSequenceGetAndAdd(jobject obj, long long l)
-            {
-                JNIEnv* env = Attach();
-
-                long long res = env->CallLongMethod(obj, jvm->GetMembers().m_PlatformAtomicSequence_getAndAdd, l);
-
-                ExceptionCheck(env);
-
-                return res;
-            }
-
-            int JniContext::AtomicSequenceGetBatchSize(jobject obj)
-            {
-                JNIEnv* env = Attach();
-
-                int res = env->CallIntMethod(obj, jvm->GetMembers().m_PlatformAtomicSequence_getBatchSize);
-
-                ExceptionCheck(env);
-
-                return res;
-            }
-
-            void JniContext::AtomicSequenceSetBatchSize(jobject obj, int size)
-            {
-                JNIEnv* env = Attach();
-
-                env->CallVoidMethod(obj, jvm->GetMembers().m_PlatformAtomicSequence_setBatchSize, size);
-
-                ExceptionCheck(env);
-            }
-
-            bool JniContext::AtomicSequenceIsClosed(jobject obj)
-            {
-                JNIEnv* env = Attach();
-
-                jboolean res = env->CallBooleanMethod(obj, jvm->GetMembers().m_PlatformAtomicSequence_isClosed);
-
-                ExceptionCheck(env);
-
-                return res != 0;
-            }
-
-            void JniContext::AtomicSequenceClose(jobject obj)
-            {
-                JNIEnv* env = Attach();
-
-                env->CallVoidMethod(obj, jvm->GetMembers().m_PlatformAtomicSequence_close);
-
-                ExceptionCheck(env);
-            }
-
-            bool JniContext::AtomicReferenceIsClosed(jobject obj)
-            {
-                JNIEnv* env = Attach();
-
-                jboolean res = env->CallBooleanMethod(obj, jvm->GetMembers().m_PlatformAtomicReference_isClosed);
-
-                ExceptionCheck(env);
-
-                return res != 0;
-            }
-
-            void JniContext::AtomicReferenceClose(jobject obj)
-            {
-                JNIEnv* env = Attach();
-
-                env->CallVoidMethod(obj, jvm->GetMembers().m_PlatformAtomicReference_close);
-
-                ExceptionCheck(env);
-            }
-
-            bool JniContext::ListenableCancel(jobject obj)
-            {
-                JNIEnv* env = Attach();
-
-                jboolean res = env->CallBooleanMethod(obj, jvm->GetMembers().m_PlatformListenable_cancel);
-
-                ExceptionCheck(env);
-
-                return res != 0;;
-            }
-
-            bool JniContext::ListenableIsCancelled(jobject obj)
-            {
-                JNIEnv* env = Attach();
-
-                jboolean res = env->CallBooleanMethod(obj, jvm->GetMembers().m_PlatformListenable_isCancelled);
-
-                ExceptionCheck(env);
-
-                return res != 0;;
-            }
-
-			jobject JniContext::Acquire(jobject obj)
-            {
-                if (obj) {
-
-                    JNIEnv* env = Attach();
-
-                    jobject obj0 = env->NewGlobalRef(obj);
-
-                    ExceptionCheck(env);
-
-                    return obj0;
-                }
-
-                return NULL;
-            }
-
-            void JniContext::Release(jobject obj) {
-                if (obj)
-                {
-                    JavaVM* jvm = JVM.GetJvm();
-
-                    if (jvm)
-                    {
-                        JNIEnv* env;
-
-                        jint attachRes = jvm->AttachCurrentThread(reinterpret_cast<void**>(&env), NULL);
-
-                        if (attachRes == JNI_OK)
-                        {
-                            AttachHelper::OnThreadAttach();
-
-                            env->DeleteGlobalRef(obj);
-                        }
-                    }
-                }
-            }
-
-            void JniContext::SetConsoleHandler(ConsoleWriteHandler consoleHandler) {
-                if (!consoleHandler)
-                    throw std::invalid_argument("consoleHandler can not be null");
-
-                CONSOLE_LOCK.Enter();
-
-                consoleWriteHandlers.push_back(consoleHandler);
-
-                CONSOLE_LOCK.Leave();
-            }
-
-            int JniContext::RemoveConsoleHandler(ConsoleWriteHandler consoleHandler) {
-                if (!consoleHandler)
-                    throw std::invalid_argument("consoleHandler can not be null");
-
-                CONSOLE_LOCK.Enter();
-
-                int oldSize = static_cast<int>(consoleWriteHandlers.size());
-
-                consoleWriteHandlers.erase(remove(consoleWriteHandlers.begin(), consoleWriteHandlers.end(),
-                    consoleHandler), consoleWriteHandlers.end());
-
-                int removedCnt = oldSize - static_cast<int>(consoleWriteHandlers.size());
-
-                CONSOLE_LOCK.Leave();
-
-                return removedCnt;
-            }
-
-            void JniContext::ThrowToJava(char* msg) {
-                JNIEnv* env = Attach();
-
-                env->ThrowNew(jvm->GetMembers().c_IgniteException, msg);
-            }
-
-            void JniContext::DestroyJvm() {
-                jvm->GetJvm()->DestroyJavaVM();
-            }
-
-            /**
-             * Attach thread to JVM.
-             */
-            JNIEnv* JniContext::Attach() {
-                JNIEnv* env;
-
-                jint attachRes = jvm->GetJvm()->AttachCurrentThread(reinterpret_cast<void**>(&env), NULL);
-
-                if (attachRes == JNI_OK)
-                    AttachHelper::OnThreadAttach();
-                else {
-                    if (hnds.error)
-                        hnds.error(hnds.target, IGNITE_JNI_ERR_JVM_ATTACH, NULL, 0, NULL, 0, NULL, 0, NULL, 0);
-                }
-
-                return env;
-            }
-
-            void JniContext::ExceptionCheck(JNIEnv* env) {
-                ExceptionCheck(env, NULL);
-            }
-
-            void JniContext::ExceptionCheck(JNIEnv* env, JniErrorInfo* errInfo)
-            {
-                if (env->ExceptionCheck()) {
-                    jthrowable err = env->ExceptionOccurred();
-
-                    if (PRINT_EXCEPTION)
-                        env->CallVoidMethod(err, jvm->GetJavaMembers().m_Throwable_printStackTrace);
-
-                    env->ExceptionClear();
-
-                    // Get error class name and message.
-                    jclass cls = env->GetObjectClass(err);
-
-                    jstring clsName = static_cast<jstring>(env->CallObjectMethod(cls, jvm->GetJavaMembers().m_Class_getName));
-                    jstring msg = static_cast<jstring>(env->CallObjectMethod(err, jvm->GetJavaMembers().m_Throwable_getMessage));
-                    jstring trace = static_cast<jstring>(env->CallStaticObjectMethod(jvm->GetJavaMembers().c_PlatformUtils, jvm->GetJavaMembers().m_PlatformUtils_getFullStackTrace, err));
-
-                    env->DeleteLocalRef(cls);
-
-                    int clsNameLen;
-                    std::string clsName0 = JavaStringToCString(env, clsName, &clsNameLen);
-
-                    int msgLen;
-                    std::string msg0 = JavaStringToCString(env, msg, &msgLen);
-
-                    int traceLen;
-                    std::string trace0 = JavaStringToCString(env, trace, &traceLen);
-
-                    if (errInfo)
-                    {
-                        JniErrorInfo errInfo0(IGNITE_JNI_ERR_GENERIC, clsName0.c_str(), msg0.c_str());
-
-                        *errInfo = errInfo0;
-                    }
-
-                    // Get error additional data (if any).
-                    jbyteArray errData = static_cast<jbyteArray>(env->CallStaticObjectMethod(
-                        jvm->GetMembers().c_PlatformUtils, jvm->GetMembers().m_PlatformUtils_errData, err));
-
-                    if (errData)
-                    {
-                        jbyte* errBytesNative = env->GetByteArrayElements(errData, NULL);
-
-                        int errBytesLen = env->GetArrayLength(errData);
-
-                        if (hnds.error)
-                            hnds.error(hnds.target, IGNITE_JNI_ERR_GENERIC, clsName0.c_str(), clsNameLen, msg0.c_str(), 
-								msgLen, trace0.c_str(), traceLen, errBytesNative, errBytesLen);
-
-                        env->ReleaseByteArrayElements(errData, errBytesNative, JNI_ABORT);
-                    }
-                    else
-                    {
-                        if (hnds.error)
-                            hnds.error(hnds.target, IGNITE_JNI_ERR_GENERIC, clsName0.c_str(), clsNameLen, msg0.c_str(), 
-								msgLen, trace0.c_str(), traceLen, NULL, 0);
-                    }
-
-                    env->DeleteLocalRef(err);
-                }
-            }
-
-            /**
-             * Convert local reference to global.
-             */
-            jobject JniContext::LocalToGlobal(JNIEnv* env, jobject localRef) {
-                if (localRef) {
-                    jobject globalRef = env->NewGlobalRef(localRef);
-
-                    env->DeleteLocalRef(localRef); // Clear local ref irrespective of result.
-
-                    if (!globalRef)
-                        ExceptionCheck(env);
-
-                    return globalRef;
-                }
-                else
-                    return NULL;
-            }
-
-            JNIEXPORT jlong JNICALL JniCacheStoreCreate(JNIEnv *env, jclass cls, jlong envPtr, jlong memPtr) {
-                IGNITE_SAFE_FUNC(env, envPtr, CacheStoreCreateHandler, cacheStoreCreate, memPtr);
-            }
-
-            JNIEXPORT jint JNICALL JniCacheStoreInvoke(JNIEnv *env, jclass cls, jlong envPtr, jlong objPtr, jlong memPtr, jobject cb) {
-                if (cb)
-                {
-                    jobject cb0 = env->NewGlobalRef(cb);
-
-                    if (cb0)
-                    {
-                        JniGlobalRefGuard guard(env, cb0);
-
-                        IGNITE_SAFE_FUNC(env, envPtr, CacheStoreInvokeHandler, cacheStoreInvoke, objPtr, memPtr, cb0);
-                    }
-                    else
-                        return 0;
-                }
-                else {
-                    IGNITE_SAFE_FUNC(env, envPtr, CacheStoreInvokeHandler, cacheStoreInvoke, objPtr, memPtr, NULL);
-                }
-=======
             JNIEXPORT jint JNICALL JniCacheStoreInvoke(JNIEnv *env, jclass cls, jlong envPtr, jlong objPtr, jlong memPtr) {
                 IGNITE_SAFE_FUNC(env, envPtr, CacheStoreInvokeHandler, cacheStoreInvoke, objPtr, memPtr);
->>>>>>> eaf8ae24
             }
 
             JNIEXPORT void JNICALL JniCacheStoreDestroy(JNIEnv *env, jclass cls, jlong envPtr, jlong objPtr) {
