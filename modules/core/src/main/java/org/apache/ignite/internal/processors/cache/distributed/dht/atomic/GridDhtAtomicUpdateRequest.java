--- conflicted
+++ resolved
@@ -238,10 +238,6 @@
      * @param partId Partition.
      * @param prevVal Previous value.
      * @param updateCntr Update counter.
-<<<<<<< HEAD
-     * @param storeLocPrevVal If {@code true} stores previous value.
-=======
->>>>>>> 4a8fb8f3
      */
     public void addWriteValue(KeyCacheObject key,
         @Nullable CacheObject val,
@@ -252,27 +248,12 @@
         boolean addPrevVal,
         int partId,
         @Nullable CacheObject prevVal,
-<<<<<<< HEAD
-        @Nullable Long updateCntr,
-        boolean storeLocPrevVal) {
-=======
         @Nullable Long updateCntr
     ) {
->>>>>>> 4a8fb8f3
         keys.add(key);
 
         partIds.add(partId);
 
-<<<<<<< HEAD
-        if (storeLocPrevVal) {
-            if (locPrevVals == null)
-                locPrevVals = new ArrayList<>();
-
-            locPrevVals.add(prevVal);
-        }
-
-=======
->>>>>>> 4a8fb8f3
         if (forceTransformBackups) {
             assert entryProcessor != null;
 
@@ -533,19 +514,6 @@
 
     /**
      * @param idx Key index.
-<<<<<<< HEAD
-     * @return Value.
-     */
-    @Nullable public CacheObject localPreviousValue(int idx) {
-        assert locPrevVals != null;
-
-        return locPrevVals.get(idx);
-    }
-
-    /**
-     * @param idx Key index.
-=======
->>>>>>> 4a8fb8f3
      * @return Entry processor.
      */
     @Nullable public EntryProcessor<Object, Object, Object> entryProcessor(int idx) {
@@ -1099,16 +1067,6 @@
     private void cleanup() {
         nearVals = null;
         prevVals = null;
-<<<<<<< HEAD
-
-        // Do not keep values if they are not needed for continuous query notification.
-        if (locPrevVals == null) {
-            keys = null;
-            vals = null;
-            locPrevVals = null;
-        }
-=======
->>>>>>> 4a8fb8f3
     }
 
     /** {@inheritDoc} */
