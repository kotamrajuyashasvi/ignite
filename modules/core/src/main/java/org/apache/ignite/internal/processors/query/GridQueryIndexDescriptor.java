/*
 * Licensed to the Apache Software Foundation (ASF) under one or more
 * contributor license agreements.  See the NOTICE file distributed with
 * this work for additional information regarding copyright ownership.
 * The ASF licenses this file to You under the Apache License, Version 2.0
 * (the "License"); you may not use this file except in compliance with
 * the License.  You may obtain a copy of the License at
 *
 *      http://www.apache.org/licenses/LICENSE-2.0
 *
 * Unless required by applicable law or agreed to in writing, software
 * distributed under the License is distributed on an "AS IS" BASIS,
 * WITHOUT WARRANTIES OR CONDITIONS OF ANY KIND, either express or implied.
 * See the License for the specific language governing permissions and
 * limitations under the License.
 */

package org.apache.ignite.internal.processors.query;

import org.apache.ignite.cache.QueryIndexType;

import java.util.Collection;

/**
 * Describes an index to be created for a certain type. It contains all necessary
 * information about fields, order, uniqueness, and specified
 * whether this is SQL or Text index.
 * See also {@link GridQueryTypeDescriptor#indexes()}.
 */
public interface GridQueryIndexDescriptor {
    /**
     * Gets all fields to be indexed.
     *
     * @return Fields to be indexed.
     */
    public Collection<String> fields();

    /**
     * Specifies order of the index for each indexed field.
     *
     * @param field Field name.
     * @return {@code True} if given field should be indexed in descending order.
     */
    public boolean descending(String field);

    /**
     * Gets index type.
     *
     * @return Type.
     */
<<<<<<< HEAD
    public GridQueryIndexType type();

    /**
     * Gets inline size for SORTED index.
     *
     * @return Inline size.
     */
    public int inlineSize();
=======
    public QueryIndexType type();
>>>>>>> 48e78a99
}<|MERGE_RESOLUTION|>--- conflicted
+++ resolved
@@ -48,8 +48,7 @@
      *
      * @return Type.
      */
-<<<<<<< HEAD
-    public GridQueryIndexType type();
+    public QueryIndexType type();
 
     /**
      * Gets inline size for SORTED index.
@@ -57,7 +56,4 @@
      * @return Inline size.
      */
     public int inlineSize();
-=======
-    public QueryIndexType type();
->>>>>>> 48e78a99
 }