--- conflicted
+++ resolved
@@ -858,21 +858,12 @@
 
                 if (exchId != null) {
                     AffinityTopologyVersion startTopVer = cacheCtx.startTopologyVersion();
-<<<<<<< HEAD
 
                     ready = startTopVer == null || startTopVer.compareTo(exchId.topologyVersion()) <= 0;
                 }
                 else
                     ready = cacheCtx.started();
 
-=======
-
-                    ready = startTopVer == null || startTopVer.compareTo(exchId.topologyVersion()) <= 0;
-                }
-                else
-                    ready = cacheCtx.started();
-
->>>>>>> 7128a395
                 if (ready) {
                     GridDhtPartitionFullMap locMap = cacheCtx.topology().partitionMap(true);
 
@@ -910,7 +901,6 @@
             if (exchId != null)
                 m.addPartitionUpdateCounters(top.cacheId(), top.updateCounters(true));
         }
-<<<<<<< HEAD
 
         return m;
     }
@@ -931,28 +921,6 @@
         Object affKey) {
         Integer dupDataCache = null;
 
-=======
-
-        return m;
-    }
-
-    /**
-     * @param m Message.
-     * @param dupData Duplicated data map.
-     * @param compress {@code True} if need check for duplicated partition state data.
-     * @param cacheId Cache ID.
-     * @param map Map to add.
-     * @param affKey Cache affinity key.
-     */
-    private void addFullPartitionsMap(GridDhtPartitionsFullMessage m,
-        Map<Object, T2<Integer, GridDhtPartitionFullMap>> dupData,
-        boolean compress,
-        Integer cacheId,
-        GridDhtPartitionFullMap map,
-        Object affKey) {
-        Integer dupDataCache = null;
-
->>>>>>> 7128a395
         if (compress && affKey != null && !m.containsCache(cacheId)) {
             T2<Integer, GridDhtPartitionFullMap> state0 = dupData.get(affKey);
 
