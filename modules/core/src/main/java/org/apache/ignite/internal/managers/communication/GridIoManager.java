/*
 * Licensed to the Apache Software Foundation (ASF) under one or more
 * contributor license agreements.  See the NOTICE file distributed with
 * this work for additional information regarding copyright ownership.
 * The ASF licenses this file to You under the Apache License, Version 2.0
 * (the "License"); you may not use this file except in compliance with
 * the License.  You may obtain a copy of the License at
 *
 *      http://www.apache.org/licenses/LICENSE-2.0
 *
 * Unless required by applicable law or agreed to in writing, software
 * distributed under the License is distributed on an "AS IS" BASIS,
 * WITHOUT WARRANTIES OR CONDITIONS OF ANY KIND, either express or implied.
 * See the License for the specific language governing permissions and
 * limitations under the License.
 */

package org.apache.ignite.internal.managers.communication;

import org.apache.ignite.*;
import org.apache.ignite.cluster.*;
import org.apache.ignite.events.*;
import org.apache.ignite.internal.*;
import org.apache.ignite.internal.direct.*;
import org.apache.ignite.internal.managers.*;
import org.apache.ignite.internal.managers.deployment.*;
import org.apache.ignite.internal.managers.eventstorage.*;
import org.apache.ignite.internal.processors.timeout.*;
import org.apache.ignite.internal.util.*;
import org.apache.ignite.internal.util.lang.*;
import org.apache.ignite.internal.util.tostring.*;
import org.apache.ignite.internal.util.typedef.*;
import org.apache.ignite.internal.util.typedef.internal.*;
import org.apache.ignite.lang.*;
import org.apache.ignite.marshaller.*;
import org.apache.ignite.plugin.extensions.communication.*;
import org.apache.ignite.spi.*;
import org.apache.ignite.spi.communication.*;
import org.apache.ignite.spi.communication.tcp.*;
import org.apache.ignite.thread.*;
import org.jetbrains.annotations.*;
import org.jsr166.*;

import java.io.*;
import java.util.*;
import java.util.Map.*;
import java.util.concurrent.*;
import java.util.concurrent.atomic.*;
import java.util.concurrent.locks.*;

import static org.apache.ignite.events.EventType.*;
import static org.apache.ignite.internal.GridTopic.*;
import static org.apache.ignite.internal.managers.communication.GridIoPolicy.*;
import static org.apache.ignite.internal.util.nio.GridNioBackPressureControl.*;
import static org.jsr166.ConcurrentLinkedHashMap.QueuePolicy.*;

/**
 * Grid communication manager.
 */
public class GridIoManager extends GridManagerAdapter<CommunicationSpi<Serializable>> {
    /** Empty array of message factories. */
    public static final MessageFactory[] EMPTY = {};

    /** Max closed topics to store. */
    public static final int MAX_CLOSED_TOPICS = 10240;

    /** Listeners by topic. */
    private final ConcurrentMap<Object, GridMessageListener> lsnrMap = new ConcurrentHashMap8<>();

    /** Disconnect listeners. */
    private final Collection<GridDisconnectListener> disconnectLsnrs = new ConcurrentLinkedQueue<>();

    /** Map of {@link IoPool}-s injected by Ignite plugins. */
    private final IoPool[] ioPools = new IoPool[128];

    /** Public pool. */
    private ExecutorService pubPool;

    /** Internal P2P pool. */
    private ExecutorService p2pPool;

    /** Internal system pool. */
    private ExecutorService sysPool;

    /** Internal management pool. */
    private ExecutorService mgmtPool;

    /** Affinity assignment executor service. */
    private ExecutorService affPool;

    /** Utility cache pool. */
    private ExecutorService utilityCachePool;

    /** Marshaller cache pool. */
    private ExecutorService marshCachePool;

    /** Discovery listener. */
    private GridLocalEventListener discoLsnr;

    /** */
    private final ConcurrentMap<Object, ConcurrentMap<UUID, GridCommunicationMessageSet>> msgSetMap =
        new ConcurrentHashMap8<>();

    /** */
    private final ConcurrentMap<Object, SequentialMessageSet> seqMsgs = new ConcurrentHashMap8<>();

    /** Local node ID. */
    private final UUID locNodeId;

    /** Discovery delay. */
    private final long discoDelay;

    /** Cache for messages that were received prior to discovery. */
    private final ConcurrentMap<UUID, ConcurrentLinkedDeque8<DelayedMessage>> waitMap =
        new ConcurrentHashMap8<>();

    /** Communication message listener. */
    private CommunicationListener<Serializable> commLsnr;

    /** Grid marshaller. */
    private final Marshaller marsh;

    /** Busy lock. */
    private final GridSpinReadWriteLock busyLock = new GridSpinReadWriteLock();

    /** Lock to sync maps access. */
    private final ReadWriteLock lock = new ReentrantReadWriteLock();

    /** Fully started flag. When set to true, can send and receive messages. */
    private volatile boolean started;

    /** Closed topics. */
    private final GridBoundedConcurrentLinkedHashSet<Object> closedTopics =
        new GridBoundedConcurrentLinkedHashSet<>(MAX_CLOSED_TOPICS, MAX_CLOSED_TOPICS, 0.75f, 256,
            PER_SEGMENT_Q_OPTIMIZED_RMV);

    /** */
    private MessageFactory msgFactory;

    /** */
    private MessageFormatter formatter;

    /** Stopping flag. */
    private boolean stopping;

    /**
     * @param ctx Grid kernal context.
     */
    @SuppressWarnings("deprecation")
    public GridIoManager(GridKernalContext ctx) {
        super(ctx, ctx.config().getCommunicationSpi());

        locNodeId = ctx.localNodeId();

        discoDelay = ctx.config().getDiscoveryStartupDelay();

        marsh = ctx.config().getMarshaller();
    }

    /**
     * @return Message factory.
     */
    public MessageFactory messageFactory() {
        assert msgFactory != null;

        return msgFactory;
    }

    /**
     * @return Message writer factory.
     */
    public MessageFormatter formatter() {
        assert formatter != null;

        return formatter;
    }

    /**
     * Resets metrics for this manager.
     */
    public void resetMetrics() {
        getSpi().resetMetrics();
    }

    /** {@inheritDoc} */
    @SuppressWarnings("deprecation")
    @Override public void start() throws IgniteCheckedException {
        assertParameter(discoDelay > 0, "discoveryStartupDelay > 0");

        startSpi();

        pubPool = ctx.getExecutorService();
        p2pPool = ctx.getPeerClassLoadingExecutorService();
        sysPool = ctx.getSystemExecutorService();
        mgmtPool = ctx.getManagementExecutorService();
        utilityCachePool = ctx.utilityCachePool();
        marshCachePool = ctx.marshallerCachePool();
        affPool = new IgniteThreadPoolExecutor(
            "aff-" + ctx.gridName(),
            1,
            1,
            0,
            new LinkedBlockingQueue<Runnable>());

        getSpi().setListener(commLsnr = new CommunicationListener<Serializable>() {
            @Override public void onMessage(UUID nodeId, Serializable msg, IgniteRunnable msgC) {
                try {
                    onMessage0(nodeId, (GridIoMessage)msg, msgC);
                }
                catch (ClassCastException ignored) {
                    U.error(log, "Communication manager received message of unknown type (will ignore): " +
                        msg.getClass().getName() + ". Most likely GridCommunicationSpi is being used directly, " +
                        "which is illegal - make sure to send messages only via GridProjection API.");
                }
            }

            @Override public void onDisconnected(UUID nodeId) {
                for (GridDisconnectListener lsnr : disconnectLsnrs)
                    lsnr.onNodeDisconnected(nodeId);
            }
        });

        MessageFormatter[] formatterExt = ctx.plugins().extensions(MessageFormatter.class);

        if (formatterExt != null && formatterExt.length > 0) {
            if (formatterExt.length > 1)
                throw new IgniteCheckedException("More than one MessageFormatter extension is defined. Check your " +
                    "plugins configuration and make sure that only one of them provides custom message format.");

            formatter = formatterExt[0];
        }
        else {
            formatter = new MessageFormatter() {
                @Override public MessageWriter writer() {
                    return new DirectMessageWriter();
                }

                @Override public MessageReader reader(MessageFactory factory) {
                    return new DirectMessageReader(msgFactory, this);
                }
            };
        }

        MessageFactory[] msgs = ctx.plugins().extensions(MessageFactory.class);

        if (msgs == null)
            msgs = EMPTY;

        List<MessageFactory> compMsgs = new ArrayList<>();

        for (IgniteComponentType compType : IgniteComponentType.values()) {
            MessageFactory f = compType.messageFactory();

            if (f != null)
                compMsgs.add(f);
        }

        if (!compMsgs.isEmpty())
            msgs = F.concat(msgs, compMsgs.toArray(new MessageFactory[compMsgs.size()]));

        msgFactory = new GridIoMessageFactory(msgs);

        if (log.isDebugEnabled())
            log.debug(startInfo());

        registerIoPoolExtensions();
    }

    /**
     * Processes IO messaging pool extensions.
     * @throws IgniteCheckedException On error.
     */
    private void registerIoPoolExtensions() throws IgniteCheckedException {
        // Process custom IO messaging pool extensions:
        final IoPool[] executorExtensions = ctx.plugins().extensions(IoPool.class);

        if (executorExtensions != null) {
            // Store it into the map and check for duplicates:
            for (IoPool ex : executorExtensions) {
                final byte id = ex.id();

                // 1. Check the pool id is non-negative:
                if (id < 0)
                    throw new IgniteCheckedException("Failed to register IO executor pool because its Id is negative " +
                        "[id=" + id + ']');

                // 2. Check the pool id is in allowed range:
                if (isReservedGridIoPolicy(id))
                    throw new IgniteCheckedException("Failed to register IO executor pool because its Id in in the " +
                        "reserved range (0-31) [id=" + id + ']');

                // 3. Check the pool for duplicates:
                if (ioPools[id] != null)
                    throw new IgniteCheckedException("Failed to register IO executor pool because its " +
                        "Id as already used [id=" + id + ']');

                ioPools[id] = ex;
            }
        }
    }

    /** {@inheritDoc} */
    @SuppressWarnings({"deprecation", "SynchronizationOnLocalVariableOrMethodParameter"})
    @Override public void onKernalStart0() throws IgniteCheckedException {
        discoLsnr = new GridLocalEventListener() {
            @SuppressWarnings({"TooBroadScope", "fallthrough"})
            @Override public void onEvent(Event evt) {
                assert evt instanceof DiscoveryEvent : "Invalid event: " + evt;

                DiscoveryEvent discoEvt = (DiscoveryEvent)evt;

                UUID nodeId = discoEvt.eventNode().id();

                switch (evt.type()) {
                    case EVT_NODE_JOINED:
                        assert waitMap.get(nodeId) == null; // We can't receive messages from undiscovered nodes.

                        break;

                    case EVT_NODE_LEFT:
                    case EVT_NODE_FAILED:
                        for (Map.Entry<Object, ConcurrentMap<UUID, GridCommunicationMessageSet>> e :
                            msgSetMap.entrySet()) {
                            ConcurrentMap<UUID, GridCommunicationMessageSet> map = e.getValue();

                            GridCommunicationMessageSet set;

                            boolean empty;

                            synchronized (map) {
                                set = map.remove(nodeId);

                                empty = map.isEmpty();
                            }

                            if (set != null) {
                                if (log.isDebugEnabled())
                                    log.debug("Removed message set due to node leaving grid: " + set);

                                // Unregister timeout listener.
                                ctx.timeout().removeTimeoutObject(set);

                                // Node may still send stale messages for this topic
                                // even after discovery notification is done.
                                closedTopics.add(set.topic());
                            }

                            if (empty)
                                msgSetMap.remove(e.getKey(), map);
                        }

                        // Clean up delayed and ordered messages (need exclusive lock).
                        lock.writeLock().lock();

                        try {
                            ConcurrentLinkedDeque8<DelayedMessage> waitList = waitMap.remove(nodeId);

                            if (log.isDebugEnabled())
                                log.debug("Removed messages from discovery startup delay list " +
                                    "(sender node left topology): " + waitList);
                        }
                        finally {
                            lock.writeLock().unlock();
                        }

                        break;

                    default:
                        assert false : "Unexpected event: " + evt;
                }
            }
        };

        ctx.event().addLocalEventListener(discoLsnr, EVT_NODE_JOINED, EVT_NODE_LEFT, EVT_NODE_FAILED);

        // Make sure that there are no stale messages due to window between communication
        // manager start and kernal start.
        // 1. Process wait list.
        Collection<Collection<DelayedMessage>> delayedMsgs = new ArrayList<>();

        lock.writeLock().lock();

        try {
            started = true;

            for (Entry<UUID, ConcurrentLinkedDeque8<DelayedMessage>> e : waitMap.entrySet()) {
                if (ctx.discovery().node(e.getKey()) != null) {
                    ConcurrentLinkedDeque8<DelayedMessage> waitList = waitMap.remove(e.getKey());

                    if (log.isDebugEnabled())
                        log.debug("Processing messages from discovery startup delay list: " + waitList);

                    if (waitList != null)
                        delayedMsgs.add(waitList);
                }
            }
        }
        finally {
            lock.writeLock().unlock();
        }

        // After write lock released.
        if (!delayedMsgs.isEmpty()) {
            for (Collection<DelayedMessage> col : delayedMsgs)
                for (DelayedMessage msg : col)
                    commLsnr.onMessage(msg.nodeId(), msg.message(), msg.callback());
        }

        // 2. Process messages sets.
        for (Map.Entry<Object, ConcurrentMap<UUID, GridCommunicationMessageSet>> e : msgSetMap.entrySet()) {
            ConcurrentMap<UUID, GridCommunicationMessageSet> map = e.getValue();

            for (GridCommunicationMessageSet set : map.values()) {
                if (ctx.discovery().node(set.nodeId()) == null) {
                    // All map modifications should be synced for consistency.
                    boolean rmv;

                    synchronized (map) {
                        rmv = map.remove(set.nodeId(), set);
                    }

                    if (rmv) {
                        if (log.isDebugEnabled())
                            log.debug("Removed message set due to node leaving grid: " + set);

                        // Unregister timeout listener.
                        ctx.timeout().removeTimeoutObject(set);
                    }

                }
            }

            boolean rmv;

            synchronized (map) {
                rmv = map.isEmpty();
            }

            if (rmv) {
                msgSetMap.remove(e.getKey(), map);

                // Node may still send stale messages for this topic
                // even after discovery notification is done.
                closedTopics.add(e.getKey());
            }
        }
    }

    /** {@inheritDoc} */
    @SuppressWarnings("BusyWait")
    @Override public void onKernalStop0(boolean cancel) {
        // No more communication messages.
        getSpi().setListener(null);

        boolean interrupted = false;

        // Busy wait is intentional.
        while (true) {
            try {
                if (busyLock.tryWriteLock(200, TimeUnit.MILLISECONDS))
                    break;
                else
                    Thread.sleep(200);
            }
            catch (InterruptedException ignore) {
                // Preserve interrupt status & ignore.
                // Note that interrupted flag is cleared.
                interrupted = true;
            }
        }

        try {
            if (interrupted)
                Thread.currentThread().interrupt();

            U.shutdownNow(getClass(), affPool, log);

            GridEventStorageManager evtMgr = ctx.event();

            if (evtMgr != null && discoLsnr != null)
                evtMgr.removeLocalEventListener(discoLsnr);

            stopping = true;
        }
        finally {
            busyLock.writeUnlock();
        }
    }

    /** {@inheritDoc} */
    @Override public void stop(boolean cancel) throws IgniteCheckedException {
        stopSpi();

        if (log.isDebugEnabled())
            log.debug(stopInfo());

        Arrays.fill(ioPools, null);
    }

    /**
     * @param nodeId Node ID.
     * @param msg Message bytes.
     * @param msgC Closure to call when message processing finished.
     */
    @SuppressWarnings("fallthrough")
    private void onMessage0(UUID nodeId, GridIoMessage msg, IgniteRunnable msgC) {
        assert nodeId != null;
        assert msg != null;

        busyLock.readLock();

        try {
            if (stopping) {
                if (log.isDebugEnabled())
                    log.debug("Received communication message while stopping (will ignore) [nodeId=" +
                        nodeId + ", msg=" + msg + ']');

                return;
            }

            // Check discovery.
            ClusterNode node = ctx.discovery().node(nodeId);

            if (node == null) {
                if (log.isDebugEnabled())
                    log.debug("Ignoring message from dead node [senderId=" + nodeId + ", msg=" + msg + ']');

                return; // We can't receive messages from non-discovered ones.
            }

            if (msg.topic() == null) {
                int topicOrd = msg.topicOrdinal();

                msg.topic(topicOrd >= 0 ? GridTopic.fromOrdinal(topicOrd) : marsh.unmarshal(msg.topicBytes(), null));
            }

            if (!started) {
                lock.readLock().lock();

                try {
                    if (!started) { // Sets to true in write lock, so double checking.
                        // Received message before valid context is set to manager.
                        if (log.isDebugEnabled())
                            log.debug("Adding message to waiting list [senderId=" + nodeId +
                                ", msg=" + msg + ']');

                        ConcurrentLinkedDeque8<DelayedMessage> list =
                            F.addIfAbsent(waitMap, nodeId, F.<DelayedMessage>newDeque());

                        assert list != null;

                        list.add(new DelayedMessage(nodeId, msg, msgC));

                        return;
                    }
                }
                finally {
                    lock.readLock().unlock();
                }
            }

            // If message is P2P, then process in P2P service.
            // This is done to avoid extra waiting and potential deadlocks
            // as thread pool may not have any available threads to give.
            byte plc = msg.policy();

            switch (plc) {
                case P2P_POOL: {
                    processP2PMessage(nodeId, msg, msgC);

                    break;
                }

                case PUBLIC_POOL:
                case SYSTEM_POOL:
                case MANAGEMENT_POOL:
                case AFFINITY_POOL:
                case UTILITY_CACHE_POOL:
                case MARSH_CACHE_POOL:
                {
                    if (msg.isOrdered())
                        processOrderedMessage(nodeId, msg, plc, msgC);
                    else if (msg.isSequential())
                        processSequentialMessage(nodeId, msg, plc, msgC);
                    else
                        processRegularMessage(nodeId, msg, plc, msgC);

                    break;
                }

                default:
                    assert plc >= 0 : "Negative policy: " + plc;

                    if (isReservedGridIoPolicy(plc))
                        throw new IgniteCheckedException("Failed to process message with policy of reserved range. " +
                            "[policy=" + plc + ']');

                    if (msg.isOrdered())
                        processOrderedMessage(nodeId, msg, plc, msgC);
                    else if (msg.isSequential())
                        processSequentialMessage(nodeId, msg, plc, msgC);
                    else
                        processRegularMessage(nodeId, msg, plc, msgC);
            }
        }
        catch (IgniteCheckedException e) {
            U.error(log, "Failed to process message (will ignore): " + msg, e);
        }
        finally {
            busyLock.readUnlock();
        }
    }

    /**
     * Gets execution pool for policy.
     *
     * @param plc Policy.
     * @return Execution pool.
     */
    private Executor pool(byte plc) throws IgniteCheckedException {
        switch (plc) {
            case P2P_POOL:
                return p2pPool;
            case SYSTEM_POOL:
                return sysPool;
            case PUBLIC_POOL:
                return pubPool;
            case MANAGEMENT_POOL:
                return mgmtPool;
            case AFFINITY_POOL:
                return affPool;

            case UTILITY_CACHE_POOL:
                assert utilityCachePool != null : "Utility cache pool is not configured.";

                return utilityCachePool;

            case MARSH_CACHE_POOL:
                assert marshCachePool != null : "Marshaller cache pool is not configured.";

                return marshCachePool;

            default: {
                assert plc >= 0 : "Negative policy: " + plc;

                if (isReservedGridIoPolicy(plc))
                    throw new IgniteCheckedException("Failed to process message with policy of reserved" +
                        " range (0-31), [policy=" + plc + ']');

                IoPool pool = ioPools[plc];

                if (pool == null)
                    throw new IgniteCheckedException("Failed to process message because no pool is registered " +
                        "for policy. [policy=" + plc + ']');

                assert plc == pool.id();

                Executor ex = pool.executor();

                if (ex == null)
                    throw new IgniteCheckedException("Failed to process message because corresponding executor " +
                        "is null. [id=" + plc + ']');

                return ex;
            }
        }
    }

    /**
     * @param nodeId Node ID.
     * @param msg Message.
     * @param msgC Closure to call when message processing finished.
     */
    private void processP2PMessage(
        final UUID nodeId,
        final GridIoMessage msg,
        final IgniteRunnable msgC
    ) {
        Runnable c = new Runnable() {
            @Override public void run() {
                try {
                    threadProcessingMessage(true);

                    GridMessageListener lsnr = lsnrMap.get(msg.topic());

                    if (lsnr == null)
                        return;

                    Object obj = msg.message();

                    assert obj != null;

                    lsnr.onMessage(nodeId, obj);
                }
                finally {
                    threadProcessingMessage(false);

                    msgC.run();
                }
            }
        };

        try {
            p2pPool.execute(c);
        }
        catch (RejectedExecutionException e) {
            U.error(log, "Failed to process P2P message due to execution rejection. Increase the upper bound " +
                "on 'ExecutorService' provided by 'IgniteConfiguration.getPeerClassLoadingThreadPoolSize()'. " +
                "Will attempt to process message in the listener thread instead.", e);

            c.run();
        }
    }

    /**
     * @param nodeId Node ID.
     * @param msg Message.
     * @param plc Execution policy.
     * @param msgC Closure to call when message processing finished.
     */
    private void processRegularMessage(
        final UUID nodeId,
        final GridIoMessage msg,
        byte plc,
        final IgniteRunnable msgC
    ) throws IgniteCheckedException {
        Runnable c = new Runnable() {
            @Override public void run() {
                try {
                    threadProcessingMessage(true);

                    processRegularMessage0(msg, nodeId);
                }
                finally {
                    threadProcessingMessage(false);

                    msgC.run();
                }
            }
        };

        try {
            pool(plc).execute(c);
        }
        catch (RejectedExecutionException e) {
            U.error(log, "Failed to process regular message due to execution rejection. Increase the upper bound " +
                "on 'ExecutorService' provided by 'IgniteConfiguration.getPublicThreadPoolSize()'. " +
                "Will attempt to process message in the listener thread instead.", e);

            c.run();
        }
    }

    /**
     * @param msg Message.
     * @param nodeId Node ID.
     */
    @SuppressWarnings("deprecation")
    private void processRegularMessage0(GridIoMessage msg, UUID nodeId) {
        GridMessageListener lsnr = lsnrMap.get(msg.topic());

        if (lsnr == null)
            return;

        Object obj = msg.message();

        assert obj != null;

        lsnr.onMessage(nodeId, obj);
    }

    /**
     * @param nodeId Node ID.
     * @param msg Ordered message.
     * @param plc Execution policy.
     * @param msgC Closure to call when message processing finished ({@code null} for sync processing).
     */
    @SuppressWarnings("SynchronizationOnLocalVariableOrMethodParameter")
    private void processOrderedMessage(
        final UUID nodeId,
        final GridIoMessage msg,
        final byte plc,
        @Nullable final IgniteRunnable msgC
    ) throws IgniteCheckedException {
        assert msg != null;

        long timeout = msg.timeout();
        boolean skipOnTimeout = msg.skipOnTimeout();

        boolean isNew = false;

        ConcurrentMap<UUID, GridCommunicationMessageSet> map;

        GridCommunicationMessageSet set = null;

        while (true) {
            map = msgSetMap.get(msg.topic());

            if (map == null) {
                set = new GridCommunicationMessageSet(plc, msg.topic(), nodeId, timeout, skipOnTimeout, msg, msgC);

                map = new ConcurrentHashMap0<>();

                map.put(nodeId, set);

                ConcurrentMap<UUID, GridCommunicationMessageSet> old = msgSetMap.putIfAbsent(
                    msg.topic(), map);

                if (old != null)
                    map = old;
                else {
                    isNew = true;

                    // Put succeeded.
                    break;
                }
            }

            boolean rmv = false;

            synchronized (map) {
                if (map.isEmpty())
                    rmv = true;
                else {
                    set = map.get(nodeId);

                    if (set == null) {
                        GridCommunicationMessageSet old = map.putIfAbsent(nodeId,
                            set = new GridCommunicationMessageSet(plc, msg.topic(),
                                nodeId, timeout, skipOnTimeout, msg, msgC));

                        assert old == null;

                        isNew = true;

                        // Put succeeded.
                        break;
                    }
                }
            }

            if (rmv)
                msgSetMap.remove(msg.topic(), map);
            else {
                assert set != null;
                assert !isNew;

                set.add(msg, msgC);

                break;
            }
        }

        if (isNew && ctx.discovery().node(nodeId) == null) {
            if (log.isDebugEnabled())
                log.debug("Message is ignored as sender has left the grid: " + msg);

            assert map != null;

            boolean rmv;

            synchronized (map) {
                map.remove(nodeId);

                rmv = map.isEmpty();
            }

            if (rmv)
                msgSetMap.remove(msg.topic(), map);

            return;
        }

        if (isNew && set.endTime() != Long.MAX_VALUE)
            ctx.timeout().addTimeoutObject(set);

        final GridMessageListener lsnr = lsnrMap.get(msg.topic());

        if (lsnr == null) {
            if (closedTopics.contains(msg.topic())) {
                if (log.isDebugEnabled())
                    log.debug("Message is ignored as it came for the closed topic: " + msg);

                assert map != null;

                msgSetMap.remove(msg.topic(), map);
            }
            else if (log.isDebugEnabled()) {
                // Note that we simply keep messages if listener is not
                // registered yet, until one will be registered.
                log.debug("Received message for unknown listener (messages will be kept until a " +
                    "listener is registered): " + msg);
            }

            // Mark the message as processed, otherwise reading from the connection
            // may stop.
            if (msgC != null)
                msgC.run();

            return;
        }

        if (msgC == null) {
            // Message from local node can be processed in sync manner.
            assert locNodeId.equals(nodeId);

            unwindMessageSet(set, lsnr);

            return;
        }

        final GridCommunicationMessageSet msgSet0 = set;

        Runnable c = new Runnable() {
            @Override public void run() {
                try {
                    threadProcessingMessage(true);

                    unwindMessageSet(msgSet0, lsnr);
                }
                finally {
                    threadProcessingMessage(false);
                }
            }
        };

        try {
            pool(plc).execute(c);
        }
        catch (RejectedExecutionException e) {
            U.error(log, "Failed to process ordered message due to execution rejection. " +
                "Increase the upper bound on executor service provided by corresponding " +
                "configuration property. Will attempt to process message in the listener " +
                "thread instead [msgPlc=" + plc + ']', e);

            c.run();
        }
    }

    /**
     * @param msgSet Message set to unwind.
     * @param lsnr Listener to notify.
     */
    private void unwindMessageSet(GridCommunicationMessageSet msgSet, GridMessageListener lsnr) {
        // Loop until message set is empty or
        // another thread owns the reservation.
        while (true) {
            if (msgSet.reserve()) {
                try {
                    msgSet.unwind(lsnr);
                }
                finally {
                    msgSet.release();
                }

                // Check outside of reservation block.
                if (!msgSet.changed()) {
                    if (log.isDebugEnabled())
                        log.debug("Message set has not been changed: " + msgSet);

                    break;
                }
            }
            else {
                if (log.isDebugEnabled())
                    log.debug("Another thread owns reservation: " + msgSet);

                return;
            }
        }
    }

    /**
     * @param nodeId Node ID.
     * @param msg Message.
     * @param plc Execution policy.
     * @param msgC Closure to call when message processing finished.
     */
    private void processSequentialMessage(
        final UUID nodeId,
        final GridIoMessage msg,
        byte plc,
        final IgniteRunnable msgC
    ) throws IgniteCheckedException {
        final GridMessageListener lsnr = lsnrMap.get(msg.topic());

        if (lsnr == null) {
            if (log.isDebugEnabled())
                log.debug("Ignoring message because listener is not found: " + msg);

            if (msgC != null)
                msgC.run();

            return;
        }

        SequentialMessageSet msgSet = seqMsgs.get(msg.topic());

        if (msgSet == null) {
            SequentialMessageSet old = seqMsgs.putIfAbsent(msg.topic(), msgSet = new SequentialMessageSet());

            if (old != null)
                msgSet = old;
        }

        msgSet.add(nodeId, msg, msgC);

        if (msgC == null) {
            assert locNodeId.equals(nodeId);

            msgSet.unwind(lsnr);
        }
        else {
            assert !locNodeId.equals(nodeId);

            final SequentialMessageSet msgSet0 = msgSet;

            Runnable c = new Runnable() {
                @Override public void run() {
                    try {
                        threadProcessingMessage(true);

                        msgSet0.unwind(lsnr);
                    }
                    finally {
                        threadProcessingMessage(false);
                    }
                }
            };

            try {
                pool(plc).execute(c);
            }
            catch (RejectedExecutionException e) {
                U.error(log, "Failed to process sequential message due to execution rejection. " +
                    "Increase the upper bound on executor service provided by corresponding " +
                    "configuration property. Will attempt to process message in the listener " +
                    "thread instead [msgPlc=" + plc + ']', e);

                c.run();
            }
        }
    }

    /**
     * @param node Destination node.
     * @param topic Topic to send the message to.
     * @param topicOrd GridTopic enumeration ordinal.
     * @param msg Message to send.
     * @param plc Type of processing.
     * @param ordered Ordered flag.
     * @param timeout Timeout.
     * @param skipOnTimeout Whether message can be skipped on timeout.
     * @param ackClosure Ack closure.
     * @throws IgniteCheckedException Thrown in case of any errors.
     */
    private void send(
        ClusterNode node,
        Object topic,
        int topicOrd,
        Message msg,
        byte plc,
        boolean ordered,
        boolean seq,
        long timeout,
        boolean skipOnTimeout,
        IgniteInClosure<IgniteException> ackClosure
    ) throws IgniteCheckedException {
        assert node != null;
        assert topic != null;
        assert msg != null;

        GridIoMessage ioMsg = new GridIoMessage(plc, topic, topicOrd, msg, ordered, seq, timeout, skipOnTimeout);

        if (locNodeId.equals(node.id())) {
            assert plc != P2P_POOL;

            CommunicationListener commLsnr = this.commLsnr;

            if (commLsnr == null)
                throw new IgniteCheckedException("Trying to send message when grid is not fully started.");

            if (ordered)
                processOrderedMessage(locNodeId, ioMsg, plc, null);
            else if (seq)
                processSequentialMessage(locNodeId, ioMsg, plc, null);
            else
                processRegularMessage0(ioMsg, locNodeId);

            if (ackClosure != null)
                ackClosure.apply(null);
        }
        else {
            if (topicOrd < 0)
                ioMsg.topicBytes(marsh.marshal(topic));

            try {
                if ((CommunicationSpi)getSpi() instanceof TcpCommunicationSpi)
                    ((TcpCommunicationSpi)(CommunicationSpi)getSpi()).sendMessage(node, ioMsg, ackClosure);
                else
                    getSpi().sendMessage(node, ioMsg);
            }
            catch (IgniteSpiException e) {
                throw new IgniteCheckedException("Failed to send message (node may have left the grid or " +
                    "TCP connection cannot be established due to firewall issues) " +
                    "[node=" + node + ", topic=" + topic +
                    ", msg=" + msg + ", policy=" + plc + ']', e);
            }
        }
    }

    /**
     * @param nodeId Id of destination node.
     * @param topic Topic to send the message to.
     * @param msg Message to send.
     * @param plc Type of processing.
     * @throws IgniteCheckedException Thrown in case of any errors.
     */
    public void send(UUID nodeId, Object topic, Message msg, byte plc)
        throws IgniteCheckedException {
        ClusterNode node = ctx.discovery().node(nodeId);

        if (node == null)
            throw new IgniteCheckedException("Failed to send message to node (has node left grid?): " + nodeId);

        send(node, topic, msg, plc);
    }

    /**
     * @param nodeId Id of destination node.
     * @param topic Topic to send the message to.
     * @param msg Message to send.
     * @param plc Type of processing.
     * @throws IgniteCheckedException Thrown in case of any errors.
     */
    @SuppressWarnings("TypeMayBeWeakened")
    public void send(UUID nodeId, GridTopic topic, Message msg, byte plc)
        throws IgniteCheckedException {
        ClusterNode node = ctx.discovery().node(nodeId);

        if (node == null)
            throw new IgniteCheckedException("Failed to send message to node (has node left grid?): " + nodeId);

<<<<<<< HEAD
        send(node, topic, topic.ordinal(), msg, plc, false, false, 0, false);
=======
        send(node, topic, topic.ordinal(), msg, plc, false, 0, false, null);
>>>>>>> 1c10ade5
    }

    /**
     * @param node Destination node.
     * @param topic Topic to send the message to.
     * @param msg Message to send.
     * @param plc Type of processing.
     * @throws IgniteCheckedException Thrown in case of any errors.
     */
    public void send(ClusterNode node, Object topic, Message msg, byte plc)
        throws IgniteCheckedException {
<<<<<<< HEAD
        send(node, topic, -1, msg, plc, false, false, 0, false);
=======
        send(node, topic, -1, msg, plc, false, 0, false, null);
>>>>>>> 1c10ade5
    }

    /**
     * @param node Destination node.
     * @param topic Topic to send the message to.
     * @param msg Message to send.
     * @param plc Type of processing.
     * @throws IgniteCheckedException Thrown in case of any errors.
     */
    public void send(ClusterNode node, GridTopic topic, Message msg, byte plc)
        throws IgniteCheckedException {
<<<<<<< HEAD
        send(node, topic, topic.ordinal(), msg, plc, false, false, 0, false);
=======
        send(node, topic, topic.ordinal(), msg, plc, false, 0, false, null);
>>>>>>> 1c10ade5
    }

    /**
     * @param node Destination node.
     * @param topic Topic to send the message to.
     * @param msg Message to send.
     * @param plc Type of processing.
     * @param timeout Timeout to keep a message on receiving queue.
     * @param skipOnTimeout Whether message can be skipped on timeout.
     * @throws IgniteCheckedException Thrown in case of any errors.
     */
    public void sendOrderedMessage(
        ClusterNode node,
        Object topic,
        Message msg,
        byte plc,
        long timeout,
        boolean skipOnTimeout
    ) throws IgniteCheckedException {
        assert timeout > 0 || skipOnTimeout;

<<<<<<< HEAD
        send(node, topic, (byte)-1, msg, plc, true, false, timeout, skipOnTimeout);
=======
        send(node, topic, (byte)-1, msg, plc, true, timeout, skipOnTimeout, null);
>>>>>>> 1c10ade5
    }

    /**
     * @param nodeId Destination node.
     * @param topic Topic to send the message to.
     * @param msg Message to send.
     * @param plc Type of processing.
     * @param timeout Timeout to keep a message on receiving queue.
     * @param skipOnTimeout Whether message can be skipped on timeout.
     * @throws IgniteCheckedException Thrown in case of any errors.
     */
    public void sendOrderedMessage(
        UUID nodeId,
        Object topic,
        Message msg,
        byte plc,
        long timeout,
        boolean skipOnTimeout
    ) throws IgniteCheckedException {
        assert timeout > 0 || skipOnTimeout;

        ClusterNode node = ctx.discovery().node(nodeId);

        if (node == null)
            throw new IgniteCheckedException("Failed to send message to node (has node left grid?): " + nodeId);

<<<<<<< HEAD
        send(node, topic, (byte)-1, msg, plc, true, false, timeout, skipOnTimeout);
=======
        send(node, topic, (byte)-1, msg, plc, true, timeout, skipOnTimeout, null);
>>>>>>> 1c10ade5
    }

    /**
     * @param node Destination nodes.
     * @param topic Topic to send the message to.
     * @param msg Message to send.
     * @param plc Type of processing.
     * @param ackClosure Ack closure.
     * @throws IgniteCheckedException Thrown in case of any errors.
     */
    public void send(ClusterNode node, GridTopic topic, Message msg, byte plc,
        IgniteInClosure<IgniteException> ackClosure) throws IgniteCheckedException {
        send(node, topic, topic.ordinal(), msg, plc, false, 0, false, ackClosure);
    }

    /**
     * @param nodes Destination node.
     * @param topic Topic to send the message to.
     * @param msg Message to send.
     * @param plc Type of processing.
     * @param timeout Timeout to keep a message on receiving queue.
     * @param skipOnTimeout Whether message can be skipped on timeout.
     * @throws IgniteCheckedException Thrown in case of any errors.
     */
    public void sendOrderedMessage(
        Collection<? extends ClusterNode> nodes,
        Object topic,
        Message msg,
        byte plc,
        long timeout,
        boolean skipOnTimeout
    )
        throws IgniteCheckedException {
        assert timeout > 0 || skipOnTimeout;

        send(nodes, topic, -1, msg, plc, true, false, timeout, skipOnTimeout);
    }

    /**
     * @param node Destination nodes.
     * @param topic Topic to send the message to.
     * @param msg Message to send.
     * @param plc Type of processing.
     * @param ackClosure Ack closure.
     * @throws IgniteCheckedException Thrown in case of any errors.
     */
    public void send(ClusterNode node, Object topic, Message msg, byte plc, IgniteInClosure<IgniteException> ackClosure)
        throws IgniteCheckedException {
        send(node, topic, -1, msg, plc, false, 0, false, ackClosure);
    }

    /**
     * @param nodes Destination node.
     * @param topic Topic to send the message to.
     * @param msg Message to send.
     * @param plc Type of processing.
     * @throws IgniteCheckedException Thrown in case of any errors.
     */
    public void send(
        Collection<? extends ClusterNode> nodes,
        Object topic,
        Message msg,
        byte plc
    ) throws IgniteCheckedException {
        send(nodes, topic, -1, msg, plc, false, false, 0, false);
    }

    /**
     * @param nodes Destination nodes.
     * @param topic Topic to send the message to.
     * @param msg Message to send.
     * @param plc Type of processing.
     * @throws IgniteCheckedException Thrown in case of any errors.
     */
    public void send(
        Collection<? extends ClusterNode> nodes,
        GridTopic topic,
        Message msg,
        byte plc
    ) throws IgniteCheckedException {
        send(nodes, topic, topic.ordinal(), msg, plc, false, false, 0, false);
    }

    /**
     * Sends sequential message.
     *
     * @param nodeId Destination node ID.
     * @param topic Topic.
     * @param msg Message.
     * @param plc Policy.
     * @throws IgniteCheckedException In case of error.
     */
    public void sendSequentialMessage(
        UUID nodeId,
        Object topic,
        Message msg,
        byte plc
    ) throws IgniteCheckedException {
        ClusterNode node = ctx.discovery().node(nodeId);

        if (node == null)
            throw new IgniteCheckedException("Failed to send message to node (has node left grid?): " + nodeId);

        sendSequentialMessage(node, topic, msg, plc);
    }

    /**
     * Sends sequential message.
     *
     * @param node Destination node.
     * @param topic Topic.
     * @param msg Message.
     * @param plc Policy.
     * @throws IgniteCheckedException In case of error.
     */
    public void sendSequentialMessage(
        ClusterNode node,
        Object topic,
        Message msg,
        byte plc
    ) throws IgniteCheckedException {
        send(node, topic, -1, msg, plc, false, true, 0, false);
    }

    /**
     * @param node Destination node.
     * @param topic Topic to send the message to.
     * @param msg Message to send.
     * @param plc Type of processing.
     * @param timeout Timeout to keep a message on receiving queue.
     * @param skipOnTimeout Whether message can be skipped on timeout.
     * @param ackClosure Ack closure.
     * @throws IgniteCheckedException Thrown in case of any errors.
     */
    public void sendOrderedMessage(
        ClusterNode node,
        Object topic,
        Message msg,
        byte plc,
        long timeout,
        boolean skipOnTimeout,
        IgniteInClosure<IgniteException> ackClosure
    ) throws IgniteCheckedException {
        assert timeout > 0 || skipOnTimeout;

        send(node, topic, (byte)-1, msg, plc, true, timeout, skipOnTimeout, ackClosure);
    }

     /**
     * Sends a peer deployable user message.
     *
     * @param nodes Destination nodes.
     * @param msg Message to send.
     * @throws IgniteCheckedException Thrown in case of any errors.
     */
    public void sendUserMessage(Collection<? extends ClusterNode> nodes, Object msg) throws IgniteCheckedException {
        sendUserMessage(nodes, msg, null, false, 0);
    }

    /**
     * Sends a peer deployable user message.
     *
     * @param nodes Destination nodes.
     * @param msg Message to send.
     * @param topic Message topic to use.
     * @param ordered Is message ordered?
     * @param timeout Message timeout in milliseconds for ordered messages.
     * @throws IgniteCheckedException Thrown in case of any errors.
     */
    @SuppressWarnings("ConstantConditions")
    public void sendUserMessage(Collection<? extends ClusterNode> nodes, Object msg,
        @Nullable Object topic, boolean ordered, long timeout) throws IgniteCheckedException {
        boolean loc = nodes.size() == 1 && F.first(nodes).id().equals(locNodeId);

        byte[] serMsg = null;
        byte[] serTopic = null;

        if (!loc) {
            serMsg = marsh.marshal(msg);

            if (topic != null)
                serTopic = marsh.marshal(topic);
        }

        GridDeployment dep = null;

        String depClsName = null;

        if (ctx.config().isPeerClassLoadingEnabled()) {
            Class<?> cls0 = U.detectClass(msg);

            if (U.isJdk(cls0) && topic != null)
                cls0 = U.detectClass(topic);

            dep = ctx.deploy().deploy(cls0, U.detectClassLoader(cls0));

            if (dep == null)
                throw new IgniteDeploymentCheckedException("Failed to deploy user message: " + msg);

            depClsName = cls0.getName();
        }

        Message ioMsg = new GridIoUserMessage(
            msg,
            serMsg,
            depClsName,
            topic,
            serTopic,
            dep != null ? dep.classLoaderId() : null,
            dep != null ? dep.deployMode() : null,
            dep != null ? dep.userVersion() : null,
            dep != null ? dep.participants() : null);

        if (ordered)
            sendOrderedMessage(nodes, TOPIC_COMM_USER, ioMsg, PUBLIC_POOL, timeout, true);
        else if (loc)
            send(F.first(nodes), TOPIC_COMM_USER, ioMsg, PUBLIC_POOL);
        else {
            ClusterNode locNode = F.find(nodes, null, F.localNode(locNodeId));

            Collection<? extends ClusterNode> rmtNodes = F.view(nodes, F.remoteNodes(locNodeId));

            if (!rmtNodes.isEmpty())
                send(rmtNodes, TOPIC_COMM_USER, ioMsg, PUBLIC_POOL);

            // Will call local listeners in current thread synchronously, so must go the last
            // to allow remote nodes execute the requested operation in parallel.
            if (locNode != null)
                send(locNode, TOPIC_COMM_USER, ioMsg, PUBLIC_POOL);
        }
    }

    /**
     * @param topic Topic to subscribe to.
     * @param p Message predicate.
     */
    public void addUserMessageListener(@Nullable final Object topic, @Nullable final IgniteBiPredicate<UUID, ?> p) {
        if (p != null) {
            try {
                if (p instanceof GridLifecycleAwareMessageFilter)
                    ((GridLifecycleAwareMessageFilter)p).initialize(ctx);
                else
                    ctx.resource().injectGeneric(p);

                addMessageListener(TOPIC_COMM_USER,
                    new GridUserMessageListener(topic, (IgniteBiPredicate<UUID, Object>)p));
            }
            catch (IgniteCheckedException e) {
                throw new IgniteException(e);
            }
        }
    }

    /**
     * @param topic Topic to unsubscribe from.
     * @param p Message predicate.
     */
    public void removeUserMessageListener(@Nullable Object topic, IgniteBiPredicate<UUID, ?> p) {
        try {
            removeMessageListener(TOPIC_COMM_USER,
                new GridUserMessageListener(topic, (IgniteBiPredicate<UUID, Object>)p));
        }
        catch (IgniteCheckedException e) {
            throw new IgniteException(e);
        }
    }

    /**
     * @param nodeId Destination node.
     * @param topic Topic to send the message to.
     * @param msg Message to send.
     * @param plc Type of processing.
     * @param timeout Timeout to keep a message on receiving queue.
     * @param skipOnTimeout Whether message can be skipped on timeout.
     * @param ackClosure Ack closure.
     * @throws IgniteCheckedException Thrown in case of any errors.
     */
    public void sendOrderedMessage(
        UUID nodeId,
        Object topic,
        Message msg,
        byte plc,
        long timeout,
        boolean skipOnTimeout,
        IgniteInClosure<IgniteException> ackClosure
    ) throws IgniteCheckedException {
        assert timeout > 0 || skipOnTimeout;

        ClusterNode node = ctx.discovery().node(nodeId);

        if (node == null)
            throw new IgniteCheckedException("Failed to send message to node (has node left grid?): " + nodeId);

        send(node, topic, (byte)-1, msg, plc, true, timeout, skipOnTimeout, ackClosure);
    }

    /**
     * @param nodes Destination nodes.
     * @param topic Topic to send the message to.
     * @param topicOrd Topic ordinal value.
     * @param msg Message to send.
     * @param plc Type of processing.
     * @param ordered Ordered flag.
     * @param seq Sequential message flag.
     * @param timeout Message timeout.
     * @param skipOnTimeout Whether message can be skipped in timeout.
     * @throws IgniteCheckedException Thrown in case of any errors.
     */
    private void send(
        Collection<? extends ClusterNode> nodes,
        Object topic,
        int topicOrd,
        Message msg,
        byte plc,
        boolean ordered,
        boolean seq,
        long timeout,
        boolean skipOnTimeout
    ) throws IgniteCheckedException {
        assert nodes != null;
        assert topic != null;
        assert msg != null;

        if (!ordered)
            assert F.find(nodes, null, F.localNode(locNodeId)) == null :
                "Internal Ignite code should never call the method with local node in a node list.";

        try {
            // Small optimization, as communication SPIs may have lighter implementation for sending
            // messages to one node vs. many.
            if (!nodes.isEmpty()) {
                for (ClusterNode node : nodes)
<<<<<<< HEAD
                    send(node, topic, topicOrd, msg, plc, ordered, seq, timeout, skipOnTimeout);
=======
                    send(node, topic, topicOrd, msg, plc, ordered, timeout, skipOnTimeout, null);
>>>>>>> 1c10ade5
            }
            else if (log.isDebugEnabled())
                log.debug("Failed to send message to empty nodes collection [topic=" + topic + ", msg=" +
                    msg + ", policy=" + plc + ']');
        }
        catch (IgniteSpiException e) {
            throw new IgniteCheckedException("Failed to send message (nodes may have left the grid or " +
                "TCP connection cannot be established due to firewall issues) " +
                "[nodes=" + nodes + ", topic=" + topic +
                ", msg=" + msg + ", policy=" + plc + ']', e);
        }
    }

    /**
     * @param topic Listener's topic.
     * @param lsnr Listener to add.
     */
    @SuppressWarnings({"TypeMayBeWeakened", "deprecation"})
    public void addMessageListener(GridTopic topic, GridMessageListener lsnr) {
        addMessageListener((Object)topic, lsnr);
    }

    /**
     * @param lsnr Listener to add.
     */
    public void addDisconnectListener(GridDisconnectListener lsnr) {
        disconnectLsnrs.add(lsnr);
    }

    /**
     * @param lsnr Listener to remove.
     */
    public void removeDisconnectListener(GridDisconnectListener lsnr) {
        disconnectLsnrs.remove(lsnr);
    }

    /**
     * @param topic Listener's topic.
     * @param lsnr Listener to add.
     */
    @SuppressWarnings({"deprecation", "SynchronizationOnLocalVariableOrMethodParameter"})
    public void addMessageListener(Object topic, final GridMessageListener lsnr) {
        assert lsnr != null;
        assert topic != null;

        // Make sure that new topic is not in the list of closed topics.
        closedTopics.remove(topic);

        GridMessageListener lsnrs;

        for (;;) {
            lsnrs = lsnrMap.putIfAbsent(topic, lsnr);

            if (lsnrs == null) {
                lsnrs = lsnr;

                break;
            }

            assert lsnrs != null;

            if (!(lsnrs instanceof ArrayListener)) { // We are putting the second listener, creating array.
                GridMessageListener arrLsnr = new ArrayListener(lsnrs, lsnr);

                if (lsnrMap.replace(topic, lsnrs, arrLsnr)) {
                    lsnrs = arrLsnr;

                    break;
                }
            }
            else {
                if (((ArrayListener)lsnrs).add(lsnr))
                    break;

                // Add operation failed because array is already empty and is about to be removed, helping and retrying.
                lsnrMap.remove(topic, lsnrs);
            }
        }

        Map<UUID, GridCommunicationMessageSet> map = msgSetMap.get(topic);

        Collection<GridCommunicationMessageSet> msgSets = map != null ? map.values() : null;

        if (msgSets != null) {
            final GridMessageListener lsnrs0 = lsnrs;

            try {
                for (final GridCommunicationMessageSet msgSet : msgSets) {
                    pool(msgSet.policy()).execute(
                        new Runnable() {
                            @Override public void run() {
                                unwindMessageSet(msgSet, lsnrs0);
                            }
                        });
                }
            }
            catch (RejectedExecutionException e) {
                U.error(log, "Failed to process delayed message due to execution rejection. Increase the upper bound " +
                    "on executor service provided in 'IgniteConfiguration.getPublicThreadPoolSize()'). Will attempt to " +
                    "process message in the listener thread instead.", e);

                for (GridCommunicationMessageSet msgSet : msgSets)
                    unwindMessageSet(msgSet, lsnr);
            }
            catch (IgniteCheckedException ice) {
                throw new IgniteException(ice);
            }
        }
    }

    /**
     * @param topic Message topic.
     * @return Whether or not listener was indeed removed.
     */
    public boolean removeMessageListener(GridTopic topic) {
        return removeMessageListener((Object)topic);
    }

    /**
     * @param topic Message topic.
     * @return Whether or not listener was indeed removed.
     */
    public boolean removeMessageListener(Object topic) {
        return removeMessageListener(topic, null);
    }

    /**
     * @param topic Listener's topic.
     * @param lsnr Listener to remove.
     * @return Whether or not the lsnr was removed.
     */
    @SuppressWarnings("deprecation")
    public boolean removeMessageListener(GridTopic topic, @Nullable GridMessageListener lsnr) {
        return removeMessageListener((Object)topic, lsnr);
    }

    /**
     * @param topic Listener's topic.
     * @param lsnr Listener to remove.
     * @return Whether or not the lsnr was removed.
     */
    @SuppressWarnings({"deprecation", "SynchronizationOnLocalVariableOrMethodParameter"})
    public boolean removeMessageListener(Object topic, @Nullable GridMessageListener lsnr) {
        assert topic != null;

        boolean rmv = true;

        Collection<GridCommunicationMessageSet> msgSets = null;

        // If listener is null, then remove all listeners.
        if (lsnr == null) {
            closedTopics.add(topic);

            lsnr = lsnrMap.remove(topic);

            rmv = lsnr != null;

            Map<UUID, GridCommunicationMessageSet> map = msgSetMap.remove(topic);

            if (map != null)
                msgSets = map.values();
        }
        else {
            for (;;) {
                GridMessageListener lsnrs = lsnrMap.get(topic);

                // If removing listener before subscription happened.
                if (lsnrs == null) {
                    closedTopics.add(topic);

                    Map<UUID, GridCommunicationMessageSet> map = msgSetMap.remove(topic);

                    if (map != null)
                        msgSets = map.values();

                    rmv = false;

                    break;
                }
                else {
                    boolean empty = false;

                    if (!(lsnrs instanceof ArrayListener)) {
                        if (lsnrs.equals(lsnr)) {
                            if (!lsnrMap.remove(topic, lsnrs))
                                continue; // Retry because it can be packed to array listener.

                            empty = true;
                        }
                        else
                            rmv = false;
                    }
                    else {
                        ArrayListener arrLsnr = (ArrayListener)lsnrs;

                        if (arrLsnr.remove(lsnr))
                            empty = arrLsnr.isEmpty();
                        else
                            // Listener was not found.
                            rmv = false;

                        if (empty)
                            lsnrMap.remove(topic, lsnrs);
                    }

                    // If removing last subscribed listener.
                    if (empty) {
                        closedTopics.add(topic);

                        Map<UUID, GridCommunicationMessageSet> map = msgSetMap.remove(topic);

                        if (map != null)
                            msgSets = map.values();
                    }

                    break;
                }
            }
        }

        if (msgSets != null)
            for (GridCommunicationMessageSet msgSet : msgSets)
                ctx.timeout().removeTimeoutObject(msgSet);

        if (rmv && log.isDebugEnabled())
            log.debug("Removed message listener [topic=" + topic + ", lsnr=" + lsnr + ']');

        if (lsnr instanceof ArrayListener)
        {
            for (GridMessageListener childLsnr : ((ArrayListener)lsnr).arr)
                closeListener(childLsnr);
        }
        else
            closeListener(lsnr);

        return rmv;
    }

    /**
     * Closes a listener, if applicable.
     * @param lsnr Listener.
     */
    private void closeListener(GridMessageListener lsnr) {
        if (lsnr instanceof GridUserMessageListener) {
            GridUserMessageListener userLsnr = (GridUserMessageListener)lsnr;

            if (userLsnr.predLsnr instanceof GridLifecycleAwareMessageFilter)
                ((GridLifecycleAwareMessageFilter)userLsnr.predLsnr).close();
        }
    }

    /**
     * Gets sent messages count.
     *
     * @return Sent messages count.
     */
    public int getSentMessagesCount() {
        return getSpi().getSentMessagesCount();
    }

    /**
     * Gets sent bytes count.
     *
     * @return Sent bytes count.
     */
    public long getSentBytesCount() {
        return getSpi().getSentBytesCount();
    }

    /**
     * Gets received messages count.
     *
     * @return Received messages count.
     */
    public int getReceivedMessagesCount() {
        return getSpi().getReceivedMessagesCount();
    }

    /**
     * Gets received bytes count.
     *
     * @return Received bytes count.
     */
    public long getReceivedBytesCount() {
        return getSpi().getReceivedBytesCount();
    }

    /**
     * Gets outbound messages queue size.
     *
     * @return Outbound messages queue size.
     */
    public int getOutboundMessagesQueueSize() {
        return getSpi().getOutboundMessagesQueueSize();
    }

    /** {@inheritDoc} */
    @Override public void printMemoryStats() {
        X.println(">>>");
        X.println(">>> IO manager memory stats [grid=" + ctx.gridName() + ']');
        X.println(">>>  lsnrMapSize: " + lsnrMap.size());
        X.println(">>>  msgSetMapSize: " + msgSetMap.size());
        X.println(">>>  closedTopicsSize: " + closedTopics.sizex());
        X.println(">>>  discoWaitMapSize: " + waitMap.size());
    }

    /**
     * Linked chain of listeners.
     */
    private static class ArrayListener implements GridMessageListener {
        /** */
        private volatile GridMessageListener[] arr;

        /**
         * @param arr Array of listeners.
         */
        ArrayListener(GridMessageListener... arr) {
            this.arr = arr;
        }

        /**
         * Passes message to the whole chain.
         *
         * @param nodeId Node ID.
         * @param msg Message.
         */
        @Override public void onMessage(UUID nodeId, Object msg) {
            GridMessageListener[] arr0 = arr;

            if (arr0 == null)
                return;

            for (GridMessageListener l : arr0)
                l.onMessage(nodeId, msg);
        }

        /**
         * @return {@code true} If this instance is empty.
         */
        boolean isEmpty() {
            return arr == null;
        }

        /**
         * @param l Listener.
         * @return {@code true} If listener was removed.
         */
        synchronized boolean remove(GridMessageListener l) {
            GridMessageListener[] arr0 = arr;

            if (arr0 == null)
                return false;

            if (arr0.length == 1) {
                if (!arr0[0].equals(l))
                    return false;

                arr = null;

                return true;
            }

            for (int i = 0; i < arr0.length; i++) {
                if (arr0[i].equals(l)) {
                    int newLen = arr0.length - 1;

                    if (i == newLen) // Remove last.
                        arr = Arrays.copyOf(arr0, newLen);
                    else {
                        GridMessageListener[] arr1 = new GridMessageListener[newLen];

                        if (i != 0) // Not remove first.
                            System.arraycopy(arr0, 0, arr1, 0, i);

                        System.arraycopy(arr0, i + 1, arr1, i, newLen - i);

                        arr = arr1;
                    }

                    return true;
                }
            }

            return false;
        }

        /**
         * @param l Listener.
         * @return {@code true} if listener was added. Add can fail if this instance is empty and is about to be removed
         *         from map.
         */
        synchronized boolean add(GridMessageListener l) {
            GridMessageListener[] arr0 = arr;

            if (arr0 == null)
                return false;

            int oldLen = arr0.length;

            arr0 = Arrays.copyOf(arr0, oldLen + 1);

            arr0[oldLen] = l;

            arr = arr0;

            return true;
        }
    }

    /**
     * This class represents a message listener wrapper that knows about peer deployment.
     */
    private class GridUserMessageListener implements GridMessageListener {
        /** Predicate listeners. */
        private final IgniteBiPredicate<UUID, Object> predLsnr;

        /** User message topic. */
        private final Object topic;

        /**
         * @param topic User topic.
         * @param predLsnr Predicate listener.
         * @throws IgniteCheckedException If failed to inject resources to predicates.
         */
        GridUserMessageListener(@Nullable Object topic, @Nullable IgniteBiPredicate<UUID, Object> predLsnr)
            throws IgniteCheckedException {
            this.topic = topic;
            this.predLsnr = predLsnr;
        }

        /** {@inheritDoc} */
        @SuppressWarnings({"SynchronizationOnLocalVariableOrMethodParameter", "ConstantConditions",
            "OverlyStrongTypeCast"})
        @Override public void onMessage(UUID nodeId, Object msg) {
            if (!(msg instanceof GridIoUserMessage)) {
                U.error(log, "Received unknown message (potentially fatal problem): " + msg);

                return;
            }

            GridIoUserMessage ioMsg = (GridIoUserMessage)msg;

            ClusterNode node = ctx.discovery().node(nodeId);

            if (node == null) {
                U.warn(log, "Failed to resolve sender node (did the node left grid?): " + nodeId);

                return;
            }

            busyLock.readLock();

            try {
                if (stopping) {
                    if (log.isDebugEnabled())
                        log.debug("Received user message while stopping (will ignore) [nodeId=" +
                            nodeId + ", msg=" + msg + ']');

                    return;
                }

                Object msgBody = ioMsg.body();

                assert msgBody != null || ioMsg.bodyBytes() != null;

                try {
                    byte[] msgTopicBytes = ioMsg.topicBytes();

                    Object msgTopic = ioMsg.topic();

                    GridDeployment dep = ioMsg.deployment();

                    if (dep == null && ctx.config().isPeerClassLoadingEnabled() &&
                        ioMsg.deploymentClassName() != null) {
                        dep = ctx.deploy().getGlobalDeployment(
                            ioMsg.deploymentMode(),
                            ioMsg.deploymentClassName(),
                            ioMsg.deploymentClassName(),
                            ioMsg.userVersion(),
                            nodeId,
                            ioMsg.classLoaderId(),
                            ioMsg.loaderParticipants(),
                            null);

                        if (dep == null)
                            throw new IgniteDeploymentCheckedException(
                                "Failed to obtain deployment information for user message. " +
                                    "If you are using custom message or topic class, try implementing " +
                                    "GridPeerDeployAware interface. [msg=" + ioMsg + ']');

                        ioMsg.deployment(dep); // Cache deployment.
                    }

                    // Unmarshall message topic if needed.
                    if (msgTopic == null && msgTopicBytes != null) {
                        msgTopic = marsh.unmarshal(msgTopicBytes, dep != null ? dep.classLoader() : null);

                        ioMsg.topic(msgTopic); // Save topic to avoid future unmarshallings.
                    }

                    if (!F.eq(topic, msgTopic))
                        return;

                    if (msgBody == null) {
                        msgBody = marsh.unmarshal(ioMsg.bodyBytes(), dep != null ? dep.classLoader() : null);

                        ioMsg.body(msgBody); // Save body to avoid future unmarshallings.
                    }

                    // Resource injection.
                    if (dep != null)
                        ctx.resource().inject(dep, dep.deployedClass(ioMsg.deploymentClassName()), msgBody);
                }
                catch (IgniteCheckedException e) {
                    U.error(log, "Failed to unmarshal user message [node=" + nodeId + ", message=" +
                        msg + ']', e);
                }

                if (msgBody != null) {
                    if (predLsnr != null) {
                        if (!predLsnr.apply(nodeId, msgBody))
                            removeMessageListener(TOPIC_COMM_USER, this);
                    }
                }
            }
            finally {
                busyLock.readUnlock();
            }
        }

        /** {@inheritDoc} */
        @Override public boolean equals(Object o) {
            if (this == o)
                return true;

            if (o == null || getClass() != o.getClass())
                return false;

            GridUserMessageListener l = (GridUserMessageListener)o;

            return F.eq(predLsnr, l.predLsnr) && F.eq(topic, l.topic);
        }

        /** {@inheritDoc} */
        @Override public int hashCode() {
            int res = predLsnr != null ? predLsnr.hashCode() : 0;

            res = 31 * res + (topic != null ? topic.hashCode() : 0);

            return res;
        }

        /** {@inheritDoc} */
        @Override public String toString() {
            return S.toString(GridUserMessageListener.class, this);
        }
    }

    /**
     * Ordered communication message set.
     */
    private class GridCommunicationMessageSet implements GridTimeoutObject {
        /** */
        private final UUID nodeId;

        /** */
        private long endTime;

        /** */
        private final IgniteUuid timeoutId;

        /** */
        @GridToStringInclude
        private final Object topic;

        /** */
        private final byte plc;

        /** */
        @GridToStringInclude
        private final Queue<GridTuple3<GridIoMessage, Long, IgniteRunnable>> msgs = new ConcurrentLinkedDeque<>();

        /** */
        private final AtomicBoolean reserved = new AtomicBoolean();

        /** */
        private final long timeout;

        /** */
        private final boolean skipOnTimeout;

        /** */
        private long lastTs;

        /**
         * @param plc Communication policy.
         * @param topic Communication topic.
         * @param nodeId Node ID.
         * @param timeout Timeout.
         * @param skipOnTimeout Whether message can be skipped on timeout.
         * @param msg Message to add immediately.
         * @param msgC Message closure (may be {@code null}).
         */
        GridCommunicationMessageSet(
            byte plc,
            Object topic,
            UUID nodeId,
            long timeout,
            boolean skipOnTimeout,
            GridIoMessage msg,
            @Nullable IgniteRunnable msgC
        ) {
            assert nodeId != null;
            assert topic != null;
            assert msg != null;

            this.plc = plc;
            this.nodeId = nodeId;
            this.topic = topic;
            this.timeout = timeout == 0 ? ctx.config().getNetworkTimeout() : timeout;
            this.skipOnTimeout = skipOnTimeout;

            endTime = endTime(timeout);

            timeoutId = IgniteUuid.randomUuid();

            lastTs = U.currentTimeMillis();

            msgs.add(F.t(msg, lastTs, msgC));
        }

        /** {@inheritDoc} */
        @Override public IgniteUuid timeoutId() {
            return timeoutId;
        }

        /** {@inheritDoc} */
        @Override public long endTime() {
            return endTime;
        }

        /** {@inheritDoc} */
        @SuppressWarnings("SynchronizationOnLocalVariableOrMethodParameter")
        @Override public void onTimeout() {
            GridMessageListener lsnr = lsnrMap.get(topic);

            if (lsnr != null) {
                long delta = 0;

                if (skipOnTimeout) {
                    while (true) {
                        delta = 0;

                        boolean unwind = false;

                        synchronized (this) {
                            if (!msgs.isEmpty()) {
                                delta = U.currentTimeMillis() - lastTs;

                                if (delta >= timeout)
                                    unwind = true;
                            }
                        }

                        if (unwind)
                            unwindMessageSet(this, lsnr);
                        else
                            break;
                    }
                }

                // Someone is still listening to messages, so delay set removal.
                endTime = endTime(timeout - delta);

                ctx.timeout().addTimeoutObject(this);

                return;
            }

            if (log.isDebugEnabled())
                log.debug("Removing message set due to timeout: " + this);

            ConcurrentMap<UUID, GridCommunicationMessageSet> map = msgSetMap.get(topic);

            if (map != null) {
                boolean rmv;

                synchronized (map) {
                    rmv = map.remove(nodeId, this) && map.isEmpty();
                }

                if (rmv)
                    msgSetMap.remove(topic, map);
            }
        }

        /**
         * @return ID of node that sent the messages in the set.
         */
        UUID nodeId() {
            return nodeId;
        }

        /**
         * @return Communication policy.
         */
        byte policy() {
            return plc;
        }

        /**
         * @return Message topic.
         */
        Object topic() {
            return topic;
        }

        /**
         * @return {@code True} if successful.
         */
        boolean reserve() {
            return reserved.compareAndSet(false, true);
        }

        /**
         * @return {@code True} if set is reserved.
         */
        boolean reserved() {
            return reserved.get();
        }

        /**
         * Releases reservation.
         */
        void release() {
            assert reserved.get() : "Message set was not reserved: " + this;

            reserved.set(false);
        }

        /**
         * @param lsnr Listener to notify.
         */
        void unwind(GridMessageListener lsnr) {
            assert reserved.get();

            for (GridTuple3<GridIoMessage, Long, IgniteRunnable> t = msgs.poll(); t != null; t = msgs.poll()) {
                try {
                    lsnr.onMessage(
                        nodeId,
                        t.get1().message());
                }
                finally {
                    if (t.get3() != null)
                        t.get3().run();
                }
            }
        }

        /**
         * @param msg Message to add.
         * @param msgC Message closure (may be {@code null}).
         */
        void add(
            GridIoMessage msg,
            @Nullable IgniteRunnable msgC
        ) {
            msgs.add(F.t(msg, U.currentTimeMillis(), msgC));
        }

        /**
         * @return {@code True} if set has messages to unwind.
         */
        boolean changed() {
            return !msgs.isEmpty();
        }

        /**
         * Calculates end time with overflow check.
         *
         * @param timeout Timeout in milliseconds.
         * @return End time in milliseconds.
         */
        private long endTime(long timeout) {
            long endTime = U.currentTimeMillis() + timeout;

            // Account for overflow.
            if (endTime < 0)
                endTime = Long.MAX_VALUE;

            return endTime;
        }

        /** {@inheritDoc} */
        @Override public String toString() {
            return S.toString(GridCommunicationMessageSet.class, this);
        }
    }

    /**
     *
     */
    private static class ConcurrentHashMap0<K, V> extends ConcurrentHashMap8<K, V> {
        /** */
        private static final long serialVersionUID = 0L;

        /** */
        private int hash;

        /**
         * @param o Object to be compared for equality with this map.
         * @return {@code True} only for {@code this}.
         */
        @Override public boolean equals(Object o) {
            return o == this;
        }

        /**
         * @return Identity hash code.
         */
        @Override public int hashCode() {
            if (hash == 0) {
                int hash0 = System.identityHashCode(this);

                hash = hash0 != 0 ? hash0 : -1;
            }

            return hash;
        }
    }

    /**
     *
     */
    private static class DelayedMessage {
        /** */
        private final UUID nodeId;

        /** */
        private final GridIoMessage msg;

        /** */
        private final IgniteRunnable msgC;

        /**
         * @param nodeId Node ID.
         * @param msg Message.
         * @param msgC Callback.
         */
        private DelayedMessage(UUID nodeId, GridIoMessage msg, IgniteRunnable msgC) {
            this.nodeId = nodeId;
            this.msg = msg;
            this.msgC = msgC;
        }

        /**
         * @return Message char.
         */
        public IgniteRunnable callback() {
            return msgC;
        }

        /**
         * @return Message.
         */
        public GridIoMessage message() {
            return msg;
        }

        /**
         * @return Node id.
         */
        public UUID nodeId() {
            return nodeId;
        }

        /** {@inheritDoc} */
        @Override public String toString() {
            return S.toString(DelayedMessage.class, this, super.toString());
        }
    }

    /**
     */
    private static class SequentialMessageSet {
        /** */
        private final Queue<GridTuple3<UUID, GridIoMessage, IgniteRunnable>> queue = new ConcurrentLinkedDeque8<>();

        /** */
        private final AtomicBoolean reserve = new AtomicBoolean();

        /**
         * @param nodeId Node ID.
         * @param msg Message.
         * @param msgC Closure to call when message processing finished.
         */
        void add(UUID nodeId, GridIoMessage msg, IgniteRunnable msgC) {
            queue.add(F.t(nodeId, msg, msgC));
        }

        /**
         * @param lsnr Message listener.
         */
        void unwind(GridMessageListener lsnr) {
            assert lsnr != null;

            while (true) {
                if (reserve.compareAndSet(false, true)) {
                    try {
                        GridTuple3<UUID, GridIoMessage, IgniteRunnable> t;

                        while ((t = queue.poll()) != null) {
                            try {
                                lsnr.onMessage(t.get1(), t.get2().message());
                            }
                            finally {
                                IgniteRunnable msgC = t.get3();

                                if (msgC != null)
                                    msgC.run();
                            }
                        }
                    }
                    finally {
                        reserve.set(false);
                    }

                    if (queue.isEmpty())
                        return;
                }
                else
                    return;
            }
        }
    }
}<|MERGE_RESOLUTION|>--- conflicted
+++ resolved
@@ -1141,11 +1141,7 @@
         if (node == null)
             throw new IgniteCheckedException("Failed to send message to node (has node left grid?): " + nodeId);
 
-<<<<<<< HEAD
-        send(node, topic, topic.ordinal(), msg, plc, false, false, 0, false);
-=======
-        send(node, topic, topic.ordinal(), msg, plc, false, 0, false, null);
->>>>>>> 1c10ade5
+        send(node, topic, topic.ordinal(), msg, plc, false, false, 0, false, null);
     }
 
     /**
@@ -1157,11 +1153,7 @@
      */
     public void send(ClusterNode node, Object topic, Message msg, byte plc)
         throws IgniteCheckedException {
-<<<<<<< HEAD
-        send(node, topic, -1, msg, plc, false, false, 0, false);
-=======
-        send(node, topic, -1, msg, plc, false, 0, false, null);
->>>>>>> 1c10ade5
+        send(node, topic, -1, msg, plc, false, false, 0, false, null);
     }
 
     /**
@@ -1173,11 +1165,7 @@
      */
     public void send(ClusterNode node, GridTopic topic, Message msg, byte plc)
         throws IgniteCheckedException {
-<<<<<<< HEAD
-        send(node, topic, topic.ordinal(), msg, plc, false, false, 0, false);
-=======
-        send(node, topic, topic.ordinal(), msg, plc, false, 0, false, null);
->>>>>>> 1c10ade5
+        send(node, topic, topic.ordinal(), msg, plc, false, false, 0, false, null);
     }
 
     /**
@@ -1199,11 +1187,7 @@
     ) throws IgniteCheckedException {
         assert timeout > 0 || skipOnTimeout;
 
-<<<<<<< HEAD
-        send(node, topic, (byte)-1, msg, plc, true, false, timeout, skipOnTimeout);
-=======
-        send(node, topic, (byte)-1, msg, plc, true, timeout, skipOnTimeout, null);
->>>>>>> 1c10ade5
+        send(node, topic, (byte)-1, msg, plc, true, false, timeout, skipOnTimeout, null);
     }
 
     /**
@@ -1230,11 +1214,7 @@
         if (node == null)
             throw new IgniteCheckedException("Failed to send message to node (has node left grid?): " + nodeId);
 
-<<<<<<< HEAD
-        send(node, topic, (byte)-1, msg, plc, true, false, timeout, skipOnTimeout);
-=======
-        send(node, topic, (byte)-1, msg, plc, true, timeout, skipOnTimeout, null);
->>>>>>> 1c10ade5
+        send(node, topic, (byte)-1, msg, plc, true, false, timeout, skipOnTimeout, null);
     }
 
     /**
@@ -1319,47 +1299,6 @@
     }
 
     /**
-     * Sends sequential message.
-     *
-     * @param nodeId Destination node ID.
-     * @param topic Topic.
-     * @param msg Message.
-     * @param plc Policy.
-     * @throws IgniteCheckedException In case of error.
-     */
-    public void sendSequentialMessage(
-        UUID nodeId,
-        Object topic,
-        Message msg,
-        byte plc
-    ) throws IgniteCheckedException {
-        ClusterNode node = ctx.discovery().node(nodeId);
-
-        if (node == null)
-            throw new IgniteCheckedException("Failed to send message to node (has node left grid?): " + nodeId);
-
-        sendSequentialMessage(node, topic, msg, plc);
-    }
-
-    /**
-     * Sends sequential message.
-     *
-     * @param node Destination node.
-     * @param topic Topic.
-     * @param msg Message.
-     * @param plc Policy.
-     * @throws IgniteCheckedException In case of error.
-     */
-    public void sendSequentialMessage(
-        ClusterNode node,
-        Object topic,
-        Message msg,
-        byte plc
-    ) throws IgniteCheckedException {
-        send(node, topic, -1, msg, plc, false, true, 0, false);
-    }
-
-    /**
      * @param node Destination node.
      * @param topic Topic to send the message to.
      * @param msg Message to send.
@@ -1384,6 +1323,47 @@
     }
 
      /**
+     * Sends sequential message.
+     *
+     * @param nodeId Destination node ID.
+     * @param topic Topic.
+     * @param msg Message.
+     * @param plc Policy.
+     * @throws IgniteCheckedException In case of error.
+     */
+    public void sendSequentialMessage(
+        UUID nodeId,
+        Object topic,
+        Message msg,
+        byte plc
+    ) throws IgniteCheckedException {
+        ClusterNode node = ctx.discovery().node(nodeId);
+
+        if (node == null)
+            throw new IgniteCheckedException("Failed to send message to node (has node left grid?): " + nodeId);
+
+        sendSequentialMessage(node, topic, msg, plc);
+    }
+
+    /**
+     * Sends sequential message.
+     *
+     * @param node Destination node.
+     * @param topic Topic.
+     * @param msg Message.
+     * @param plc Policy.
+     * @throws IgniteCheckedException In case of error.
+     */
+    public void sendSequentialMessage(
+        ClusterNode node,
+        Object topic,
+        Message msg,
+        byte plc
+    ) throws IgniteCheckedException {
+        send(node, topic, -1, msg, plc, false, true, 0, false, null);
+    }
+
+    /**
      * Sends a peer deployable user message.
      *
      * @param nodes Destination nodes.
@@ -1567,11 +1547,7 @@
             // messages to one node vs. many.
             if (!nodes.isEmpty()) {
                 for (ClusterNode node : nodes)
-<<<<<<< HEAD
-                    send(node, topic, topicOrd, msg, plc, ordered, seq, timeout, skipOnTimeout);
-=======
-                    send(node, topic, topicOrd, msg, plc, ordered, timeout, skipOnTimeout, null);
->>>>>>> 1c10ade5
+                    send(node, topic, topicOrd, msg, plc, ordered, seq, timeout, skipOnTimeout, null);
             }
             else if (log.isDebugEnabled())
                 log.debug("Failed to send message to empty nodes collection [topic=" + topic + ", msg=" +
