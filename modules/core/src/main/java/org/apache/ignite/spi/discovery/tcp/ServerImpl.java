/*
 * Licensed to the Apache Software Foundation (ASF) under one or more
 * contributor license agreements.  See the NOTICE file distributed with
 * this work for additional information regarding copyright ownership.
 * The ASF licenses this file to You under the Apache License, Version 2.0
 * (the "License"); you may not use this file except in compliance with
 * the License.  You may obtain a copy of the License at
 *
 *      http://www.apache.org/licenses/LICENSE-2.0
 *
 * Unless required by applicable law or agreed to in writing, software
 * distributed under the License is distributed on an "AS IS" BASIS,
 * WITHOUT WARRANTIES OR CONDITIONS OF ANY KIND, either express or implied.
 * See the License for the specific language governing permissions and
 * limitations under the License.
 */

package org.apache.ignite.spi.discovery.tcp;

import java.io.BufferedInputStream;
import java.io.BufferedOutputStream;
import java.io.IOException;
import java.io.InputStream;
import java.io.ObjectStreamException;
import java.io.OutputStream;
import java.io.Serializable;
import java.net.ConnectException;
import java.net.InetAddress;
import java.net.InetSocketAddress;
import java.net.Socket;
import java.net.SocketAddress;
import java.net.SocketException;
import java.net.SocketTimeoutException;
import java.net.StandardSocketOptions;
import java.nio.ByteBuffer;
import java.nio.ByteOrder;
import java.nio.channels.AlreadyBoundException;
import java.nio.channels.ServerSocketChannel;
import java.nio.channels.SocketChannel;
import java.util.ArrayDeque;
import java.util.ArrayList;
import java.util.Arrays;
import java.util.Collection;
import java.util.Collections;
import java.util.HashMap;
import java.util.HashSet;
import java.util.Iterator;
import java.util.LinkedList;
import java.util.List;
import java.util.Map;
import java.util.NoSuchElementException;
import java.util.Queue;
import java.util.Set;
import java.util.SortedMap;
import java.util.TreeMap;
import java.util.UUID;
import java.util.concurrent.BlockingDeque;
import java.util.concurrent.ConcurrentLinkedDeque;
import java.util.concurrent.ConcurrentMap;
import java.util.concurrent.LinkedBlockingDeque;
import java.util.concurrent.LinkedBlockingQueue;
import java.util.concurrent.ThreadPoolExecutor;
import java.util.concurrent.TimeUnit;
import java.util.concurrent.atomic.AtomicReference;
import javax.net.ssl.SSLEngine;
import javax.net.ssl.SSLException;

import org.apache.ignite.Ignite;
import org.apache.ignite.IgniteCheckedException;
import org.apache.ignite.IgniteException;
import org.apache.ignite.IgniteLogger;
import org.apache.ignite.cache.CacheMetrics;
import org.apache.ignite.cluster.ClusterMetrics;
import org.apache.ignite.cluster.ClusterNode;
import org.apache.ignite.internal.IgniteFutureTimeoutCheckedException;
import org.apache.ignite.internal.IgniteInternalFuture;
import org.apache.ignite.internal.IgniteInterruptedCheckedException;
import org.apache.ignite.internal.IgniteNodeAttributes;
import org.apache.ignite.internal.IgnitionEx;
import org.apache.ignite.internal.events.DiscoveryCustomEvent;
import org.apache.ignite.internal.processors.cache.CacheAffinitySharedManager;
import org.apache.ignite.internal.processors.security.SecurityContext;
import org.apache.ignite.internal.processors.service.GridServiceProcessor;
import org.apache.ignite.internal.util.GridBoundedLinkedHashSet;
import org.apache.ignite.internal.util.GridConcurrentHashSet;
import org.apache.ignite.internal.util.IgniteUtils;
import org.apache.ignite.internal.util.future.GridFinishedFuture;
import org.apache.ignite.internal.util.future.GridFutureAdapter;
import org.apache.ignite.internal.util.lang.GridTuple;
import org.apache.ignite.internal.util.nio.GridNioFilter;
import org.apache.ignite.internal.util.nio.GridNioFilterAdapter;
import org.apache.ignite.internal.util.nio.GridNioFuture;
import org.apache.ignite.internal.util.nio.GridNioServer;
import org.apache.ignite.internal.util.nio.GridNioServerListener;
import org.apache.ignite.internal.util.nio.GridNioSession;
import org.apache.ignite.internal.util.nio.GridNioSessionMetaKey;
import org.apache.ignite.internal.util.nio.ssl.BlockingSslHandler;
import org.apache.ignite.internal.util.nio.ssl.GridNioSslFilter;
import org.apache.ignite.internal.util.tostring.GridToStringExclude;
import org.apache.ignite.internal.util.typedef.C1;
import org.apache.ignite.internal.util.typedef.CA;
import org.apache.ignite.internal.util.typedef.CX1;
import org.apache.ignite.internal.util.typedef.F;
import org.apache.ignite.internal.util.typedef.P1;
import org.apache.ignite.internal.util.typedef.T2;
import org.apache.ignite.internal.util.typedef.X;
import org.apache.ignite.internal.util.typedef.internal.A;
import org.apache.ignite.internal.util.typedef.internal.LT;
import org.apache.ignite.internal.util.typedef.internal.S;
import org.apache.ignite.internal.util.typedef.internal.U;
import org.apache.ignite.lang.IgniteBiTuple;
import org.apache.ignite.lang.IgniteClosure;
import org.apache.ignite.lang.IgniteInClosure;
import org.apache.ignite.lang.IgniteProductVersion;
import org.apache.ignite.lang.IgniteRunnable;
import org.apache.ignite.lang.IgniteUuid;
import org.apache.ignite.plugin.security.SecurityCredentials;
import org.apache.ignite.plugin.security.SecurityPermissionSet;
import org.apache.ignite.spi.IgniteNodeValidationResult;
import org.apache.ignite.spi.IgniteSpiContext;
import org.apache.ignite.spi.IgniteSpiException;
import org.apache.ignite.spi.IgniteSpiOperationTimeoutHelper;
import org.apache.ignite.spi.IgniteSpiThread;
import org.apache.ignite.spi.discovery.DiscoverySpiCustomMessage;
import org.apache.ignite.spi.discovery.DiscoverySpiListener;
import org.apache.ignite.spi.discovery.tcp.internal.TcpDiscoveryNode;
import org.apache.ignite.spi.discovery.tcp.internal.TcpDiscoveryNodesRing;
import org.apache.ignite.spi.discovery.tcp.internal.TcpDiscoverySpiState;
import org.apache.ignite.spi.discovery.tcp.messages.TcpDiscoveryAbstractMessage;
import org.apache.ignite.spi.discovery.tcp.messages.TcpDiscoveryAuthFailedMessage;
import org.apache.ignite.spi.discovery.tcp.messages.TcpDiscoveryCheckFailedMessage;
import org.apache.ignite.spi.discovery.tcp.messages.TcpDiscoveryClientAckResponse;
import org.apache.ignite.spi.discovery.tcp.messages.TcpDiscoveryClientHeartbeatMessage;
import org.apache.ignite.spi.discovery.tcp.messages.TcpDiscoveryClientPingRequest;
import org.apache.ignite.spi.discovery.tcp.messages.TcpDiscoveryClientPingResponse;
import org.apache.ignite.spi.discovery.tcp.messages.TcpDiscoveryClientReconnectMessage;
import org.apache.ignite.spi.discovery.tcp.messages.TcpDiscoveryConnectionCheckMessage;
import org.apache.ignite.spi.discovery.tcp.messages.TcpDiscoveryCustomEventMessage;
import org.apache.ignite.spi.discovery.tcp.messages.TcpDiscoveryDiscardMessage;
import org.apache.ignite.spi.discovery.tcp.messages.TcpDiscoveryDuplicateIdMessage;
import org.apache.ignite.spi.discovery.tcp.messages.TcpDiscoveryHandshakeRequest;
import org.apache.ignite.spi.discovery.tcp.messages.TcpDiscoveryHandshakeResponse;
import org.apache.ignite.spi.discovery.tcp.messages.TcpDiscoveryHeartbeatMessage;
import org.apache.ignite.spi.discovery.tcp.messages.TcpDiscoveryJoinRequestMessage;
import org.apache.ignite.spi.discovery.tcp.messages.TcpDiscoveryLoopbackProblemMessage;
import org.apache.ignite.spi.discovery.tcp.messages.TcpDiscoveryNodeAddFinishedMessage;
import org.apache.ignite.spi.discovery.tcp.messages.TcpDiscoveryNodeAddedMessage;
import org.apache.ignite.spi.discovery.tcp.messages.TcpDiscoveryNodeFailedMessage;
import org.apache.ignite.spi.discovery.tcp.messages.TcpDiscoveryNodeLeftMessage;
import org.apache.ignite.spi.discovery.tcp.messages.TcpDiscoveryPingRequest;
import org.apache.ignite.spi.discovery.tcp.messages.TcpDiscoveryPingResponse;
import org.apache.ignite.spi.discovery.tcp.messages.TcpDiscoveryRedirectToClient;
import org.apache.ignite.spi.discovery.tcp.messages.TcpDiscoveryStatusCheckMessage;
import org.apache.ignite.thread.IgniteThread;
import org.jetbrains.annotations.Nullable;
import org.jsr166.ConcurrentHashMap8;

import static org.apache.ignite.IgniteSystemProperties.IGNITE_BINARY_MARSHALLER_USE_STRING_SERIALIZATION_VER_2;
import static org.apache.ignite.IgniteSystemProperties.IGNITE_DISCOVERY_HISTORY_SIZE;
import static org.apache.ignite.IgniteSystemProperties.IGNITE_OPTIMIZED_MARSHALLER_USE_DEFAULT_SUID;
import static org.apache.ignite.IgniteSystemProperties.IGNITE_SERVICES_COMPATIBILITY_MODE;
import static org.apache.ignite.IgniteSystemProperties.getInteger;
import static org.apache.ignite.events.EventType.EVT_NODE_FAILED;
import static org.apache.ignite.events.EventType.EVT_NODE_JOINED;
import static org.apache.ignite.events.EventType.EVT_NODE_LEFT;
import static org.apache.ignite.events.EventType.EVT_NODE_METRICS_UPDATED;
import static org.apache.ignite.events.EventType.EVT_NODE_SEGMENTED;
import static org.apache.ignite.internal.IgniteNodeAttributes.ATTR_LATE_AFFINITY_ASSIGNMENT;
import static org.apache.ignite.internal.IgniteNodeAttributes.ATTR_MARSHALLER;
import static org.apache.ignite.internal.IgniteNodeAttributes.ATTR_MARSHALLER_COMPACT_FOOTER;
import static org.apache.ignite.internal.IgniteNodeAttributes.ATTR_MARSHALLER_USE_BINARY_STRING_SER_VER_2;
import static org.apache.ignite.internal.IgniteNodeAttributes.ATTR_MARSHALLER_USE_DFLT_SUID;
import static org.apache.ignite.internal.IgniteNodeAttributes.ATTR_SERVICES_COMPATIBILITY_MODE;
import static org.apache.ignite.spi.IgnitePortProtocol.TCP;
import static org.apache.ignite.spi.discovery.tcp.internal.TcpDiscoverySpiState.AUTH_FAILED;
import static org.apache.ignite.spi.discovery.tcp.internal.TcpDiscoverySpiState.CHECK_FAILED;
import static org.apache.ignite.spi.discovery.tcp.internal.TcpDiscoverySpiState.CONNECTED;
import static org.apache.ignite.spi.discovery.tcp.internal.TcpDiscoverySpiState.CONNECTING;
import static org.apache.ignite.spi.discovery.tcp.internal.TcpDiscoverySpiState.DISCONNECTED;
import static org.apache.ignite.spi.discovery.tcp.internal.TcpDiscoverySpiState.DISCONNECTING;
import static org.apache.ignite.spi.discovery.tcp.internal.TcpDiscoverySpiState.DUPLICATE_ID;
import static org.apache.ignite.spi.discovery.tcp.internal.TcpDiscoverySpiState.LEFT;
import static org.apache.ignite.spi.discovery.tcp.internal.TcpDiscoverySpiState.LOOPBACK_PROBLEM;
import static org.apache.ignite.spi.discovery.tcp.internal.TcpDiscoverySpiState.STOPPING;
import static org.apache.ignite.spi.discovery.tcp.messages.TcpDiscoveryStatusCheckMessage.STATUS_OK;
import static org.apache.ignite.spi.discovery.tcp.messages.TcpDiscoveryStatusCheckMessage.STATUS_RECON;

/**
 *
 */
class ServerImpl extends TcpDiscoveryImpl {
    /** */
    private static final int ENSURED_MSG_HIST_SIZE = getInteger(IGNITE_DISCOVERY_HISTORY_SIZE, 1024);

    /** */
    private static final IgniteProductVersion CUSTOM_MSG_ALLOW_JOINING_FOR_VERIFIED_SINCE =
        IgniteProductVersion.fromString("1.5.0");

    /** Node ID in GridNioSession. */
    private static final int NODE_ID_META = GridNioSessionMetaKey.nextUniqueKey();

    /** Not fully read message in GridNioSession. */
    private static final int INCOMPLETE_MESSAGE_META = GridNioSessionMetaKey.nextUniqueKey();

    /** Not fully read message length. */
    private static final int MESSAGE_LEN_META = GridNioSessionMetaKey.nextUniqueKey();

    /** Number of tries to reopen ServerSocketChannel on 'SocketException: Invalid argument'.
     *  <p>This error may happen on simultaneous server nodes startup on the same JVM.</p>
     */
    private static final int REOPEN_SERVER_SOCKET_CHANNEL_TRIES = 3;

    /** */
    private final ThreadPoolExecutor utilityPool = new ThreadPoolExecutor(0, 1, 2000, TimeUnit.MILLISECONDS,
        new LinkedBlockingQueue<Runnable>());

    /** Nodes ring. */
    @GridToStringExclude
    private final TcpDiscoveryNodesRing ring = new TcpDiscoveryNodesRing();

    /** Topology snapshots history. */
    private final SortedMap<Long, Collection<ClusterNode>> topHist = new TreeMap<>();

    /** Socket readers. */
    private final Collection<SocketReader> readers = new LinkedList<>();

    /** TCP server for discovery SPI. */
    private TcpServer tcpSrvr;

    /** Message worker. */
    @SuppressWarnings("FieldAccessedSynchronizedAndUnsynchronized")
    private RingMessageWorker msgWorker;

    /** Client message workers. */
    protected ConcurrentMap<UUID, ClientMessageProcessor> clientMsgWorkers = new ConcurrentHashMap8<>();

    /** IP finder cleaner. */
    @SuppressWarnings("FieldAccessedSynchronizedAndUnsynchronized")
    private IpFinderCleaner ipFinderCleaner;

    /** Statistics printer thread. */
    @SuppressWarnings("FieldAccessedSynchronizedAndUnsynchronized")
    private StatisticsPrinter statsPrinter;

    /** Failed nodes (but still in topology). */
    private final Map<TcpDiscoveryNode, UUID> failedNodes = new HashMap<>();

    /** */
    private final Collection<UUID> failedNodesMsgSent = new HashSet<>();

    /** Leaving nodes (but still in topology). */
    private final Collection<TcpDiscoveryNode> leavingNodes = new HashSet<>();

    /** If non-shared IP finder is used this flag shows whether IP finder contains local address. */
    private boolean ipFinderHasLocAddr;

    /** Addresses that do not respond during join requests send (for resolving concurrent start). */
    private final Collection<SocketAddress> noResAddrs = new GridConcurrentHashSet<>();

    /** Addresses that incoming join requests send were send from (for resolving concurrent start). */
    private final Collection<SocketAddress> fromAddrs = new GridConcurrentHashSet<>();

    /** Response on join request from coordinator (in case of duplicate ID or auth failure). */
    private final GridTuple<TcpDiscoveryAbstractMessage> joinRes = new GridTuple<>();

    /** Mutex. */
    private final Object mux = new Object();

    /** Discovery state. */
    protected TcpDiscoverySpiState spiState = DISCONNECTED;

    /** Map with proceeding ping requests. */
    private final ConcurrentMap<InetSocketAddress, GridPingFutureAdapter<IgniteBiTuple<UUID, Boolean>>> pingMap =
        new ConcurrentHashMap8<>();

    /** Nio server that serves client connections. */
    private GridNioServer clientNioSrv;

    /**
     * @param adapter Adapter.
     */
    ServerImpl(TcpDiscoverySpi adapter) {
        super(adapter);
    }

    /** {@inheritDoc} */
    @Override public String getSpiState() {
        synchronized (mux) {
            return spiState.name();
        }
    }

    /** {@inheritDoc} */
    @Override public int getMessageWorkerQueueSize() {
        return msgWorker.queueSize();
    }

    /** {@inheritDoc} */
    @Nullable @Override public UUID getCoordinator() {
        TcpDiscoveryNode crd = resolveCoordinator();

        return crd != null ? crd.id() : null;
    }

    /** {@inheritDoc} */
    @Nullable @Override public ClusterNode getNode(UUID nodeId) {
        assert nodeId != null;

        UUID locNodeId0 = getLocalNodeId();

        if (locNodeId0 != null && locNodeId0.equals(nodeId))
            // Return local node directly.
            return locNode;

        TcpDiscoveryNode node = ring.node(nodeId);

        if (node != null && !node.visible())
            return null;

        return node;
    }

    /** {@inheritDoc} */
    @Override public Collection<ClusterNode> getRemoteNodes() {
        return upcast(ring.visibleRemoteNodes());
    }

    /** {@inheritDoc} */
    @Override public void spiStart(String gridName) throws IgniteSpiException {
        synchronized (mux) {
            spiState = DISCONNECTED;
        }

        if (debugMode) {
            if (!log.isInfoEnabled())
                throw new IgniteSpiException("Info log level should be enabled for TCP discovery to work " +
                    "in debug mode.");

            debugLog = new ConcurrentLinkedDeque<>();

            U.quietAndWarn(log, "TCP discovery SPI is configured in debug mode.");
        }

        // Clear addresses collections.
        fromAddrs.clear();
        noResAddrs.clear();

        msgWorker = new RingMessageWorker();
        msgWorker.start();

        tcpSrvr = new TcpServer();

        clientNioSrv = createClientNIOServer();
        clientNioSrv.start();

        spi.initLocalNode(tcpSrvr.port, true);

        locNode = spi.locNode;

        // Start TCP server thread after local node is initialized.
        tcpSrvr.start();

        ring.localNode(locNode);

        if (spi.ipFinder.isShared())
            registerLocalNodeAddress();
        else {
            if (F.isEmpty(spi.ipFinder.getRegisteredAddresses()))
                throw new IgniteSpiException("Non-shared IP finder must have IP addresses specified in " +
                    "TcpDiscoveryIpFinder.getRegisteredAddresses() configuration property " +
                    "(specify list of IP addresses in configuration).");

            ipFinderHasLocAddr = spi.ipFinderHasLocalAddress();
        }

        if (spi.getStatisticsPrintFrequency() > 0 && log.isInfoEnabled()) {
            statsPrinter = new StatisticsPrinter();
            statsPrinter.start();
        }

        spi.stats.onJoinStarted();

        joinTopology();

        spi.stats.onJoinFinished();

        if (spi.ipFinder.isShared()) {
            ipFinderCleaner = new IpFinderCleaner();
            ipFinderCleaner.start();
        }

        spi.printStartInfo();
    }

    /**
     * @return New NIO server.
     */
    private GridNioServer createClientNIOServer() {
        final GridNioServer srv;

        final ArrayList<GridNioFilter> filters = new ArrayList<>();

        filters.add(new ClientNIOFilter("marshallerFilter"));

        if (spi.isSslEnabled()) {
            if (spi.sslCtx != null) {
                GridNioSslFilter sslFilter = new GridNioSslFilter(
                    spi.sslCtx,
                    true,
                    ByteOrder.nativeOrder(),
                    log
                );

                filters.add(sslFilter);
            }
        }

        try {
            final long writeTimeout = spi.failureDetectionTimeoutEnabled() ? spi.failureDetectionTimeout() :
                spi.getSocketTimeout();

            String gridName = "client";

            if (Thread.currentThread() instanceof IgniteThread)
                gridName = ((IgniteThread) Thread.currentThread()).getGridName();

            srv = GridNioServer.builder().address(U.getLocalHost())
                .port(-1)
                .listener(new ClientNIOListener<>(log, writeTimeout))
                .filters(filters.toArray(new GridNioFilter[filters.size()]))
                .logger(log)
                .selectorCount(Runtime.getRuntime().availableProcessors())
                .sendQueueLimit(1024)
                .byteOrder(ByteOrder.nativeOrder())
                .tcpNoDelay(true)
                .directBuffer(true)
                .directMode(false)
                .socketReceiveBufferSize(0)
                .socketSendBufferSize(0)
                .idleTimeout(Long.MAX_VALUE)
                .gridName("nio-" + gridName)
                .daemon(false)
                .writeTimeout(writeTimeout)
                .build();
        }
        catch (Exception e) {
            throw new IgniteSpiException("Unable create NIO server.", e);
        }

        return srv;
    }

    /** {@inheritDoc} */
    @Override public void onContextInitialized0(IgniteSpiContext spiCtx) throws IgniteSpiException {
        spiCtx.registerPort(tcpSrvr.port, TCP);
    }

    /** {@inheritDoc} */
    @Override public void spiStop() throws IgniteSpiException {
        spiStop0(false);
    }

    /**
     * Stops SPI finally or stops SPI for restart.
     *
     * @param disconnect {@code True} if SPI is being disconnected.
     * @throws IgniteSpiException If failed.
     */
    private void spiStop0(boolean disconnect) throws IgniteSpiException {
        if (log.isDebugEnabled()) {
            if (disconnect)
                log.debug("Disconnecting SPI.");
            else
                log.debug("Preparing to start local node stop procedure.");
        }

        if (disconnect) {
            synchronized (mux) {
                spiState = DISCONNECTING;
            }
        }

        if (msgWorker != null && msgWorker.isAlive() && !disconnect) {
            // Send node left message only if it is final stop.
            msgWorker.addMessage(new TcpDiscoveryNodeLeftMessage(locNode.id()));

            synchronized (mux) {
                long timeout = spi.netTimeout;

                long threshold = U.currentTimeMillis() + timeout;

                while (spiState != LEFT && timeout > 0) {
                    try {
                        mux.wait(timeout);

                        timeout = threshold - U.currentTimeMillis();
                    }
                    catch (InterruptedException ignored) {
                        Thread.currentThread().interrupt();

                        break;
                    }
                }

                if (spiState == LEFT) {
                    if (log.isDebugEnabled())
                        log.debug("Verification for local node leave has been received from coordinator" +
                            " (continuing stop procedure).");
                }
                else if (log.isInfoEnabled()) {
                    log.info("No verification for local node leave has been received from coordinator" +
                        " (will stop node anyway).");
                }
            }
        }

        U.interrupt(tcpSrvr);
        U.join(tcpSrvr, log);

        Collection<SocketReader> tmp;

        synchronized (mux) {
            tmp = U.arrayList(readers);
        }

        U.interrupt(tmp);
        U.joinThreads(tmp, log);

        U.interrupt(ipFinderCleaner);
        U.join(ipFinderCleaner, log);

        U.interrupt(msgWorker);
        U.join(msgWorker, log);

        for (ClientMessageProcessor clientWorker : clientMsgWorkers.values())
            stopClientProcessor(clientWorker, true);

        clientNioSrv.stop();

        clientMsgWorkers.clear();

        IgniteUtils.shutdownNow(ServerImpl.class, utilityPool, log);

        U.interrupt(statsPrinter);
        U.join(statsPrinter, log);

        Collection<TcpDiscoveryNode> rmts = null;

        if (!disconnect)
            spi.printStopInfo();
        else {
            spi.getSpiContext().deregisterPorts();

            rmts = ring.visibleRemoteNodes();
        }

        long topVer = ring.topologyVersion();

        ring.clear();

        if (rmts != null && !rmts.isEmpty()) {
            // This is restart/disconnection and remote nodes are not empty.
            // We need to fire FAIL event for each.
            DiscoverySpiListener lsnr = spi.lsnr;

            if (lsnr != null) {
                Collection<ClusterNode> processed = new HashSet<>();

                for (TcpDiscoveryNode n : rmts) {
                    assert n.visible();

                    processed.add(n);

                    List<ClusterNode> top = U.arrayList(rmts, F.notIn(processed));

                    topVer++;

                    Map<Long, Collection<ClusterNode>> hist = updateTopologyHistory(topVer,
                        Collections.unmodifiableList(top));

                    lsnr.onDiscovery(EVT_NODE_FAILED, topVer, n, top, hist, null);
                }
            }
        }

        printStatistics();

        spi.stats.clear();

        synchronized (mux) {
            // Clear stored data.
            leavingNodes.clear();
            failedNodes.clear();

            spiState = DISCONNECTED;
        }
    }

    /**
     * @param proc Client message processor.
     * @throws IgniteSpiException
     */
    private void stopClientProcessor(final ClientMessageProcessor proc, final boolean nioBlock) throws IgniteSpiException {
        if (proc == null)
            return;

        try {
            if (proc instanceof ClientMessageWorker) {
                final ClientMessageWorker wrk = (ClientMessageWorker) proc;

                U.interrupt(wrk);
                U.join(wrk);
            } else if (proc instanceof ClientNioMessageWorker) {
                final ClientNioMessageWorker nioWrk = (ClientNioMessageWorker) proc;

                if (nioBlock)
                    nioWrk.stop();
                else
                    nioWrk.nonblockingStop();
            }
        }
        catch (IgniteCheckedException e) {
            throw new IgniteSpiException(e.getMessage(), e);
        }
    }

    /** {@inheritDoc} */
    @Override public boolean pingNode(UUID nodeId) {
        assert nodeId != null;

        if (log.isDebugEnabled())
            log.debug("Pinging node: " + nodeId + "]");

        if (nodeId == getLocalNodeId())
            return true;

        TcpDiscoveryNode node = ring.node(nodeId);

        if (node == null)
            return false;

        if (!nodeAlive(nodeId))
            return false;

        boolean res = pingNode(node);

        if (!res && !node.isClient() && nodeAlive(nodeId)) {
            LT.warn(log, "Failed to ping node (status check will be initiated): " + nodeId);

            msgWorker.addMessage(new TcpDiscoveryStatusCheckMessage(locNode, node.id()));
        }

        return res;
    }

    /**
     * Pings the remote node to see if it's alive.
     *
     * @param node Node.
     * @return {@code True} if ping succeeds.
     */
    private boolean pingNode(TcpDiscoveryNode node) {
        assert node != null;

        if (node.id().equals(getLocalNodeId()))
            return true;

        UUID clientNodeId = null;

        if (node.isClient()) {
            clientNodeId = node.id();

            node = ring.node(node.clientRouterNodeId());

            if (node == null || !nodeAlive(node.id()))
                return false;
        }

        for (InetSocketAddress addr : spi.getNodeAddresses(node, U.sameMacs(locNode, node))) {
            try {
                // ID returned by the node should be the same as ID of the parameter for ping to succeed.
                IgniteBiTuple<UUID, Boolean> t = pingNode(addr, node.id(), clientNodeId);

                if (t == null)
                    // Remote node left topology.
                    return false;

                boolean res = node.id().equals(t.get1()) && (clientNodeId == null || t.get2());

                if (res)
                    node.lastSuccessfulAddress(addr);

                return res;
            }
            catch (IgniteCheckedException e) {
                if (log.isDebugEnabled())
                    log.debug("Failed to ping node [node=" + node + ", err=" + e.getMessage() + ']');

                onException("Failed to ping node [node=" + node + ", err=" + e.getMessage() + ']', e);
                // continue;
            }
        }

        return false;
    }

    /**
     * Pings the node by its address to see if it's alive.
     *
     * @param addr Address of the node.
     * @param nodeId Node ID to ping. In case when client node ID is not null this node ID is an ID of the router node.
     * @param clientNodeId Client node ID.
     * @return ID of the remote node and "client exists" flag if node alive or {@code null} if the remote node has
     *         left a topology during the ping process.
     * @throws IgniteCheckedException If an error occurs.
     */
    private @Nullable IgniteBiTuple<UUID, Boolean> pingNode(InetSocketAddress addr, @Nullable UUID nodeId,
        @Nullable UUID clientNodeId) throws IgniteCheckedException {
        assert addr != null;

        UUID locNodeId = getLocalNodeId();

        IgniteSpiOperationTimeoutHelper timeoutHelper = new IgniteSpiOperationTimeoutHelper(spi);

        if (F.contains(spi.locNodeAddrs, addr)) {
            if (clientNodeId == null)
                return F.t(getLocalNodeId(), false);

            ClientMessageProcessor clientWorker = clientMsgWorkers.get(clientNodeId);

            if (clientWorker == null)
                return F.t(getLocalNodeId(), false);

            boolean clientPingRes;

            try {
                clientPingRes = clientWorker.ping(timeoutHelper);
            }
            catch (InterruptedException e) {
                Thread.currentThread().interrupt();

                throw new IgniteInterruptedCheckedException(e);
            }

            return F.t(getLocalNodeId(), clientPingRes);
        }

        GridPingFutureAdapter<IgniteBiTuple<UUID, Boolean>> fut = new GridPingFutureAdapter<>();

        GridPingFutureAdapter<IgniteBiTuple<UUID, Boolean>> oldFut = pingMap.putIfAbsent(addr, fut);

        if (oldFut != null)
            return oldFut.get();
        else {
            Collection<Throwable> errs = null;

            try {
                Socket sock = null;

                int reconCnt = 0;

                boolean openedSock = false;

                while (true) {
                    try {
                        if (addr.isUnresolved())
                            addr = new InetSocketAddress(InetAddress.getByName(addr.getHostName()), addr.getPort());

                        long tstamp = U.currentTimeMillis();

                        sock = spi.createSocket();

                        fut.sock = sock;

                        sock = spi.openSocket(sock, addr, timeoutHelper);

                        openedSock = true;

                        spi.writeToSocket(sock, new TcpDiscoveryPingRequest(locNodeId, clientNodeId),
                            timeoutHelper.nextTimeoutChunk(spi.getSocketTimeout()));

                        TcpDiscoveryPingResponse res = spi.readMessage(sock, null, timeoutHelper.nextTimeoutChunk(
                            spi.getAckTimeout()));

                        if (locNodeId.equals(res.creatorNodeId())) {
                            if (log.isDebugEnabled())
                                log.debug("Ping response from local node: " + res);

                            break;
                        }

                        spi.stats.onClientSocketInitialized(U.currentTimeMillis() - tstamp);

                        IgniteBiTuple<UUID, Boolean> t = F.t(res.creatorNodeId(), res.clientExists());

                        fut.onDone(t);

                        return t;
                    }
                    catch (IOException | IgniteCheckedException e) {
                        if (nodeId != null && !nodeAlive(nodeId)) {
                            if (log.isDebugEnabled())
                                log.debug("Failed to ping the node (has left or leaving topology): [nodeId=" + nodeId +
                                    ']');

                            fut.onDone((IgniteBiTuple<UUID, Boolean>)null);

                            return null;
                        }

                        if (errs == null)
                            errs = new ArrayList<>();

                        errs.add(e);

                        reconCnt++;

                        if (!openedSock && reconCnt == 2)
                            break;

                        if (timeoutHelper.checkFailureTimeoutReached(e))
                            break;
                        else if (!spi.failureDetectionTimeoutEnabled() && reconCnt == spi.getReconnectCount())
                            break;
                    }
                    finally {
                        U.closeQuiet(sock);
                    }
                }
            }
            catch (Throwable t) {
                fut.onDone(t);

                if (t instanceof Error)
                    throw t;

                throw U.cast(t);
            }
            finally {
                if (!fut.isDone())
                    fut.onDone(U.exceptionWithSuppressed("Failed to ping node by address: " + addr, errs));

                boolean b = pingMap.remove(addr, fut);

                assert b;
            }

            return fut.get();
        }
    }

    /**
     * Interrupts all existed 'ping' request for the given node.
     *
     * @param node Node that may be pinged.
     */
    private void interruptPing(TcpDiscoveryNode node) {
        for (InetSocketAddress addr : spi.getNodeAddresses(node)) {
            GridPingFutureAdapter fut = pingMap.get(addr);

            if (fut != null && fut.sock != null)
                // Reference to the socket is not set to null. No need to assign it to a local variable.
                U.closeQuiet(fut.sock);
        }
    }

    /** {@inheritDoc} */
    @Override public void disconnect() throws IgniteSpiException {
        spiStop0(true);
    }

    /** {@inheritDoc} */
    @Override public void sendCustomEvent(DiscoverySpiCustomMessage evt) {
        try {
            msgWorker.addMessage(new TcpDiscoveryCustomEventMessage(getLocalNodeId(), evt,
                spi.marshaller().marshal(evt)));
        }
        catch (IgniteCheckedException e) {
            throw new IgniteSpiException("Failed to marshal custom event: " + evt, e);
        }
    }

    /** {@inheritDoc} */
    @Override public void failNode(UUID nodeId, @Nullable String warning) {
        TcpDiscoveryNode node = ring.node(nodeId);

        if (node != null) {
            TcpDiscoveryNodeFailedMessage msg = new TcpDiscoveryNodeFailedMessage(getLocalNodeId(),
                node.id(),
                node.internalOrder());

            msg.warning(warning);

            msgWorker.addMessage(msg);
        }
    }

    /** {@inheritDoc} */
    @Override protected void onMessageExchanged() {
        if (spi.failureDetectionTimeoutEnabled() && locNode != null)
            locNode.lastExchangeTime(U.currentTimeMillis());
    }

    /**
     * Checks whether a node is alive or not.
     *
     * @param nodeId Node ID.
     * @return {@code True} if node is in the ring and is not being removed from.
     */
    private boolean nodeAlive(UUID nodeId) {
        // Is node alive or about to be removed from the ring?
        TcpDiscoveryNode node = ring.node(nodeId);

        boolean nodeAlive = node != null && node.visible();

        if (nodeAlive) {
            synchronized (mux) {
                nodeAlive = !F.transform(failedNodes.keySet(), F.node2id()).contains(nodeId) &&
                    !F.transform(leavingNodes, F.node2id()).contains(nodeId);
            }
        }

        return nodeAlive;
    }

    /**
     * Tries to join this node to topology.
     *
     * @throws IgniteSpiException If any error occurs.
     */
    private void joinTopology() throws IgniteSpiException {
        synchronized (mux) {
            assert spiState == CONNECTING || spiState == DISCONNECTED;

            spiState = CONNECTING;
        }

        SecurityCredentials locCred = (SecurityCredentials)locNode.getAttributes()
            .get(IgniteNodeAttributes.ATTR_SECURITY_CREDENTIALS);

        // Marshal credentials for backward compatibility and security.
        marshalCredentials(locNode);

        while (true) {
            if (!sendJoinRequestMessage()) {
                if (log.isDebugEnabled())
                    log.debug("Join request message has not been sent (local node is the first in the topology).");

                if (spi.nodeAuth != null) {
                    // Authenticate local node.
                    try {
                        SecurityContext subj = spi.nodeAuth.authenticateNode(locNode, locCred);

                        if (subj == null)
                            throw new IgniteSpiException("Authentication failed for local node: " + locNode.id());

                        Map<String, Object> attrs = new HashMap<>(locNode.attributes());

                        attrs.put(IgniteNodeAttributes.ATTR_SECURITY_SUBJECT, spi.marshaller().marshal(subj));
                        attrs.remove(IgniteNodeAttributes.ATTR_SECURITY_CREDENTIALS);

                        locNode.setAttributes(attrs);
                    }
                    catch (IgniteException | IgniteCheckedException e) {
                        throw new IgniteSpiException("Failed to authenticate local node (will shutdown local node).", e);
                    }
                }

                locNode.order(1);
                locNode.internalOrder(1);

                spi.gridStartTime = U.currentTimeMillis();

                locNode.visible(true);

                ring.clear();

                ring.topologyVersion(1);

                synchronized (mux) {
                    topHist.clear();

                    spiState = CONNECTED;

                    mux.notifyAll();
                }

                notifyDiscovery(EVT_NODE_JOINED, 1, locNode);

                break;
            }

            if (log.isDebugEnabled())
                log.debug("Join request message has been sent (waiting for coordinator response).");

            synchronized (mux) {
                long timeout = spi.netTimeout;

                long threshold = U.currentTimeMillis() + timeout;

                while (spiState == CONNECTING && timeout > 0) {
                    try {
                        mux.wait(timeout);

                        timeout = threshold - U.currentTimeMillis();
                    }
                    catch (InterruptedException ignored) {
                        Thread.currentThread().interrupt();

                        throw new IgniteSpiException("Thread has been interrupted.");
                    }
                }

                if (spiState == CONNECTED)
                    break;
                else if (spiState == DUPLICATE_ID)
                    throw spi.duplicateIdError((TcpDiscoveryDuplicateIdMessage)joinRes.get());
                else if (spiState == AUTH_FAILED)
                    throw spi.authenticationFailedError((TcpDiscoveryAuthFailedMessage)joinRes.get());
                else if (spiState == CHECK_FAILED)
                    throw spi.checkFailedError((TcpDiscoveryCheckFailedMessage)joinRes.get());
                else if (spiState == LOOPBACK_PROBLEM) {
                    TcpDiscoveryLoopbackProblemMessage msg = (TcpDiscoveryLoopbackProblemMessage)joinRes.get();

                    boolean locHostLoopback = spi.locHost.isLoopbackAddress();

                    String firstNode = locHostLoopback ? "local" : "remote";

                    String secondNode = locHostLoopback ? "remote" : "local";

                    throw new IgniteSpiException("Failed to add node to topology because " + firstNode +
                        " node is configured to use loopback address, but " + secondNode + " node is not " +
                        "(consider changing 'localAddress' configuration parameter) " +
                        "[locNodeAddrs=" + U.addressesAsString(locNode) + ", rmtNodeAddrs=" +
                        U.addressesAsString(msg.addresses(), msg.hostNames()) + ']');
                }
                else
                    LT.warn(log, "Node has not been connected to topology and will repeat join process. " +
                        "Check remote nodes logs for possible error messages. " +
                        "Note that large topology may require significant time to start. " +
                        "Increase 'TcpDiscoverySpi.networkTimeout' configuration property " +
                        "if getting this message on the starting nodes [networkTimeout=" + spi.netTimeout + ']');
            }
        }

        assert locNode.order() != 0;
        assert locNode.internalOrder() != 0;

        if (log.isDebugEnabled())
            log.debug("Discovery SPI has been connected to topology with order: " + locNode.internalOrder());
    }

    /**
     * Tries to send join request message to a random node presenting in topology.
     * Address is provided by {@link org.apache.ignite.spi.discovery.tcp.ipfinder.TcpDiscoveryIpFinder} and message is
     * sent to first node connection succeeded to.
     *
     * @return {@code true} if send succeeded.
     * @throws IgniteSpiException If any error occurs.
     */
    @SuppressWarnings({"BusyWait"})
    private boolean sendJoinRequestMessage() throws IgniteSpiException {
        TcpDiscoveryAbstractMessage joinReq = new TcpDiscoveryJoinRequestMessage(locNode,
            spi.collectExchangeData(getLocalNodeId()));

        // Time when it has been detected, that addresses from IP finder do not respond.
        long noResStart = 0;

        while (true) {
            Collection<InetSocketAddress> addrs = spi.resolvedAddresses();

            if (F.isEmpty(addrs))
                return false;

            boolean retry = false;
            Collection<Exception> errs = new ArrayList<>();

            for (InetSocketAddress addr : addrs) {
                try {
                    Integer res = sendMessageDirectly(joinReq, addr);

                    assert res != null;

                    noResAddrs.remove(addr);

                    // Address is responsive, reset period start.
                    noResStart = 0;

                    switch (res) {
                        case RES_WAIT:
                            // Concurrent startup, try sending join request again or wait if no success.
                            retry = true;

                            break;
                        case RES_OK:
                            if (log.isDebugEnabled())
                                log.debug("Join request message has been sent to address [addr=" + addr +
                                    ", req=" + joinReq + ']');

                            // Join request sending succeeded, wait for response from topology.
                            return true;

                        default:
                            // Concurrent startup, try next node.
                            if (res == RES_CONTINUE_JOIN) {
                                if (!fromAddrs.contains(addr))
                                    retry = true;
                            }
                            else {
                                if (log.isDebugEnabled())
                                    log.debug("Unexpected response to join request: " + res);

                                retry = true;
                            }

                            break;
                    }
                }
                catch (IgniteSpiException e) {
                    errs.add(e);

                    if (log.isDebugEnabled()) {
                        IOException ioe = X.cause(e, IOException.class);

                        log.debug("Failed to send join request message [addr=" + addr +
                            ", msg=" + (ioe != null ? ioe.getMessage() : e.getMessage()) + ']');

                        onException("Failed to send join request message [addr=" + addr +
                            ", msg=" + (ioe != null ? ioe.getMessage() : e.getMessage()) + ']', ioe);
                    }

                    noResAddrs.add(addr);
                }
            }

            if (retry) {
                if (log.isDebugEnabled())
                    log.debug("Concurrent discovery SPI start has been detected (local node should wait).");

                try {
                    U.sleep(2000);
                }
                catch (IgniteInterruptedCheckedException e) {
                    throw new IgniteSpiException("Thread has been interrupted.", e);
                }
            }
            else if (!spi.ipFinder.isShared() && !ipFinderHasLocAddr) {
                IgniteCheckedException e = null;

                if (!errs.isEmpty()) {
                    e = new IgniteCheckedException("Multiple connection attempts failed.");

                    for (Exception err : errs)
                        e.addSuppressed(err);
                }

                if (e != null && X.hasCause(e, ConnectException.class)) {
                    LT.warn(log, "Failed to connect to any address from IP finder " +
                        "(make sure IP finder addresses are correct and firewalls are disabled on all host machines): " +
                        toOrderedList(addrs), true);
                }

                if (spi.joinTimeout > 0) {
                    if (noResStart == 0)
                        noResStart = U.currentTimeMillis();
                    else if (U.currentTimeMillis() - noResStart > spi.joinTimeout)
                        throw new IgniteSpiException(
                            "Failed to connect to any address from IP finder within join timeout " +
                                "(make sure IP finder addresses are correct, and operating system firewalls are disabled " +
                                "on all host machines, or consider increasing 'joinTimeout' configuration property): " +
                                addrs, e);
                }

                try {
                    U.sleep(2000);
                }
                catch (IgniteInterruptedCheckedException ex) {
                    throw new IgniteSpiException("Thread has been interrupted.", ex);
                }
            }
            else
                break;
        }

        return false;
    }

    /**
     * Establishes connection to an address, sends message and returns the response (if any).
     *
     * @param msg Message to send.
     * @param addr Address to send message to.
     * @return Response read from the recipient or {@code null} if no response is supposed.
     * @throws IgniteSpiException If an error occurs.
     */
    @Nullable private Integer sendMessageDirectly(TcpDiscoveryAbstractMessage msg, InetSocketAddress addr)
        throws IgniteSpiException {
        assert msg != null;
        assert addr != null;

        Collection<Throwable> errs = null;

        long ackTimeout0 = spi.getAckTimeout();

        int connectAttempts = 1;

        boolean joinReqSent;

        UUID locNodeId = getLocalNodeId();

        IgniteSpiOperationTimeoutHelper timeoutHelper = new IgniteSpiOperationTimeoutHelper(spi);

        int reconCnt = 0;

        while (true){
            // Need to set to false on each new iteration,
            // since remote node may leave in the middle of the first iteration.
            joinReqSent = false;

            boolean openSock = false;

            Socket sock = null;

            try {
                long tstamp = U.currentTimeMillis();

                sock = spi.openSocket(addr, timeoutHelper);

                openSock = true;

                TcpDiscoveryHandshakeRequest req = new TcpDiscoveryHandshakeRequest(locNodeId);

                // Handshake.
                spi.writeToSocket(sock, req, timeoutHelper.nextTimeoutChunk(spi.getSocketTimeout()));

                TcpDiscoveryHandshakeResponse res = spi.readMessage(sock, null, timeoutHelper.nextTimeoutChunk(
                    ackTimeout0));

                if (msg instanceof TcpDiscoveryJoinRequestMessage) {
                    boolean ignore = false;

                    synchronized (failedNodes) {
                        for (TcpDiscoveryNode failedNode : failedNodes.keySet()) {
                            if (failedNode.id().equals(res.creatorNodeId())) {
                                if (log.isDebugEnabled())
                                    log.debug("Ignore response from node from failed list: " + res);

                                ignore = true;

                                break;
                            }
                        }
                    }

                    if (ignore)
                        break;
                }

                if (locNodeId.equals(res.creatorNodeId())) {
                    if (log.isDebugEnabled())
                        log.debug("Handshake response from local node: " + res);

                    break;
                }

                spi.stats.onClientSocketInitialized(U.currentTimeMillis() - tstamp);

                // Send message.
                tstamp = U.currentTimeMillis();

                spi.writeToSocket(sock, msg, timeoutHelper.nextTimeoutChunk(spi.getSocketTimeout()));

                long tstamp0 = U.currentTimeMillis();

                if (debugMode)
                    debugLog(msg, "Message has been sent directly to address [msg=" + msg + ", addr=" + addr +
                        ", rmtNodeId=" + res.creatorNodeId() + ']');

                if (log.isDebugEnabled())
                    log.debug("Message has been sent directly to address [msg=" + msg + ", addr=" + addr +
                        ", rmtNodeId=" + res.creatorNodeId() + ']');

                // Connection has been established, but
                // join request may not be unmarshalled on remote host.
                // E.g. due to class not found issue.
                joinReqSent = msg instanceof TcpDiscoveryJoinRequestMessage;

                int receipt = spi.readReceipt(sock, timeoutHelper.nextTimeoutChunk(ackTimeout0));

                spi.stats.onMessageSent(msg, tstamp0 - tstamp, U.currentTimeMillis() - tstamp0);

                return receipt;
            }
            catch (ClassCastException e) {
                // This issue is rarely reproducible on AmazonEC2, but never
                // on dedicated machines.
                if (log.isDebugEnabled())
                    U.error(log, "Class cast exception on direct send: " + addr, e);

                onException("Class cast exception on direct send: " + addr, e);

                if (errs == null)
                    errs = new ArrayList<>();

                errs.add(e);
            }
            catch (IOException | IgniteCheckedException e) {
                if (log.isDebugEnabled())
                    log.error("Exception on direct send: " + e.getMessage(), e);

                onException("Exception on direct send: " + e.getMessage(), e);

                if (errs == null)
                    errs = new ArrayList<>();

                errs.add(e);

                if (timeoutHelper.checkFailureTimeoutReached(e))
                    break;

                if (!spi.failureDetectionTimeoutEnabled() && ++reconCnt == spi.getReconnectCount())
                    break;

                if (!openSock) {
                    // Reconnect for the second time, if connection is not established.
                    if (connectAttempts < 2) {
                        connectAttempts++;

                        continue;
                    }

                    break; // Don't retry if we can not establish connection.
                }

                if (!spi.failureDetectionTimeoutEnabled() && (e instanceof SocketTimeoutException ||
                    X.hasCause(e, SocketTimeoutException.class))) {
                    ackTimeout0 *= 2;

                    if (!checkAckTimeout(ackTimeout0))
                        break;
                }
            }
            finally {
                U.closeQuiet(sock);
            }
        }

        if (joinReqSent) {
            if (log.isDebugEnabled())
                log.debug("Join request has been sent, but receipt has not been read (returning RES_WAIT).");

            // Topology will not include this node,
            // however, warning on timed out join will be output.
            return RES_OK;
        }

        throw new IgniteSpiException(
            "Failed to send message to address [addr=" + addr + ", msg=" + msg + ']',
            U.exceptionWithSuppressed("Failed to send message to address " +
                "[addr=" + addr + ", msg=" + msg + ']', errs));
    }

    /**
     * Marshalls credentials with discovery SPI marshaller (will replace attribute value).
     *
     * @param node Node to marshall credentials for.
     * @throws IgniteSpiException If marshalling failed.
     */
    private void marshalCredentials(TcpDiscoveryNode node) throws IgniteSpiException {
        try {
            // Use security-unsafe getter.
            Map<String, Object> attrs = new HashMap<>(node.getAttributes());

            attrs.put(IgniteNodeAttributes.ATTR_SECURITY_CREDENTIALS,
                spi.marshaller().marshal(attrs.get(IgniteNodeAttributes.ATTR_SECURITY_CREDENTIALS)));

            node.setAttributes(attrs);
        }
        catch (IgniteCheckedException e) {
            throw new IgniteSpiException("Failed to marshal node security credentials: " + node.id(), e);
        }
    }

    /**
     * Unmarshalls credentials with discovery SPI marshaller (will not replace attribute value).
     *
     * @param node Node to unmarshall credentials for.
     * @return Security credentials.
     * @throws IgniteSpiException If unmarshal fails.
     */
    private SecurityCredentials unmarshalCredentials(TcpDiscoveryNode node) throws IgniteSpiException {
        try {
            byte[] credBytes = (byte[])node.getAttributes().get(IgniteNodeAttributes.ATTR_SECURITY_CREDENTIALS);

            if (credBytes == null)
                return null;

            return spi.marshaller().unmarshal(credBytes, null);
        }
        catch (IgniteCheckedException e) {
            throw new IgniteSpiException("Failed to unmarshal node security credentials: " + node.id(), e);
        }
    }

    /**
     * Notify external listener on discovery event.
     *
     * @param type Discovery event type. See {@link org.apache.ignite.events.DiscoveryEvent} for more details.
     * @param topVer Topology version.
     * @param node Remote node this event is connected with.
     */
    private void notifyDiscovery(int type, long topVer, TcpDiscoveryNode node) {
        assert type > 0;
        assert node != null;

        DiscoverySpiListener lsnr = spi.lsnr;

        TcpDiscoverySpiState spiState = spiStateCopy();

        if (lsnr != null && node.visible() && (spiState == CONNECTED || spiState == DISCONNECTING)) {
            if (log.isDebugEnabled())
                log.debug("Discovery notification [node=" + node + ", spiState=" + spiState +
                    ", type=" + U.gridEventName(type) + ", topVer=" + topVer + ']');

            Collection<ClusterNode> top = upcast(ring.visibleNodes());

            Map<Long, Collection<ClusterNode>> hist = updateTopologyHistory(topVer, top);

            lsnr.onDiscovery(type, topVer, node, top, hist, null);
        }
        else {
            if (log.isDebugEnabled())
                log.debug("Skipped discovery notification [node=" + node + ", spiState=" + spiState +
                    ", type=" + U.gridEventName(type) + ", topVer=" + topVer + ']');
        }
    }

    /**
     * Upcasts collection type.
     *
     * @param c Initial collection.
     * @return Resulting collection.
     */
    private static <T extends R, R> Collection<R> upcast(Collection<T> c) {
        A.notNull(c, "c");

        return (Collection<R>)c;
    }

    /**
     * Update topology history with new topology snapshots.
     *
     * @param topVer Topology version.
     * @param top Topology snapshot.
     * @return Copy of updated topology history.
     */
    @Nullable private Map<Long, Collection<ClusterNode>> updateTopologyHistory(long topVer, Collection<ClusterNode> top) {
        synchronized (mux) {
            if (topHist.containsKey(topVer))
                return null;

            topHist.put(topVer, top);

            while (topHist.size() > spi.topHistSize)
                topHist.remove(topHist.firstKey());

            if (log.isDebugEnabled())
                log.debug("Added topology snapshot to history, topVer=" + topVer + ", historySize=" + topHist.size());

            return new TreeMap<>(topHist);
        }
    }

    /**
     * Checks whether local node is coordinator. Nodes that are leaving or failed
     * (but are still in topology) are removed from search.
     *
     * @return {@code true} if local node is coordinator.
     */
    private boolean isLocalNodeCoordinator() {
        synchronized (mux) {
            boolean crd = spiState == CONNECTED && locNode.equals(resolveCoordinator());

            if (crd)
                spi.stats.onBecomingCoordinator();

            return crd;
        }
    }

    /**
     * @return Spi state copy.
     */
    private TcpDiscoverySpiState spiStateCopy() {
        TcpDiscoverySpiState state;

        synchronized (mux) {
            state = spiState;
        }

        return state;
    }

    /**
     * Resolves coordinator. Nodes that are leaving or failed (but are still in
     * topology) are removed from search.
     *
     * @return Coordinator node or {@code null} if there are no coordinator
     * (i.e. local node is the last one and is currently stopping).
     */
    @Nullable private TcpDiscoveryNode resolveCoordinator() {
        return resolveCoordinator(null);
    }

    /**
     * Resolves coordinator. Nodes that are leaving or failed (but are still in
     * topology) are removed from search as well as provided filter.
     *
     * @param filter Nodes to exclude when resolving coordinator (optional).
     * @return Coordinator node or {@code null} if there are no coordinator
     * (i.e. local node is the last one and is currently stopping).
     */
    @Nullable private TcpDiscoveryNode resolveCoordinator(
        @Nullable Collection<TcpDiscoveryNode> filter) {
        synchronized (mux) {
            Collection<TcpDiscoveryNode> excluded = F.concat(false, failedNodes.keySet(), leavingNodes);

            if (!F.isEmpty(filter))
                excluded = F.concat(false, excluded, filter);

            return ring.coordinator(excluded);
        }
    }

    /**
     * Prints SPI statistics.
     */
    private void printStatistics() {
        if (log.isInfoEnabled() && spi.statsPrintFreq > 0) {
            int failedNodesSize;
            int leavingNodesSize;

            synchronized (mux) {
                failedNodesSize = failedNodes.size();
                leavingNodesSize = leavingNodes.size();
            }

            Runtime runtime = Runtime.getRuntime();

            TcpDiscoveryNode coord = resolveCoordinator();

            log.info("Discovery SPI statistics [statistics=" + spi.stats + ", spiState=" + spiStateCopy() +
                ", coord=" + coord +
                ", topSize=" + ring.allNodes().size() +
                ", leavingNodesSize=" + leavingNodesSize + ", failedNodesSize=" + failedNodesSize +
                ", msgWorker.queue.size=" + (msgWorker != null ? msgWorker.queueSize() : "N/A") +
                ", clients=" + ring.clientNodes().size() +
                ", clientWorkers=" + clientMsgWorkers.size() +
                ", lastUpdate=" + (locNode != null ? U.format(locNode.lastUpdateTime()) : "N/A") +
                ", heapFree=" + runtime.freeMemory() / (1024 * 1024) +
                "M, heapTotal=" + runtime.maxMemory() / (1024 * 1024) + "M]");
        }
    }

    /**
     * @param msg Message to prepare.
     * @param destNodeId Destination node ID.
     * @param msgs Messages to include.
     * @param discardMsgId Discarded message ID.
     */
    private void prepareNodeAddedMessage(
        TcpDiscoveryAbstractMessage msg,
        UUID destNodeId,
        @Nullable Collection<TcpDiscoveryAbstractMessage> msgs,
        @Nullable IgniteUuid discardMsgId,
        @Nullable IgniteUuid discardCustomMsgId
        ) {
        assert destNodeId != null;

        if (msg instanceof TcpDiscoveryNodeAddedMessage) {
            TcpDiscoveryNodeAddedMessage nodeAddedMsg = (TcpDiscoveryNodeAddedMessage)msg;

            TcpDiscoveryNode node = nodeAddedMsg.node();

            if (node.id().equals(destNodeId)) {
                Collection<TcpDiscoveryNode> allNodes = ring.allNodes();
                Collection<TcpDiscoveryNode> topToSnd = new ArrayList<>(allNodes.size());

                for (TcpDiscoveryNode n0 : allNodes) {
                    assert n0.internalOrder() != 0 : n0;

                    // Skip next node and nodes added after next
                    // in case this message is resent due to failures/leaves.
                    // There will be separate messages for nodes with greater
                    // internal order.
                    if (n0.internalOrder() < nodeAddedMsg.node().internalOrder())
                        topToSnd.add(n0);
                }

                nodeAddedMsg.topology(topToSnd);
                nodeAddedMsg.messages(msgs, discardMsgId, discardCustomMsgId);

                Map<Long, Collection<ClusterNode>> hist;

                synchronized (mux) {
                    hist = new TreeMap<>(topHist);
                }

                nodeAddedMsg.topologyHistory(hist);
            }
        }
    }

    /**
     * @param msg Message to clear.
     */
    private void clearNodeAddedMessage(TcpDiscoveryAbstractMessage msg) {
        if (msg instanceof TcpDiscoveryNodeAddedMessage) {
            // Nullify topology before registration.
            TcpDiscoveryNodeAddedMessage nodeAddedMsg = (TcpDiscoveryNodeAddedMessage)msg;

            nodeAddedMsg.topology(null);
            nodeAddedMsg.topologyHistory(null);
            nodeAddedMsg.messages(null, null, null);
        }
    }

    /** {@inheritDoc} */
    @Override void simulateNodeFailure() {
        U.warn(log, "Simulating node failure: " + getLocalNodeId());

        U.interrupt(tcpSrvr);
        U.join(tcpSrvr, log);

        U.interrupt(ipFinderCleaner);
        U.join(ipFinderCleaner, log);

        Collection<SocketReader> tmp;

        synchronized (mux) {
            tmp = U.arrayList(readers);
        }

        U.interrupt(tmp);
        U.joinThreads(tmp, log);

        U.interrupt(msgWorker);
        U.join(msgWorker, log);

        for (ClientMessageProcessor msgWorker : clientMsgWorkers.values())
            stopClientProcessor(msgWorker, true);

        clientNioSrv.stop();

        U.interrupt(statsPrinter);
        U.join(statsPrinter, log);
    }

    /** {@inheritDoc} */
    @Override public void brakeConnection() {
        throw new UnsupportedOperationException();
    }

    /** {@inheritDoc} */
    @Override protected IgniteSpiThread workerThread() {
        return msgWorker;
    }

    /**
     * <strong>FOR TEST ONLY!!!</strong>
     * <p>
     * Simulates situation when next node is still alive but is bypassed
     * since it has been excluded from the ring, possibly, due to short time
     * network problems.
     * <p>
     * This method is intended for test purposes only.
     */
    void forceNextNodeFailure() {
        U.warn(log, "Next node will be forcibly failed (if any).");

        TcpDiscoveryNode next;

        synchronized (mux) {
            next = ring.nextNode(failedNodes.keySet());
        }

        if (next != null)
            msgWorker.addMessage(new TcpDiscoveryNodeFailedMessage(getLocalNodeId(), next.id(),
                next.internalOrder()));
    }

    /**
     * <strong>FOR TEST ONLY!!!</strong>
     * <p>
     * This method is intended for test purposes only.
     *
     * @return Nodes ring.
     */
    TcpDiscoveryNodesRing ring() {
        return ring;
    }

    /** {@inheritDoc} */
    @Override public void dumpDebugInfo(IgniteLogger log) {
        if (!debugMode) {
            U.quietAndWarn(log, "Failed to dump debug info (discovery SPI was not configured " +
                "in debug mode, consider setting 'debugMode' configuration property to 'true').");

            return;
        }

        assert log.isInfoEnabled();

        synchronized (mux) {
            StringBuilder b = new StringBuilder(U.nl());

            b.append(">>>").append(U.nl());
            b.append(">>>").append("Dumping discovery SPI debug info.").append(U.nl());
            b.append(">>>").append(U.nl());

            b.append("Local node ID: ").append(getLocalNodeId()).append(U.nl()).append(U.nl());
            b.append("Local node: ").append(locNode).append(U.nl()).append(U.nl());
            b.append("SPI state: ").append(spiState).append(U.nl()).append(U.nl());

            b.append("Internal threads: ").append(U.nl());

            b.append("    Message worker: ").append(threadStatus(msgWorker)).append(U.nl());

            b.append("    IP finder cleaner: ").append(threadStatus(ipFinderCleaner)).append(U.nl());
            b.append("    Stats printer: ").append(threadStatus(statsPrinter)).append(U.nl());

            b.append(U.nl());

            b.append("Socket readers: ").append(U.nl());

            for (SocketReader rdr : readers)
                b.append("    ").append(rdr).append(U.nl());

            b.append(U.nl());

            b.append("In-memory log messages: ").append(U.nl());

            for (String msg : debugLog)
                b.append("    ").append(msg).append(U.nl());

            b.append(U.nl());

            b.append("Leaving nodes: ").append(U.nl());

            for (TcpDiscoveryNode node : leavingNodes)
                b.append("    ").append(node.id()).append(U.nl());

            b.append(U.nl());

            b.append("Failed nodes: ").append(U.nl());

            for (TcpDiscoveryNode node : failedNodes.keySet())
                b.append("    ").append(node.id()).append(U.nl());

            b.append(U.nl());

            b.append("Stats: ").append(spi.stats).append(U.nl());

            U.quietAndInfo(log, b.toString());
        }
    }

    /**
     * @param msg Message.
     * @return {@code True} if recordable in debug mode.
     */
    private boolean recordable(TcpDiscoveryAbstractMessage msg) {
        return !(msg instanceof TcpDiscoveryHeartbeatMessage) &&
            !(msg instanceof TcpDiscoveryStatusCheckMessage) &&
            !(msg instanceof TcpDiscoveryDiscardMessage) &&
            !(msg instanceof TcpDiscoveryConnectionCheckMessage);
    }

    /**
     * Checks if two given {@link SecurityPermissionSet} objects contain the same permissions.
     * Each permission belongs to one of three groups : cache, task or system.
     *
     * @param locPerms The first set of permissions.
     * @param rmtPerms The second set of permissions.
     * @return {@code True} if given parameters contain the same permissions, {@code False} otherwise.
     */
    private boolean permissionsEqual(SecurityPermissionSet locPerms, SecurityPermissionSet rmtPerms) {
        boolean dfltAllowMatch = locPerms.defaultAllowAll() == rmtPerms.defaultAllowAll();

        boolean bothHaveSamePerms = F.eqNotOrdered(rmtPerms.systemPermissions(), locPerms.systemPermissions()) &&
            F.eqNotOrdered(rmtPerms.cachePermissions(), locPerms.cachePermissions()) &&
            F.eqNotOrdered(rmtPerms.taskPermissions(), locPerms.taskPermissions());

        return dfltAllowMatch && bothHaveSamePerms;
    }

    /**
     * @param msg Message.
     * @param nodeId Node ID.
     */
    private static void removeMetrics(TcpDiscoveryHeartbeatMessage msg, UUID nodeId) {
        msg.removeMetrics(nodeId);
        msg.removeCacheMetrics(nodeId);
    }

    /** {@inheritDoc} */
    @Override public String toString() {
        return S.toString(ServerImpl.class, this);
    }

    /**
     * Thread that cleans IP finder and keeps it in the correct state, unregistering
     * addresses of the nodes that has left the topology.
     * <p>
     * This thread should run only on coordinator node and will clean IP finder
     * if and only if {@link org.apache.ignite.spi.discovery.tcp.ipfinder.TcpDiscoveryIpFinder#isShared()} is {@code true}.
     */
    private class IpFinderCleaner extends IgniteSpiThread {
        /**
         * Constructor.
         */
        private IpFinderCleaner() {
            super(spi.ignite().name(), "tcp-disco-ip-finder-cleaner", log);

            setPriority(spi.threadPri);
        }

        /** {@inheritDoc} */
        @SuppressWarnings("BusyWait")
        @Override protected void body() throws InterruptedException {
            if (log.isDebugEnabled())
                log.debug("IP finder cleaner has been started.");

            while (!isInterrupted()) {
                Thread.sleep(spi.ipFinderCleanFreq);

                if (!isLocalNodeCoordinator())
                    continue;

                if (spiStateCopy() != CONNECTED) {
                    if (log.isDebugEnabled())
                        log.debug("Stopping IP finder cleaner (SPI is not connected to topology).");

                    return;
                }

                if (spi.ipFinder.isShared())
                    cleanIpFinder();
            }
        }

        /**
         * Cleans IP finder.
         */
        private void cleanIpFinder() {
            assert spi.ipFinder.isShared();

            try {
                // Addresses that belongs to nodes in topology.
                Collection<InetSocketAddress> currAddrs = F.flatCollections(
                    F.viewReadOnly(
                        ring.allNodes(),
                        new C1<TcpDiscoveryNode, Collection<InetSocketAddress>>() {
                            @Override public Collection<InetSocketAddress> apply(TcpDiscoveryNode node) {
                                return !node.isClient() ? spi.getNodeAddresses(node) :
                                    Collections.<InetSocketAddress>emptyList();
                            }
                        }
                    )
                );

                // Addresses registered in IP finder.
                Collection<InetSocketAddress> regAddrs = spi.registeredAddresses();

                P1<InetSocketAddress> p = new P1<InetSocketAddress>() {
                    private final Map<InetSocketAddress, Boolean> pingResMap = new HashMap<>();

                    @Override public boolean apply(InetSocketAddress addr) {
                        Boolean res = pingResMap.get(addr);

                        if (res == null) {
                            try {
                                res = pingNode(addr, null, null) != null;
                            }
                            catch (IgniteCheckedException e) {
                                if (log.isDebugEnabled())
                                    log.debug("Failed to ping node [addr=" + addr + ", err=" + e.getMessage() + ']');

                                res = false;
                            }
                            finally {
                                pingResMap.put(addr, res);
                            }
                        }

                        return !res;
                    }
                };

                ArrayList<InetSocketAddress> rmvAddrs = null;

                for (InetSocketAddress addr : regAddrs) {
                    boolean rmv = !F.contains(currAddrs, addr) && p.apply(addr);

                    if (rmv) {
                        if (rmvAddrs == null)
                            rmvAddrs = new ArrayList<>();

                        rmvAddrs.add(addr);
                    }
                }

                // Unregister dead-nodes addresses.
                if (rmvAddrs != null) {
                    spi.ipFinder.unregisterAddresses(rmvAddrs);

                    if (log.isDebugEnabled())
                        log.debug("Unregistered addresses from IP finder: " + rmvAddrs);
                }

                // Addresses that were removed by mistake (e.g. on segmentation).
                Collection<InetSocketAddress> missingAddrs = F.view(
                    currAddrs,
                    F.notContains(regAddrs)
                );

                // Re-register missing addresses.
                if (!missingAddrs.isEmpty()) {
                    spi.ipFinder.registerAddresses(missingAddrs);

                    if (log.isDebugEnabled())
                        log.debug("Registered missing addresses in IP finder: " + missingAddrs);
                }
            }
            catch (IgniteSpiException e) {
                LT.error(log, e, "Failed to clean IP finder up.");
            }
        }
    }

    /**
     * Adds failed nodes specified in the received message to the local failed nodes list.
     *
     * @param msg Message.
     */
    private void processMessageFailedNodes(TcpDiscoveryAbstractMessage msg) {
        if (msg.failedNodes() != null) {
            for (UUID nodeId : msg.failedNodes()) {
                TcpDiscoveryNode failedNode = ring.node(nodeId);

                if (failedNode != null) {
                    if (!failedNode.isLocal()) {
                        boolean added = false;

                        synchronized (mux) {
                            if (!failedNodes.containsKey(failedNode)) {
                                failedNodes.put(failedNode, msg.senderNodeId() != null ? msg.senderNodeId() : getLocalNodeId());

                                added = true;
                            }
                        }

                        if (added && log.isDebugEnabled())
                            log.debug("Added node to failed nodes list [node=" + failedNode + ", msg=" + msg + ']');
                    }
                }
            }
        }
    }

    /**
     * Discovery messages history used for client reconnect.
     */
    private class EnsuredMessageHistory {
        /** Pending messages. */
        private final GridBoundedLinkedHashSet<TcpDiscoveryAbstractMessage>
            msgs = new GridBoundedLinkedHashSet<>(ENSURED_MSG_HIST_SIZE);

        /**
         * @param msg Adds message.
         */
        void add(TcpDiscoveryAbstractMessage msg) {
            assert spi.ensured(msg) && msg.verified() : msg;

            if (msg instanceof TcpDiscoveryNodeAddedMessage) {
                TcpDiscoveryNodeAddedMessage addedMsg = (TcpDiscoveryNodeAddedMessage)msg;

                TcpDiscoveryNode node = addedMsg.node();

                if (node.isClient() && !msgs.contains(msg)) {
                    Collection<TcpDiscoveryNode> allNodes = ring.allNodes();

                    Collection<TcpDiscoveryNode> top = new ArrayList<>(allNodes.size());

                    for (TcpDiscoveryNode n0 : allNodes) {
                        assert n0.internalOrder() > 0 : n0;

                        if (n0.internalOrder() < node.internalOrder())
                            top.add(n0);
                    }

                    addedMsg.clientTopology(top);
                }
            }

            msgs.add(msg);
        }

        /**
         * Gets messages starting from provided ID (exclusive). If such
         * message is not found, {@code null} is returned (this indicates
         * a failure condition when it was already removed from queue).
         *
         * @param lastMsgId Last message ID received on client. {@code Null} if client did not finish connect procedure.
         * @param node Client node.
         * @return Collection of messages.
         */
        @Nullable Collection<TcpDiscoveryAbstractMessage> messages(@Nullable IgniteUuid lastMsgId,
            TcpDiscoveryNode node)
        {
            assert node != null && node.isClient() : node;

            if (lastMsgId == null) {
                // Client connection failed before it received TcpDiscoveryNodeAddedMessage.
                List<TcpDiscoveryAbstractMessage> res = null;

                for (TcpDiscoveryAbstractMessage msg : msgs) {
                    if (msg instanceof TcpDiscoveryNodeAddedMessage) {
                        if (node.id().equals(((TcpDiscoveryNodeAddedMessage)msg).node().id()))
                            res = new ArrayList<>(msgs.size());
                    }

                    if (res != null)
                        res.add(prepare(msg, node.id()));
                }

                if (log.isDebugEnabled()) {
                    if (res == null)
                        log.debug("Failed to find node added message [node=" + node + ']');
                    else
                        log.debug("Found add added message [node=" + node + ", hist=" + res + ']');
                }

                return res;
            }
            else {
                if (msgs.isEmpty())
                    return Collections.emptyList();

                Collection<TcpDiscoveryAbstractMessage> cp = new ArrayList<>(msgs.size());

                boolean skip = true;

                for (TcpDiscoveryAbstractMessage msg : msgs) {
                    if (skip) {
                        if (msg.id().equals(lastMsgId))
                            skip = false;
                    }
                    else
                        cp.add(prepare(msg, node.id()));
                }

                cp = !skip ? cp : null;

                if (log.isDebugEnabled()) {
                    if (cp == null)
                        log.debug("Failed to find messages history [node=" + node + ", lastMsgId=" + lastMsgId + ']');
                    else
                        log.debug("Found messages history [node=" + node + ", hist=" + cp + ']');
                }

                return cp;
            }
        }

        /**
         * @param msg Message.
         * @param destNodeId Client node ID.
         * @return Prepared message.
         */
        private TcpDiscoveryAbstractMessage prepare(TcpDiscoveryAbstractMessage msg, UUID destNodeId) {
            if (msg instanceof TcpDiscoveryNodeAddedMessage) {
                TcpDiscoveryNodeAddedMessage addedMsg = (TcpDiscoveryNodeAddedMessage)msg;

                if (addedMsg.node().id().equals(destNodeId)) {
                    assert addedMsg.clientTopology() != null : addedMsg;

                    TcpDiscoveryNodeAddedMessage msg0 = new TcpDiscoveryNodeAddedMessage(addedMsg);

                    prepareNodeAddedMessage(msg0, destNodeId, null, null, null);

                    msg0.topology(addedMsg.clientTopology());

                    return msg0;
                }
            }

            return msg;
        }
    }

    /**
     * Pending messages container.
     */
    private static class PendingMessages implements Iterable<TcpDiscoveryAbstractMessage> {
        /** */
        private static final int MAX = 1024;

        /** Pending messages. */
        private final Queue<TcpDiscoveryAbstractMessage> msgs = new ArrayDeque<>(MAX * 2);

        /** Processed custom message IDs. */
        private Set<IgniteUuid> procCustomMsgs = new GridBoundedLinkedHashSet<>(MAX * 2);

        /** Discarded message ID. */
        private IgniteUuid discardId;

        /** Discarded message ID. */
        private IgniteUuid customDiscardId;

        /**
         * Adds pending message and shrinks queue if it exceeds limit
         * (messages that were not discarded yet are never removed).
         *
         * @param msg Message to add.
         */
        void add(TcpDiscoveryAbstractMessage msg) {
            msgs.add(msg);

            while (msgs.size() > MAX) {
                TcpDiscoveryAbstractMessage polled = msgs.poll();

                assert polled != null;

                if (polled.id().equals(discardId))
                    break;
            }
        }

        /**
         * Resets pending messages.
         *
         * @param msgs Message.
         * @param discardId Discarded message ID.
         */
        void reset(
            @Nullable Collection<TcpDiscoveryAbstractMessage> msgs,
            @Nullable IgniteUuid discardId,
            @Nullable IgniteUuid customDiscardId
        ) {
            this.msgs.clear();

            if (msgs != null)
                this.msgs.addAll(msgs);

            this.discardId = discardId;
            this.customDiscardId = customDiscardId;
        }

        /**
         * Discards message with provided ID and all before it.
         *
         * @param id Discarded message ID.
         */
        void discard(IgniteUuid id, boolean custom) {
            if (custom)
                customDiscardId = id;
            else
                discardId = id;
        }

        /**
         * Gets iterator for non-discarded messages.
         *
         * @return Non-discarded messages iterator.
         */
        public Iterator<TcpDiscoveryAbstractMessage> iterator() {
            return new SkipIterator();
        }

        /**
         *
         */
        private class SkipIterator implements Iterator<TcpDiscoveryAbstractMessage> {
            /** Skip non-custom messages flag. */
            private boolean skipMsg = discardId != null;

            /** Skip custom messages flag. */
            private boolean skipCustomMsg = customDiscardId != null;

            /** Internal iterator. */
            private Iterator<TcpDiscoveryAbstractMessage> msgIt = msgs.iterator();

            /** Next message. */
            private TcpDiscoveryAbstractMessage next;

            {
                advance();
            }

            /** {@inheritDoc} */
            @Override public boolean hasNext() {
                return next != null;
            }

            /** {@inheritDoc} */
            @Override public TcpDiscoveryAbstractMessage next() {
                if (next == null)
                    throw new NoSuchElementException();

                TcpDiscoveryAbstractMessage next0 = next;

                advance();

                return next0;
            }

            /** {@inheritDoc} */
            @Override public void remove() {
                throw new UnsupportedOperationException();
            }

            /**
             * Advances iterator to the next available item.
             */
            private void advance() {
                next = null;

                while (msgIt.hasNext()) {
                    TcpDiscoveryAbstractMessage msg0 = msgIt.next();

                    if (msg0 instanceof TcpDiscoveryCustomEventMessage) {
                        if (skipCustomMsg) {
                            assert customDiscardId != null;

                            if (F.eq(customDiscardId, msg0.id()))
                                skipCustomMsg = false;

                            continue;
                        }
                    }
                    else {
                        if (skipMsg) {
                            assert discardId != null;

                            if (F.eq(discardId, msg0.id()))
                                skipMsg = false;

                            continue;
                        }
                    }

                    next = msg0;

                    break;
                }
            }
        }
    }

    /**
     * Message worker thread for messages processing.
     */
    private class RingMessageWorker extends MessageWorkerAdapter<TcpDiscoveryAbstractMessage> {
        /** Next node. */
        @SuppressWarnings({"FieldAccessedSynchronizedAndUnsynchronized"})
        private TcpDiscoveryNode next;

        /** Pending messages. */
        private final PendingMessages pendingMsgs = new PendingMessages();

        /** Messages history used for client reconnect. */
        private final EnsuredMessageHistory msgHist = new EnsuredMessageHistory();

        /** Last message that updated topology. */
        private TcpDiscoveryAbstractMessage lastMsg;

        /** Force pending messages send. */
        private boolean forceSndPending;

        /** Socket. */
        private Socket sock;

        /** Output stream. */
        private OutputStream out;

        /** Last time status message has been sent. */
        private long lastTimeStatusMsgSent;

        /** Incoming heartbeats check frequency. */
        private long hbCheckFreq = (long)spi.maxMissedHbs * spi.hbFreq + 50;

        /** Last time heartbeat message has been sent. */
        private long lastTimeHbMsgSent;

        /** Time when the last status message has been sent. */
        private long lastTimeConnCheckMsgSent;

        /** Flag that keeps info on whether the threshold is reached or not. */
        private boolean failureThresholdReached;

        /** Connection check frequency. */
        private long connCheckFreq;

        /** Connection check threshold. */
        private long connCheckThreshold;

        /** Pending custom messages that should not be sent between NodeAdded and NodeAddFinished messages. */
        private Queue<TcpDiscoveryCustomEventMessage> pendingCustomMsgs = new ArrayDeque<>();

        /** Collection to track joining nodes. */
        private Set<UUID> joiningNodes = new HashSet<>();

        /**
         */
        protected RingMessageWorker() {
            super("tcp-disco-msg-worker", 10);

            initConnectionCheckFrequency();
        }

        /**
         * Adds message to queue.
         *
         * @param msg Message to add.
         */
        void addMessage(TcpDiscoveryAbstractMessage msg) {
            if ((msg instanceof TcpDiscoveryStatusCheckMessage ||
                msg instanceof TcpDiscoveryJoinRequestMessage ||
                msg instanceof TcpDiscoveryCustomEventMessage ||
                msg instanceof TcpDiscoveryClientReconnectMessage) &&
                queue.contains(msg)) {
                if (log.isDebugEnabled())
                    log.debug("Ignoring duplicate message: " + msg);

                return;
            }

            if (msg.highPriority())
                queue.addFirst(msg);
            else
                queue.add(msg);

            if (log.isDebugEnabled())
                log.debug("Message has been added to queue: " + msg);
        }

        /** {@inheritDoc} */
        @Override protected void body() throws InterruptedException {
            try {
                super.body();
            }
            catch (Throwable e) {
                if (!spi.isNodeStopping0() && spiStateCopy() != DISCONNECTING) {
                        final Ignite ignite = spi.ignite();

                    if (ignite != null) {
                        U.error(log, "TcpDiscoverSpi's message worker thread failed abnormally. " +
                            "Stopping the node in order to prevent cluster wide instability.", e);

                        new Thread(new Runnable() {
                            @Override public void run() {
                                try {
                                    IgnitionEx.stop(ignite.name(), true, true);

                                    U.log(log, "Stopped the node successfully in response to TcpDiscoverySpi's " +
                                        "message worker thread abnormal termination.");
                                }
                                catch (Throwable e) {
                                    U.error(log, "Failed to stop the node in response to TcpDiscoverySpi's " +
                                        "message worker thread abnormal termination.", e);
                                }
                            }
                        }, "node-stop-thread").start();
                    }
                }

                // Must be processed by IgniteSpiThread as well.
                throw e;
            }
        }

        /**
         * Initializes connection check frequency. Used only when failure detection timeout is enabled.
         */
        private void initConnectionCheckFrequency() {
            if (spi.failureDetectionTimeoutEnabled())
                connCheckThreshold = spi.failureDetectionTimeout();
            else
                connCheckThreshold = Math.min(spi.getSocketTimeout(), spi.getHeartbeatFrequency());

            for (int i = 3; i > 0; i--) {
                connCheckFreq = connCheckThreshold / i;

                if (connCheckFreq > 10)
                    break;
            }

            assert connCheckFreq > 0;

            if (log.isDebugEnabled())
                log.debug("Connection check frequency is calculated: " + connCheckFreq);
        }

        /**
         * @param msg Message to process.
         */
        @Override protected void processMessage(TcpDiscoveryAbstractMessage msg) {
            if (log.isDebugEnabled())
                log.debug("Processing message [cls=" + msg.getClass().getSimpleName() + ", id=" + msg.id() + ']');

            if (debugMode)
                debugLog(msg, "Processing message [cls=" + msg.getClass().getSimpleName() + ", id=" + msg.id() + ']');

            if (locNode.internalOrder() == 0) {
                boolean process = false;

                if (msg instanceof TcpDiscoveryNodeAddedMessage)
                    process = ((TcpDiscoveryNodeAddedMessage)msg).node().equals(locNode);

                if (!process) {
                    if (log.isDebugEnabled()) {
                        log.debug("Ignore message, local node order is not initialized [msg=" + msg +
                            ", locNode=" + locNode + ']');
                    }

                    return;
                }
            }

            spi.stats.onMessageProcessingStarted(msg);

            processMessageFailedNodes(msg);

            if (msg instanceof TcpDiscoveryJoinRequestMessage)
                processJoinRequestMessage((TcpDiscoveryJoinRequestMessage)msg);

            else if (msg instanceof TcpDiscoveryClientReconnectMessage)
                processClientReconnectMessage((TcpDiscoveryClientReconnectMessage)msg);

            else if (msg instanceof TcpDiscoveryNodeAddedMessage)
                processNodeAddedMessage((TcpDiscoveryNodeAddedMessage)msg);

            else if (msg instanceof TcpDiscoveryNodeAddFinishedMessage)
                processNodeAddFinishedMessage((TcpDiscoveryNodeAddFinishedMessage)msg);

            else if (msg instanceof TcpDiscoveryNodeLeftMessage)
                processNodeLeftMessage((TcpDiscoveryNodeLeftMessage)msg);

            else if (msg instanceof TcpDiscoveryNodeFailedMessage)
                processNodeFailedMessage((TcpDiscoveryNodeFailedMessage)msg);

            else if (msg instanceof TcpDiscoveryHeartbeatMessage)
                processHeartbeatMessage((TcpDiscoveryHeartbeatMessage)msg);

            else if (msg instanceof TcpDiscoveryStatusCheckMessage)
                processStatusCheckMessage((TcpDiscoveryStatusCheckMessage)msg);

            else if (msg instanceof TcpDiscoveryDiscardMessage)
                processDiscardMessage((TcpDiscoveryDiscardMessage)msg);

            else if (msg instanceof TcpDiscoveryCustomEventMessage)
                processCustomMessage((TcpDiscoveryCustomEventMessage)msg);

            else if (msg instanceof TcpDiscoveryClientPingRequest)
                processClientPingRequest((TcpDiscoveryClientPingRequest)msg);

            else
                assert false : "Unknown message type: " + msg.getClass().getSimpleName();

            if (spi.ensured(msg) && redirectToClients(msg))
                msgHist.add(msg);

            if (msg.senderNodeId() != null && !msg.senderNodeId().equals(getLocalNodeId())) {
                // Received a message from remote node.
                onMessageExchanged();

                // Reset the failure flag.
                failureThresholdReached = false;
            }

            spi.stats.onMessageProcessingFinished(msg);
        }

        /** {@inheritDoc} */
        @Override protected void noMessageLoop() {
            if (locNode == null)
                return;

            checkConnection();

            sendHeartbeatMessage();

            checkHeartbeatsReceiving();

            checkPendingCustomMessages();

            checkFailedNodesList();
        }

        /**
         * @param msg Message.
         */
        private void sendMessageToClients(TcpDiscoveryAbstractMessage msg) {
            if (redirectToClients(msg)) {
                byte[] msgBytes = null;

                for (ClientMessageProcessor clientMsgWorker : clientMsgWorkers.values()) {
                    if (msgBytes == null) {
                        try {
                            msgBytes = spi.marshaller().marshal(msg);
                        }
                        catch (IgniteCheckedException e) {
                            U.error(log, "Failed to marshal message: " + msg, e);

                            break;
                        }
                    }

                    TcpDiscoveryAbstractMessage msg0 = msg;
                    byte[] msgBytes0 = msgBytes;

                    if (msg instanceof TcpDiscoveryNodeAddedMessage) {
                        TcpDiscoveryNodeAddedMessage nodeAddedMsg = (TcpDiscoveryNodeAddedMessage)msg;

                        TcpDiscoveryNode node = nodeAddedMsg.node();

                        if (clientMsgWorker.clientNodeId().equals(node.id())) {
                            try {
                                msg0 = spi.marshaller().unmarshal(msgBytes,
                                    U.resolveClassLoader(spi.ignite().configuration()));

                                prepareNodeAddedMessage(msg0, clientMsgWorker.clientNodeId(), null, null, null);

                                msgBytes0 = null;
                            }
                            catch (IgniteCheckedException e) {
                                U.error(log, "Failed to create message copy: " + msg, e);
                            }
                        }
                    }

                    clientMsgWorker.addMessage(msg0, msgBytes0);
                }
            }
        }

        /**
         * Sends message across the ring.
         *
         * @param msg Message to send
         */
        @SuppressWarnings({"BreakStatementWithLabel", "LabeledStatement", "ContinueStatementWithLabel"})
        private void sendMessageAcrossRing(TcpDiscoveryAbstractMessage msg) {
            assert msg != null;

            assert ring.hasRemoteNodes();

            for (IgniteInClosure<TcpDiscoveryAbstractMessage> msgLsnr : spi.sndMsgLsnrs)
                msgLsnr.apply(msg);

            sendMessageToClients(msg);

            Collection<TcpDiscoveryNode> failedNodes;

            TcpDiscoverySpiState state;

            synchronized (mux) {
                failedNodes = U.arrayList(ServerImpl.this.failedNodes.keySet());

                state = spiState;
            }

            Collection<Throwable> errs = null;

            boolean sent = false;

            boolean newNextNode = false;

            UUID locNodeId = getLocalNodeId();

            while (true) {
                TcpDiscoveryNode newNext = ring.nextNode(failedNodes);

                if (newNext == null) {
                    if (log.isDebugEnabled())
                        log.debug("No next node in topology.");

                    if (debugMode)
                        debugLog(msg, "No next node in topology.");

                    if (ring.hasRemoteNodes() && !(msg instanceof TcpDiscoveryConnectionCheckMessage) &&
                        !(msg instanceof TcpDiscoveryStatusCheckMessage && msg.creatorNodeId().equals(locNodeId))) {
                        msg.senderNodeId(locNodeId);

                        addMessage(msg);
                    }

                    break;
                }

                if (!newNext.equals(next)) {
                    if (log.isDebugEnabled())
                        log.debug("New next node [newNext=" + newNext + ", formerNext=" + next +
                            ", ring=" + ring + ", failedNodes=" + failedNodes + ']');

                    if (debugMode)
                        debugLog(msg, "New next node [newNext=" + newNext + ", formerNext=" + next +
                            ", ring=" + ring + ", failedNodes=" + failedNodes + ']');

                    U.closeQuiet(sock);

                    sock = null;

                    next = newNext;

                    newNextNode = true;
                }
                else if (log.isDebugEnabled())
                    log.debug("Next node remains the same [nextId=" + next.id() +
                        ", nextOrder=" + next.internalOrder() + ']');

                // Flag that shows whether next node exists and accepts incoming connections.
                boolean nextNodeExists = sock != null;

                final boolean sameHost = U.sameMacs(locNode, next);

                List<InetSocketAddress> locNodeAddrs = U.arrayList(locNode.socketAddresses());

                addr: for (InetSocketAddress addr : spi.getNodeAddresses(next, sameHost)) {
                    long ackTimeout0 = spi.getAckTimeout();

                    if (locNodeAddrs.contains(addr)){
                        if (log.isDebugEnabled())
                            log.debug("Skip to send message to the local node (probably remote node has the same " +
                                "loopback address that local node): " + addr);

                        continue;
                    }

                    int reconCnt = 0;

                    IgniteSpiOperationTimeoutHelper timeoutHelper = null;

                    while (true) {
                        if (sock == null) {
                            if (timeoutHelper == null)
                                timeoutHelper = new IgniteSpiOperationTimeoutHelper(spi);

                            nextNodeExists = false;

                            boolean success = false;

                            boolean openSock = false;

                            // Restore ring.
                            try {
                                long tstamp = U.currentTimeMillis();

                                sock = spi.openSocket(addr, timeoutHelper);

                                out = new BufferedOutputStream(sock.getOutputStream(), sock.getSendBufferSize());

                                openSock = true;

                                // Handshake.
                                spi.writeToSocket(sock, out, new TcpDiscoveryHandshakeRequest(locNodeId),
                                    timeoutHelper.nextTimeoutChunk(spi.getSocketTimeout()));

                                TcpDiscoveryHandshakeResponse res = spi.readMessage(sock, null,
                                    timeoutHelper.nextTimeoutChunk(ackTimeout0));

                                if (locNodeId.equals(res.creatorNodeId())) {
                                    if (log.isDebugEnabled())
                                        log.debug("Handshake response from local node: " + res);

                                    U.closeQuiet(sock);

                                    sock = null;

                                    break;
                                }

                                spi.stats.onClientSocketInitialized(U.currentTimeMillis() - tstamp);

                                UUID nextId = res.creatorNodeId();

                                long nextOrder = res.order();

                                if (!next.id().equals(nextId)) {
                                    // Node with different ID has bounded to the same port.
                                    if (log.isDebugEnabled())
                                        log.debug("Failed to restore ring because next node ID received is not as " +
                                            "expected [expectedId=" + next.id() + ", rcvdId=" + nextId + ']');

                                    if (debugMode)
                                        debugLog(msg, "Failed to restore ring because next node ID received is not " +
                                            "as expected [expectedId=" + next.id() + ", rcvdId=" + nextId + ']');

                                    break;
                                }
                                else {
                                    // ID is as expected. Check node order.
                                    if (nextOrder != next.internalOrder()) {
                                        // Is next currently being added?
                                        boolean nextNew = (msg instanceof TcpDiscoveryNodeAddedMessage &&
                                            ((TcpDiscoveryNodeAddedMessage)msg).node().id().equals(nextId));

                                        if (!nextNew)
                                            nextNew = hasPendingAddMessage(nextId);

                                        if (!nextNew) {
                                            if (log.isDebugEnabled())
                                                log.debug("Failed to restore ring because next node order received " +
                                                    "is not as expected [expected=" + next.internalOrder() +
                                                    ", rcvd=" + nextOrder + ", id=" + next.id() + ']');

                                            if (debugMode)
                                                debugLog(msg, "Failed to restore ring because next node order " +
                                                    "received is not as expected [expected=" + next.internalOrder() +
                                                    ", rcvd=" + nextOrder + ", id=" + next.id() + ']');

                                            break;
                                        }
                                    }

                                    if (log.isDebugEnabled())
                                        log.debug("Initialized connection with next node: " + next.id());

                                    if (debugMode)
                                        debugLog(msg, "Initialized connection with next node: " + next.id());

                                    errs = null;

                                    success = true;

                                    next.lastSuccessfulAddress(addr);
                                }
                            }
                            catch (IOException | IgniteCheckedException e) {
                                if (errs == null)
                                    errs = new ArrayList<>();

                                errs.add(e);

                                if (log.isDebugEnabled())
                                    U.error(log, "Failed to connect to next node [msg=" + msg
                                        + ", err=" + e.getMessage() + ']', e);

                                onException("Failed to connect to next node [msg=" + msg + ", err=" + e + ']', e);

                                if (!openSock)
                                    break; // Don't retry if we can not establish connection.

                                if (!spi.failureDetectionTimeoutEnabled() && ++reconCnt == spi.getReconnectCount())
                                    break;

                                if (timeoutHelper.checkFailureTimeoutReached(e))
                                    break;
                                else if (!spi.failureDetectionTimeoutEnabled() && (e instanceof
                                    SocketTimeoutException || X.hasCause(e, SocketTimeoutException.class))) {
                                    ackTimeout0 *= 2;

                                    if (!checkAckTimeout(ackTimeout0))
                                        break;
                                }

                                continue;
                            }
                            finally {
                                if (!success) {
                                    if (log.isDebugEnabled())
                                        log.debug("Closing socket to next: " + next);

                                    U.closeQuiet(sock);

                                    sock = null;
                                }
                                else {
                                    // Next node exists and accepts incoming messages.
                                    nextNodeExists = true;
                                    // Resetting timeout control object to let the code below to use a new one
                                    // for the next bunch of operations.
                                    timeoutHelper = null;
                                }
                            }
                        }

                        try {
                            boolean failure;

                            synchronized (mux) {
                                failure = ServerImpl.this.failedNodes.size() < failedNodes.size();
                            }

                            assert !forceSndPending || msg instanceof TcpDiscoveryNodeLeftMessage;

                            if (failure || forceSndPending) {
                                if (log.isDebugEnabled())
                                    log.debug("Pending messages will be sent [failure=" + failure +
                                        ", newNextNode=" + newNextNode +
                                        ", forceSndPending=" + forceSndPending + ']');

                                if (debugMode)
                                    debugLog(msg, "Pending messages will be sent [failure=" + failure +
                                        ", newNextNode=" + newNextNode +
                                        ", forceSndPending=" + forceSndPending + ']');

                                for (TcpDiscoveryAbstractMessage pendingMsg : pendingMsgs) {
                                    long tstamp = U.currentTimeMillis();

                                    prepareNodeAddedMessage(pendingMsg, next.id(), pendingMsgs.msgs,
                                        pendingMsgs.discardId, pendingMsgs.customDiscardId);

                                    if (timeoutHelper == null)
                                        timeoutHelper = new IgniteSpiOperationTimeoutHelper(spi);

                                    try {
                                        spi.writeToSocket(sock, out, pendingMsg, timeoutHelper.nextTimeoutChunk(
                                            spi.getSocketTimeout()));
                                    }
                                    finally {
                                        clearNodeAddedMessage(pendingMsg);
                                    }

                                    long tstamp0 = U.currentTimeMillis();

                                    int res = spi.readReceipt(sock, timeoutHelper.nextTimeoutChunk(ackTimeout0));

                                    spi.stats.onMessageSent(pendingMsg, tstamp0 - tstamp, U.currentTimeMillis() - tstamp0);

                                    if (log.isDebugEnabled())
                                        log.debug("Pending message has been sent to next node [msgId=" + msg.id() +
                                            ", pendingMsgId=" + pendingMsg.id() + ", next=" + next.id() +
                                            ", res=" + res + ']');

                                    if (debugMode)
                                        debugLog(msg, "Pending message has been sent to next node [msgId=" + msg.id() +
                                            ", pendingMsgId=" + pendingMsg.id() + ", next=" + next.id() +
                                            ", res=" + res + ']');

                                    // Resetting timeout control object to create a new one for the next bunch of
                                    // operations.
                                    timeoutHelper = null;
                                }
                            }

                            if (msg instanceof TcpDiscoveryConnectionCheckMessage) {
                                if (!next.version().greaterThanEqual(TcpDiscoverySpi.FAILURE_DETECTION_MAJOR_VER,
                                    TcpDiscoverySpi.FAILURE_DETECTION_MINOR_VER,
                                    TcpDiscoverySpi.FAILURE_DETECTION_MAINT_VER))
                                    // Preserve backward compatibility with nodes of older versions.
                                    msg = new TcpDiscoveryStatusCheckMessage(locNode, null);
                            }
                            else
                                prepareNodeAddedMessage(msg, next.id(), pendingMsgs.msgs, pendingMsgs.discardId,
                                    pendingMsgs.customDiscardId);

                            try {
                                long tstamp = U.currentTimeMillis();

                                if (timeoutHelper == null)
                                    timeoutHelper = new IgniteSpiOperationTimeoutHelper(spi);

                                if (!failedNodes.isEmpty()) {
                                    for (TcpDiscoveryNode failedNode : failedNodes) {
                                        assert !failedNode.equals(next) : failedNode;

                                        msg.addFailedNode(failedNode.id());
                                    }
                                }

                                spi.writeToSocket(sock, out, msg, timeoutHelper.nextTimeoutChunk(spi.getSocketTimeout()));

                                long tstamp0 = U.currentTimeMillis();

                                int res = spi.readReceipt(sock, timeoutHelper.nextTimeoutChunk(ackTimeout0));

                                spi.stats.onMessageSent(msg, tstamp0 - tstamp, U.currentTimeMillis() - tstamp0);

                                onMessageExchanged();

                                if (log.isDebugEnabled()) {
                                    log.debug("Message has been sent to next node [msg=" + msg +
                                        ", next=" + next.id() +
                                        ", res=" + res + ']');
                                }

                                if (debugMode) {
                                    debugLog(msg, "Message has been sent to next node [msg=" + msg +
                                        ", next=" + next.id() +
                                        ", res=" + res + ']');
                                }
                            }
                            finally {
                                clearNodeAddedMessage(msg);
                            }

                            registerPendingMessage(msg);

                            sent = true;

                            break addr;
                        }
                        catch (IOException | IgniteCheckedException e) {
                            if (errs == null)
                                errs = new ArrayList<>();

                            errs.add(e);

                            if (log.isDebugEnabled())
                                U.error(log, "Failed to send message to next node [next=" + next.id() + ", msg=" + msg +
                                    ", err=" + e + ']', e);

                            onException("Failed to send message to next node [next=" + next.id() + ", msg=" + msg + ']',
                                e);

                            if (timeoutHelper.checkFailureTimeoutReached(e))
                                break;

                            if (!spi.failureDetectionTimeoutEnabled()) {
                                if (++reconCnt == spi.getReconnectCount())
                                    break;
                                else if (e instanceof SocketTimeoutException ||
                                    X.hasCause(e, SocketTimeoutException.class)) {
                                    ackTimeout0 *= 2;

                                    if (!checkAckTimeout(ackTimeout0))
                                        break;
                                }
                            }
                        }
                        finally {
                            forceSndPending = false;

                            if (!sent) {
                                if (log.isDebugEnabled())
                                    log.debug("Closing socket to next (not sent): " + next);

                                U.closeQuiet(sock);

                                sock = null;

                                if (log.isDebugEnabled())
                                    log.debug("Message has not been sent [next=" + next.id() + ", msg=" + msg +
                                        (!spi.failureDetectionTimeoutEnabled() ? ", i=" + reconCnt : "") + ']');
                            }
                        }
                    } // Try to reconnect.
                } // Iterating node's addresses.

                if (!sent) {
                    if (!failedNodes.contains(next)) {
                        failedNodes.add(next);

                        if (state == CONNECTED) {
                            Exception err = errs != null ?
                                U.exceptionWithSuppressed("Failed to send message to next node [msg=" + msg +
                                    ", next=" + U.toShortString(next) + ']', errs) :
                                null;

                            // If node existed on connection initialization we should check
                            // whether it has not gone yet.
                            if (nextNodeExists)
                                U.warn(log, "Failed to send message to next node [msg=" + msg + ", next=" + next +
                                    ", errMsg=" + (err != null ? err.getMessage() : "N/A") + ']');
                            else if (log.isDebugEnabled())
                                log.debug("Failed to send message to next node [msg=" + msg + ", next=" + next +
                                    ", errMsg=" + (err != null ? err.getMessage() : "N/A") + ']');
                        }
                    }

                    next = null;

                    errs = null;
                }
                else
                    break;
            }

            synchronized (mux) {
                failedNodes.removeAll(ServerImpl.this.failedNodes.keySet());
            }

            if (!failedNodes.isEmpty()) {
                if (state == CONNECTED) {
                    if (!sent && log.isDebugEnabled())
                        // Message has not been sent due to some problems.
                        log.debug("Message has not been sent: " + msg);

                    if (log.isDebugEnabled())
                        log.debug("Detected failed nodes: " + failedNodes);
                }

                synchronized (mux) {
                    for (TcpDiscoveryNode failedNode : failedNodes) {
                        if (!ServerImpl.this.failedNodes.containsKey(failedNode))
                            ServerImpl.this.failedNodes.put(failedNode, locNodeId);
                    }

                    for (TcpDiscoveryNode failedNode : failedNodes)
                        failedNodesMsgSent.add(failedNode.id());
                }

                for (TcpDiscoveryNode n : failedNodes)
                    msgWorker.addMessage(new TcpDiscoveryNodeFailedMessage(locNodeId, n.id(), n.internalOrder()));

                if (!sent) {
                    assert next == null : next;

                    if (log.isDebugEnabled())
                        log.debug("Pending messages will be resent to local node");

                    if (debugMode)
                        debugLog(msg, "Pending messages will be resent to local node");

                    for (TcpDiscoveryAbstractMessage pendingMsg : pendingMsgs) {
                        prepareNodeAddedMessage(pendingMsg, locNodeId, pendingMsgs.msgs, pendingMsgs.discardId,
                            pendingMsgs.customDiscardId);

                        pendingMsg.senderNodeId(locNodeId);

                        msgWorker.addMessage(pendingMsg);

                        if (log.isDebugEnabled())
                            log.debug("Pending message has been sent to local node [msg=" + msg.id() +
                                ", pendingMsgId=" + pendingMsg + ']');

                        if (debugMode) {
                            debugLog(msg, "Pending message has been sent to local node [msg=" + msg.id() +
                                ", pendingMsgId=" + pendingMsg + ']');
                        }
                    }
                }

                LT.warn(log, "Local node has detected failed nodes and started cluster-wide procedure. " +
                        "To speed up failure detection please see 'Failure Detection' section under javadoc" +
                        " for 'TcpDiscoverySpi'");
            }
        }

        /**
         * @param msg Message.
         * @return Whether to redirect message to client nodes.
         */
        private boolean redirectToClients(TcpDiscoveryAbstractMessage msg) {
            return msg.verified() && U.getAnnotation(msg.getClass(), TcpDiscoveryRedirectToClient.class) != null;
        }

        /**
         * Registers pending message.
         *
         * @param msg Message to register.
         */
        private void registerPendingMessage(TcpDiscoveryAbstractMessage msg) {
            assert msg != null;

            if (spi.ensured(msg)) {
                pendingMsgs.add(msg);

                spi.stats.onPendingMessageRegistered();

                if (log.isDebugEnabled())
                    log.debug("Pending message has been registered: " + msg.id());
            }
        }

        /**
         * Checks whether pending messages queue contains unprocessed {@link TcpDiscoveryNodeAddedMessage} for
         * the node with {@code nodeId}.
         *
         * @param nodeId Node ID.
         * @return {@code true} if contains, {@code false} otherwise.
         */
        private boolean hasPendingAddMessage(UUID nodeId) {
            if (pendingMsgs.msgs.isEmpty())
                return false;

            for (TcpDiscoveryAbstractMessage pendingMsg : pendingMsgs.msgs) {
                if (pendingMsg instanceof TcpDiscoveryNodeAddedMessage) {
                    TcpDiscoveryNodeAddedMessage addMsg = (TcpDiscoveryNodeAddedMessage)pendingMsg;

                    if (addMsg.node().id().equals(nodeId) && addMsg.id().compareTo(pendingMsgs.discardId) > 0)
                        return true;
                }
            }

            return false;
        }

        /**
         * Processes join request message.
         *
         * @param msg Join request message.
         */
        private void processJoinRequestMessage(final TcpDiscoveryJoinRequestMessage msg) {
            assert msg != null;

            final TcpDiscoveryNode node = msg.node();

            final UUID locNodeId = getLocalNodeId();

            if (!msg.client()) {
                boolean rmtHostLoopback = node.socketAddresses().size() == 1 &&
                    node.socketAddresses().iterator().next().getAddress().isLoopbackAddress();

                // This check is performed by the node joining node is connected to, but not by coordinator
                // because loopback problem message is sent directly to the joining node which may be unavailable
                // if coordinator resides on another host.
                if (spi.locHost.isLoopbackAddress() != rmtHostLoopback) {
                    String firstNode = rmtHostLoopback ? "remote" : "local";

                    String secondNode = rmtHostLoopback ? "local" : "remote";

                    String errMsg = "Failed to add node to topology because " + firstNode +
                        " node is configured to use loopback address, but " + secondNode + " node is not " +
                        "(consider changing 'localAddress' configuration parameter) " +
                        "[locNodeAddrs=" + U.addressesAsString(locNode) +
                        ", rmtNodeAddrs=" + U.addressesAsString(node) + ']';

                    LT.warn(log, errMsg);

                    // Always output in debug.
                    if (log.isDebugEnabled())
                        log.debug(errMsg);

                    try {
                        trySendMessageDirectly(node, new TcpDiscoveryLoopbackProblemMessage(
                            locNodeId, locNode.addresses(), locNode.hostNames()));
                    }
                    catch (IgniteSpiException e) {
                        if (log.isDebugEnabled())
                            log.debug("Failed to send loopback problem message to node " +
                                "[node=" + node + ", err=" + e.getMessage() + ']');

                        onException("Failed to send loopback problem message to node " +
                            "[node=" + node + ", err=" + e.getMessage() + ']', e);
                    }

                    // Ignore join request.
                    return;
                }
            }

            if (isLocalNodeCoordinator()) {
                TcpDiscoveryNode existingNode = ring.node(node.id());

                if (existingNode != null) {
                    if (!node.socketAddresses().equals(existingNode.socketAddresses())) {
                        if (!pingNode(existingNode)) {
                            addMessage(new TcpDiscoveryNodeFailedMessage(locNodeId,
                                existingNode.id(), existingNode.internalOrder()));

                            // Ignore this join request since existing node is about to fail
                            // and new node can continue.
                            return;
                        }

                        try {
                            trySendMessageDirectly(node, new TcpDiscoveryDuplicateIdMessage(locNodeId,
                                existingNode));
                        }
                        catch (IgniteSpiException e) {
                            if (log.isDebugEnabled())
                                log.debug("Failed to send duplicate ID message to node " +
                                    "[node=" + node + ", existingNode=" + existingNode +
                                    ", err=" + e.getMessage() + ']');

                            onException("Failed to send duplicate ID message to node " +
                                "[node=" + node + ", existingNode=" + existingNode + ']', e);
                        }

                        // Output warning.
                        LT.warn(log, "Ignoring join request from node (duplicate ID) [node=" + node +
                            ", existingNode=" + existingNode + ']');

                        // Ignore join request.
                        return;
                    }

                    if (msg.client()) {
                        TcpDiscoveryClientReconnectMessage reconMsg = new TcpDiscoveryClientReconnectMessage(node.id(),
                            node.clientRouterNodeId(),
                            null);

                        reconMsg.verify(getLocalNodeId());

                        Collection<TcpDiscoveryAbstractMessage> msgs = msgHist.messages(null, node);

                        if (msgs != null) {
                            reconMsg.pendingMessages(msgs);

                            reconMsg.success(true);
                        }

                        if (log.isDebugEnabled())
                            log.debug("Send reconnect message to already joined client " +
                                "[clientNode=" + existingNode + ", msg=" + reconMsg + ']');

                        if (getLocalNodeId().equals(node.clientRouterNodeId())) {
                            ClientMessageProcessor wrk = clientMsgWorkers.get(node.id());

                            if (wrk != null)
                                wrk.addMessage(reconMsg);
                            else if (log.isDebugEnabled())
                                log.debug("Failed to find client message worker " +
                                    "[clientNode=" + existingNode + ", msg=" + reconMsg + ']');
                        }
                        else {
                            if (sendMessageToRemotes(reconMsg))
                                sendMessageAcrossRing(reconMsg);
                        }
                    }
                    else if (log.isDebugEnabled())
                        log.debug("Ignoring join request message since node is already in topology: " + msg);

                    return;
                }

                if (spi.nodeAuth != null) {
                    // Authenticate node first.
                    try {
                        SecurityCredentials cred = unmarshalCredentials(node);

                        SecurityContext subj = spi.nodeAuth.authenticateNode(node, cred);

                        if (subj == null) {
                            // Node has not pass authentication.
                            LT.warn(log, "Authentication failed [nodeId=" + node.id() +
                                    ", addrs=" + U.addressesAsString(node) + ']',
                                "Authentication failed [nodeId=" + U.id8(node.id()) + ", addrs=" +
                                    U.addressesAsString(node) + ']');

                            // Always output in debug.
                            if (log.isDebugEnabled())
                                log.debug("Authentication failed [nodeId=" + node.id() + ", addrs=" +
                                    U.addressesAsString(node));

                            try {
                                trySendMessageDirectly(node, new TcpDiscoveryAuthFailedMessage(locNodeId,
                                    spi.locHost));
                            }
                            catch (IgniteSpiException e) {
                                if (log.isDebugEnabled())
                                    log.debug("Failed to send unauthenticated message to node " +
                                        "[node=" + node + ", err=" + e.getMessage() + ']');

                                onException("Failed to send unauthenticated message to node " +
                                    "[node=" + node + ", err=" + e.getMessage() + ']', e);
                            }

                            // Ignore join request.
                            return;
                        }
                        else {
                            if (!(subj instanceof Serializable)) {
                                // Node has not pass authentication.
                                LT.warn(log, "Authentication subject is not Serializable [nodeId=" + node.id() +
                                        ", addrs=" + U.addressesAsString(node) + ']',
                                    "Authentication subject is not Serializable [nodeId=" + U.id8(node.id()) +
                                        ", addrs=" +
                                        U.addressesAsString(node) + ']');

                                // Always output in debug.
                                if (log.isDebugEnabled())
                                    log.debug("Authentication subject is not serializable [nodeId=" + node.id() +
                                        ", addrs=" + U.addressesAsString(node));

                                try {
                                    trySendMessageDirectly(node, new TcpDiscoveryAuthFailedMessage(locNodeId,
                                        spi.locHost));
                                }
                                catch (IgniteSpiException e) {
                                    if (log.isDebugEnabled())
                                        log.debug("Failed to send unauthenticated message to node " +
                                            "[node=" + node + ", err=" + e.getMessage() + ']');
                                }

                                // Ignore join request.
                                return;
                            }

                            // Stick in authentication subject to node (use security-safe attributes for copy).
                            Map<String, Object> attrs = new HashMap<>(node.getAttributes());

                            attrs.put(IgniteNodeAttributes.ATTR_SECURITY_SUBJECT, spi.marshaller().marshal(subj));

                            node.setAttributes(attrs);
                        }
                    }
                    catch (IgniteException | IgniteCheckedException e) {
                        LT.error(log, e, "Authentication failed [nodeId=" + node.id() + ", addrs=" +
                            U.addressesAsString(node) + ']');

                        if (log.isDebugEnabled())
                            log.debug("Failed to authenticate node (will ignore join request) [node=" + node +
                                ", err=" + e + ']');

                        onException("Failed to authenticate node (will ignore join request) [node=" + node +
                            ", err=" + e + ']', e);

                        // Ignore join request.
                        return;
                    }
                }

                final IgniteNodeValidationResult err = spi.getSpiContext().validateNode(node);

                if (err != null) {
                    if (log.isDebugEnabled())
                        log.debug("Node validation failed [res=" + err + ", node=" + node + ']');

                    utilityPool.submit(
                        new Runnable() {
                            @Override public void run() {
                                boolean ping = node.id().equals(err.nodeId()) ? pingNode(node) : pingNode(err.nodeId());

                                if (!ping) {
                                    if (log.isDebugEnabled())
                                        log.debug("Conflicting node has already left, need to wait for event. " +
                                            "Will ignore join request for now since it will be recent [req=" + msg +
                                            ", err=" + err.message() + ']');

                                    // Ignore join request.
                                    return;
                                }

                                LT.warn(log, err.message());

                                // Always output in debug.
                                if (log.isDebugEnabled())
                                    log.debug(err.message());

                                try {
                                    trySendMessageDirectly(node,
                                        new TcpDiscoveryCheckFailedMessage(locNodeId, err.sendMessage()));
                                }
                                catch (IgniteSpiException e) {
                                    if (log.isDebugEnabled())
                                        log.debug("Failed to send hash ID resolver validation failed message to node " +
                                            "[node=" + node + ", err=" + e.getMessage() + ']');

                                    onException("Failed to send hash ID resolver validation failed message to node " +
                                        "[node=" + node + ", err=" + e.getMessage() + ']', e);
                                }
                            }
                        }
                    );

                    // Ignore join request.
                    return;
                }

                final String locMarsh = locNode.attribute(ATTR_MARSHALLER);
                final String rmtMarsh = node.attribute(ATTR_MARSHALLER);

                if (!F.eq(locMarsh, rmtMarsh)) {
                    utilityPool.submit(
                        new Runnable() {
                            @Override public void run() {
                                String errMsg = "Local node's marshaller differs from remote node's marshaller " +
                                    "(to make sure all nodes in topology have identical marshaller, " +
                                    "configure marshaller explicitly in configuration) " +
                                    "[locMarshaller=" + locMarsh + ", rmtMarshaller=" + rmtMarsh +
                                    ", locNodeAddrs=" + U.addressesAsString(locNode) +
                                    ", rmtNodeAddrs=" + U.addressesAsString(node) +
                                    ", locNodeId=" + locNode.id() + ", rmtNodeId=" + msg.creatorNodeId() + ']';

                                LT.warn(log, errMsg);

                                // Always output in debug.
                                if (log.isDebugEnabled())
                                    log.debug(errMsg);

                                try {
                                    String sndMsg = "Local node's marshaller differs from remote node's marshaller " +
                                        "(to make sure all nodes in topology have identical marshaller, " +
                                        "configure marshaller explicitly in configuration) " +
                                        "[locMarshaller=" + rmtMarsh + ", rmtMarshaller=" + locMarsh +
                                        ", locNodeAddrs=" + U.addressesAsString(node) + ", locPort=" + node.discoveryPort() +
                                        ", rmtNodeAddr=" + U.addressesAsString(locNode) + ", locNodeId=" + node.id() +
                                        ", rmtNodeId=" + locNode.id() + ']';

                                    trySendMessageDirectly(node,
                                        new TcpDiscoveryCheckFailedMessage(locNodeId, sndMsg));
                                }
                                catch (IgniteSpiException e) {
                                    if (log.isDebugEnabled())
                                        log.debug("Failed to send marshaller check failed message to node " +
                                            "[node=" + node + ", err=" + e.getMessage() + ']');

                                    onException("Failed to send marshaller check failed message to node " +
                                        "[node=" + node + ", err=" + e.getMessage() + ']', e);
                                }
                            }
                        }
                    );

                    // Ignore join request.
                    return;
                }

                // If node have no value for this attribute then we treat it as true.
                final Boolean locMarshUseDfltSuid = locNode.attribute(ATTR_MARSHALLER_USE_DFLT_SUID);
                boolean locMarshUseDfltSuidBool = locMarshUseDfltSuid == null ? true : locMarshUseDfltSuid;

                final Boolean rmtMarshUseDfltSuid = node.attribute(ATTR_MARSHALLER_USE_DFLT_SUID);
                boolean rmtMarshUseDfltSuidBool = rmtMarshUseDfltSuid == null ? true : rmtMarshUseDfltSuid;

                Boolean locLateAssign = locNode.attribute(ATTR_LATE_AFFINITY_ASSIGNMENT);
                // Can be null only in tests.
                boolean locLateAssignBool = locLateAssign != null ? locLateAssign : false;

                if (locMarshUseDfltSuidBool != rmtMarshUseDfltSuidBool) {
                    utilityPool.submit(
                        new Runnable() {
                            @Override public void run() {
                                String errMsg = "Local node's " + IGNITE_OPTIMIZED_MARSHALLER_USE_DEFAULT_SUID +
                                    " property value differs from remote node's value " +
                                    "(to make sure all nodes in topology have identical marshaller settings, " +
                                    "configure system property explicitly) " +
                                    "[locMarshUseDfltSuid=" + locMarshUseDfltSuid +
                                    ", rmtMarshUseDfltSuid=" + rmtMarshUseDfltSuid +
                                    ", locNodeAddrs=" + U.addressesAsString(locNode) +
                                    ", rmtNodeAddrs=" + U.addressesAsString(node) +
                                    ", locNodeId=" + locNode.id() + ", rmtNodeId=" + msg.creatorNodeId() + ']';

                                String sndMsg = "Local node's " + IGNITE_OPTIMIZED_MARSHALLER_USE_DEFAULT_SUID +
                                    " property value differs from remote node's value " +
                                    "(to make sure all nodes in topology have identical marshaller settings, " +
                                    "configure system property explicitly) " +
                                    "[locMarshUseDfltSuid=" + rmtMarshUseDfltSuid +
                                    ", rmtMarshUseDfltSuid=" + locMarshUseDfltSuid +
                                    ", locNodeAddrs=" + U.addressesAsString(node) + ", locPort=" + node.discoveryPort() +
                                    ", rmtNodeAddr=" + U.addressesAsString(locNode) + ", locNodeId=" + node.id() +
                                    ", rmtNodeId=" + locNode.id() + ']';

                                nodeCheckError(
                                    node,
                                    errMsg,
                                    sndMsg);
                            }
                        });

                    // Ignore join request.
                    return;
                }

                // Validate compact footer flags.
                Boolean locMarshCompactFooter = locNode.attribute(ATTR_MARSHALLER_COMPACT_FOOTER);
                final boolean locMarshCompactFooterBool = locMarshCompactFooter != null ? locMarshCompactFooter : false;

                Boolean rmtMarshCompactFooter = node.attribute(ATTR_MARSHALLER_COMPACT_FOOTER);
                final boolean rmtMarshCompactFooterBool = rmtMarshCompactFooter != null ? rmtMarshCompactFooter : false;

                if (locMarshCompactFooterBool != rmtMarshCompactFooterBool) {
                    utilityPool.submit(
                        new Runnable() {
                            @Override public void run() {
                                String errMsg = "Local node's binary marshaller \"compactFooter\" property differs from " +
                                    "the same property on remote node (make sure all nodes in topology have the same value " +
                                    "of \"compactFooter\" property) [locMarshallerCompactFooter=" + locMarshCompactFooterBool +
                                    ", rmtMarshallerCompactFooter=" + rmtMarshCompactFooterBool +
                                    ", locNodeAddrs=" + U.addressesAsString(locNode) +
                                    ", rmtNodeAddrs=" + U.addressesAsString(node) +
                                    ", locNodeId=" + locNode.id() + ", rmtNodeId=" + msg.creatorNodeId() + ']';

                                String sndMsg = "Local node's binary marshaller \"compactFooter\" property differs from " +
                                    "the same property on remote node (make sure all nodes in topology have the same value " +
                                    "of \"compactFooter\" property) [locMarshallerCompactFooter=" + rmtMarshCompactFooterBool +
                                    ", rmtMarshallerCompactFooter=" + locMarshCompactFooterBool +
                                    ", locNodeAddrs=" + U.addressesAsString(node) + ", locPort=" + node.discoveryPort() +
                                    ", rmtNodeAddr=" + U.addressesAsString(locNode) + ", locNodeId=" + node.id() +
                                    ", rmtNodeId=" + locNode.id() + ']';

                                nodeCheckError(
                                    node,
                                    errMsg,
                                    sndMsg);
                            }
                        });

                    // Ignore join request.
                    return;
                }

                // Validate String serialization mechanism used by the BinaryMarshaller.
                final Boolean locMarshStrSerialVer2 = locNode.attribute(ATTR_MARSHALLER_USE_BINARY_STRING_SER_VER_2);
                final boolean locMarshStrSerialVer2Bool = locMarshStrSerialVer2 != null ? locMarshStrSerialVer2 : false;

                final Boolean rmtMarshStrSerialVer2 = node.attribute(ATTR_MARSHALLER_USE_BINARY_STRING_SER_VER_2);
                final boolean rmtMarshStrSerialVer2Bool = rmtMarshStrSerialVer2 != null ? rmtMarshStrSerialVer2 : false;

                if (locMarshStrSerialVer2Bool != rmtMarshStrSerialVer2Bool) {
                    utilityPool.submit(
                        new Runnable() {
                            @Override public void run() {
                                String errMsg = "Local node's " + IGNITE_BINARY_MARSHALLER_USE_STRING_SERIALIZATION_VER_2 +
                                    " property value differs from remote node's value " +
                                    "(to make sure all nodes in topology have identical marshaller settings, " +
                                    "configure system property explicitly) " +
                                    "[locMarshStrSerialVer2=" + locMarshStrSerialVer2 +
                                    ", rmtMarshStrSerialVer2=" + rmtMarshStrSerialVer2 +
                                    ", locNodeAddrs=" + U.addressesAsString(locNode) +
                                    ", rmtNodeAddrs=" + U.addressesAsString(node) +
                                    ", locNodeId=" + locNode.id() + ", rmtNodeId=" + msg.creatorNodeId() + ']';

                                String sndMsg = "Local node's " + IGNITE_BINARY_MARSHALLER_USE_STRING_SERIALIZATION_VER_2 +
                                    " property value differs from remote node's value " +
                                    "(to make sure all nodes in topology have identical marshaller settings, " +
                                    "configure system property explicitly) " +
                                    "[locMarshStrSerialVer2=" + rmtMarshStrSerialVer2 +
                                    ", rmtMarshStrSerialVer2=" + locMarshStrSerialVer2 +
                                    ", locNodeAddrs=" + U.addressesAsString(node) + ", locPort=" + node.discoveryPort() +
                                    ", rmtNodeAddr=" + U.addressesAsString(locNode) + ", locNodeId=" + node.id() +
                                    ", rmtNodeId=" + locNode.id() + ']';

                                nodeCheckError(
                                    node,
                                    errMsg,
                                    sndMsg);
                            }
                        });

                    // Ignore join request.
                    return;
                }

                boolean rmtLateAssignBool;

                if (node.version().compareToIgnoreTimestamp(CacheAffinitySharedManager.LATE_AFF_ASSIGN_SINCE) >= 0) {
                    Boolean rmtLateAssign = node.attribute(ATTR_LATE_AFFINITY_ASSIGNMENT);
                    // Can be null only in tests.
                    rmtLateAssignBool = rmtLateAssign != null ? rmtLateAssign : false;
                }
                else
                    rmtLateAssignBool = false;

                if (locLateAssignBool != rmtLateAssignBool) {
                    String errMsg = "Local node's cache affinity assignment mode differs from " +
                        "the same property on remote node (make sure all nodes in topology have the same " +
                        "cache affinity assignment mode) [locLateAssign=" + locLateAssignBool +
                        ", rmtLateAssign=" + rmtLateAssignBool +
                        ", locNodeAddrs=" + U.addressesAsString(locNode) +
                        ", rmtNodeAddrs=" + U.addressesAsString(node) +
                        ", locNodeId=" + locNode.id() + ", rmtNodeId=" + msg.creatorNodeId() + ']';

                    String sndMsg = "Local node's cache affinity assignment mode differs from " +
                        "the same property on remote node (make sure all nodes in topology have the same " +
                        "cache affinity assignment mode) [locLateAssign=" + rmtLateAssignBool +
                        ", rmtLateAssign=" + locLateAssign +
                        ", locNodeAddrs=" + U.addressesAsString(node) + ", locPort=" + node.discoveryPort() +
                        ", rmtNodeAddr=" + U.addressesAsString(locNode) + ", locNodeId=" + node.id() +
                        ", rmtNodeId=" + locNode.id() + ']';

                    nodeCheckError(node, errMsg, sndMsg);

                    // Ignore join request.
                    return;
                }

                final Boolean locSrvcCompatibilityEnabled = locNode.attribute(ATTR_SERVICES_COMPATIBILITY_MODE);

                if (node.version().compareToIgnoreTimestamp(GridServiceProcessor.LAZY_SERVICES_CFG_SINCE) >= 0) {
                    final Boolean rmtSrvcCompatibilityEnabled = node.attribute(ATTR_SERVICES_COMPATIBILITY_MODE);

                    if (!F.eq(locSrvcCompatibilityEnabled, rmtSrvcCompatibilityEnabled)) {
                        utilityPool.submit(
                            new Runnable() {
                                @Override public void run() {
                                    String errMsg = "Local node's " + IGNITE_SERVICES_COMPATIBILITY_MODE +
                                        " property value differs from remote node's value " +
                                        "(to make sure all nodes in topology have identical IgniteServices compatibility mode, " +
                                        "configure system property explicitly) " +
                                        "[locSrvcCompatibilityEnabled=" + locSrvcCompatibilityEnabled +
                                        ", rmtSrvcCompatibilityEnabled=" + rmtSrvcCompatibilityEnabled +
                                        ", locNodeAddrs=" + U.addressesAsString(locNode) +
                                        ", rmtNodeAddrs=" + U.addressesAsString(node) +
                                        ", locNodeId=" + locNode.id() + ", rmtNodeId=" + msg.creatorNodeId() + ']';

                                    String sndMsg = "Local node's " + IGNITE_SERVICES_COMPATIBILITY_MODE +
                                        " property value differs from remote node's value " +
                                        "(to make sure all nodes in topology have identical IgniteServices compatibility mode, " +
                                        "configure system property explicitly) " +
                                        "[locSrvcCompatibilityEnabled=" + rmtSrvcCompatibilityEnabled +
                                        ", rmtSrvcCompatibilityEnabled=" + locSrvcCompatibilityEnabled +
                                        ", locNodeAddrs=" + U.addressesAsString(node) + ", locPort=" + node.discoveryPort() +
                                        ", rmtNodeAddr=" + U.addressesAsString(locNode) + ", locNodeId=" + node.id() +
                                        ", rmtNodeId=" + locNode.id() + ']';

                                    nodeCheckError(
                                        node,
                                        errMsg,
                                        sndMsg);
                                }
                            });

                        // Ignore join request.
                        return;
                    }
                }
                else if (Boolean.FALSE.equals(locSrvcCompatibilityEnabled)) {
                    utilityPool.submit(
                        new Runnable() {
                            @Override public void run() {
                                String errMsg = "Remote node doesn't support lazy services configuration and " +
                                    "cannot be joined to local node because local node's "
                                    + IGNITE_SERVICES_COMPATIBILITY_MODE + " property value explicitly set to 'false'" +
                                    "[locNodeAddrs=" + U.addressesAsString(locNode) +
                                    ", rmtNodeAddrs=" + U.addressesAsString(node) +
                                    ", locNodeId=" + locNode.id() + ", rmtNodeId=" + node.id() + ']';

                                String sndMsg = "Local node doesn't support lazy services configuration and " +
                                    "cannot be joined to local node because remote node's "
                                    + IGNITE_SERVICES_COMPATIBILITY_MODE + " property value explicitly set to 'false'" +
                                    "[locNodeAddrs=" + U.addressesAsString(node) +
                                    ", rmtNodeAddrs=" + U.addressesAsString(locNode) +
                                    ", locNodeId=" + node.id() + ", rmtNodeId=" + locNode.id() + ']';

                                nodeCheckError(
                                    node,
                                    errMsg,
                                    sndMsg);
                            }
                        });

                    // Ignore join request.
                    return;
                }

                // Handle join.
                node.internalOrder(ring.nextNodeOrder());

                if (log.isDebugEnabled())
                    log.debug("Internal order has been assigned to node: " + node);

                TcpDiscoveryNodeAddedMessage nodeAddedMsg = new TcpDiscoveryNodeAddedMessage(locNodeId,
                    node, msg.discoveryData(), spi.gridStartTime);

                nodeAddedMsg.client(msg.client());

                processNodeAddedMessage(nodeAddedMsg);

                if (nodeAddedMsg.verified())
                    msgHist.add(nodeAddedMsg);
            }
            else if (sendMessageToRemotes(msg))
                sendMessageAcrossRing(msg);
        }

        /**
         * @param node Joining node.
         * @param errMsg Message to log.
         * @param sndMsg Message to send.
         */
        private void nodeCheckError(TcpDiscoveryNode node, String errMsg, String sndMsg) {
            LT.warn(log, errMsg);

            // Always output in debug.
            if (log.isDebugEnabled())
                log.debug(errMsg);

            try {
                trySendMessageDirectly(node, new TcpDiscoveryCheckFailedMessage(locNode.id(), sndMsg));
            }
            catch (IgniteSpiException e) {
                if (log.isDebugEnabled())
                    log.debug("Failed to send marshaller check failed message to node " +
                        "[node=" + node + ", err=" + e.getMessage() + ']');

                onException("Failed to send marshaller check failed message to node " +
                    "[node=" + node + ", err=" + e.getMessage() + ']', e);
            }
        }

        /**
         * Tries to send a message to all node's available addresses.
         *
         * @param node Node to send message to.
         * @param msg Message.
         * @throws IgniteSpiException Last failure if all attempts failed.
         */
        private void trySendMessageDirectly(TcpDiscoveryNode node, TcpDiscoveryAbstractMessage msg)
            throws IgniteSpiException {
            if (node.isClient()) {
                TcpDiscoveryNode routerNode = ring.node(node.clientRouterNodeId());

                if (routerNode == null)
                    throw new IgniteSpiException("Router node for client does not exist: " + node);

                if (routerNode.isClient())
                    throw new IgniteSpiException("Router node is a client node: " + node);

                if (routerNode.id().equals(getLocalNodeId())) {
                    ClientMessageProcessor worker = clientMsgWorkers.get(node.id());

                    if (worker == null)
                        throw new IgniteSpiException("Client node already disconnected: " + node);

                    msg.verify(getLocalNodeId()); // Client worker require verified messages.

                    worker.addMessage(msg);

                    return;
                }

                trySendMessageDirectly(routerNode, msg);

                return;
            }

            IgniteSpiException ex = null;

            for (InetSocketAddress addr : spi.getNodeAddresses(node, U.sameMacs(locNode, node))) {
                try {
                    sendMessageDirectly(msg, addr);

                    node.lastSuccessfulAddress(addr);

                    ex = null;

                    break;
                }
                catch (IgniteSpiException e) {
                    ex = e;
                }
            }

            if (ex != null)
                throw ex;
        }

        /**
         * Processes client reconnect message.
         *
         * @param msg Client reconnect message.
         */
        private void processClientReconnectMessage(TcpDiscoveryClientReconnectMessage msg) {
            UUID nodeId = msg.creatorNodeId();

            UUID locNodeId = getLocalNodeId();

            boolean isLocNodeRouter = locNodeId.equals(msg.routerNodeId());

            if (!msg.verified()) {
                TcpDiscoveryNode node = ring.node(nodeId);

                assert node == null || node.isClient();

                if (node != null) {
                    node.clientRouterNodeId(msg.routerNodeId());
                    node.aliveCheck(spi.maxMissedClientHbs);
                }

                if (isLocalNodeCoordinator()) {
                    msg.verify(locNodeId);

                    if (node != null) {
                        Collection<TcpDiscoveryAbstractMessage> pending = msgHist.messages(msg.lastMessageId(), node);

                        if (pending != null) {
                            msg.pendingMessages(pending);
                            msg.success(true);

                            if (log.isDebugEnabled())
                                log.debug("Accept client reconnect, restored pending messages " +
                                    "[locNodeId=" + locNodeId + ", clientNodeId=" + nodeId + ']');
                        }
                        else {
                            if (log.isDebugEnabled())
                                log.debug("Failing reconnecting client node because failed to restore pending " +
                                    "messages [locNodeId=" + locNodeId + ", clientNodeId=" + nodeId + ']');

                            TcpDiscoveryNodeFailedMessage nodeFailedMsg = new TcpDiscoveryNodeFailedMessage(locNodeId,
                                node.id(), node.internalOrder());

                            processNodeFailedMessage(nodeFailedMsg);

                            if (nodeFailedMsg.verified())
                                msgHist.add(nodeFailedMsg);
                        }
                    }
                    else if (log.isDebugEnabled())
                        log.debug("Reconnecting client node is already failed [nodeId=" + nodeId + ']');

                    if (isLocNodeRouter) {
                        ClientMessageProcessor wrk = clientMsgWorkers.get(nodeId);

                        if (wrk != null)
                            wrk.addMessage(msg);
                        else if (log.isDebugEnabled())
                            log.debug("Failed to reconnect client node (disconnected during the process) [locNodeId=" +
                                locNodeId + ", clientNodeId=" + nodeId + ']');
                    }
                    else {
                        if (sendMessageToRemotes(msg))
                            sendMessageAcrossRing(msg);
                    }
                }
                else {
                    if (sendMessageToRemotes(msg))
                        sendMessageAcrossRing(msg);
                }
            }
            else {
                if (isLocalNodeCoordinator())
                    addMessage(new TcpDiscoveryDiscardMessage(locNodeId, msg.id(), false));

                if (isLocNodeRouter) {
                    ClientMessageProcessor wrk = clientMsgWorkers.get(nodeId);

                    if (wrk != null)
                        wrk.addMessage(msg);
                    else if (log.isDebugEnabled())
                        log.debug("Failed to reconnect client node (disconnected during the process) [locNodeId=" +
                            locNodeId + ", clientNodeId=" + nodeId + ']');
                }
                else {
                    if (ring.hasRemoteNodes() && !isLocalNodeCoordinator())
                        sendMessageAcrossRing(msg);
                }
            }
        }

        /**
         * Processes node added message.
         *
         * @param msg Node added message.
         * @deprecated Due to current protocol node add process cannot be dropped in the middle of the ring,
         *      if new node auth fails due to config inconsistency. So, we need to finish add
         *      and only then initiate failure.
         */
        @Deprecated
        private void processNodeAddedMessage(TcpDiscoveryNodeAddedMessage msg) {
            assert msg != null;

            TcpDiscoveryNode node = msg.node();

            assert node != null;

            if (node.internalOrder() < locNode.internalOrder()) {
                if (log.isDebugEnabled())
                    log.debug("Discarding node added message since local node's order is greater " +
                        "[node=" + node + ", locNode=" + locNode + ", msg=" + msg + ']');

                return;
            }

            UUID locNodeId = getLocalNodeId();

            if (isLocalNodeCoordinator()) {
                if (msg.verified()) {
                    spi.stats.onRingMessageReceived(msg);

                    TcpDiscoveryNodeAddFinishedMessage addFinishMsg = new TcpDiscoveryNodeAddFinishedMessage(locNodeId,
                        node.id());

                    if (node.isClient()) {
                        addFinishMsg.clientDiscoData(msg.oldNodesDiscoveryData());

                        addFinishMsg.clientNodeAttributes(node.attributes());
                    }

                    processNodeAddFinishedMessage(addFinishMsg);

                    if (addFinishMsg.verified())
                        msgHist.add(addFinishMsg);

                    addMessage(new TcpDiscoveryDiscardMessage(locNodeId, msg.id(), false));

                    return;
                }

                msg.verify(locNodeId);
            }
            else if (!locNodeId.equals(node.id()) && ring.node(node.id()) != null) {
                // Local node already has node from message in local topology.
                // Just pass it to coordinator via the ring.
                if (sendMessageToRemotes(msg))
                    sendMessageAcrossRing(msg);

                if (log.isDebugEnabled()) {
                    log.debug("Local node already has node being added. Passing TcpDiscoveryNodeAddedMessage to " +
                        "coordinator for final processing [ring=" + ring + ", node=" + node + ", locNode="
                        + locNode + ", msg=" + msg + ']');
                }

                if (debugMode) {
                    debugLog(msg, "Local node already has node being added. Passing TcpDiscoveryNodeAddedMessage to " +
                        "coordinator for final processing [ring=" + ring + ", node=" + node + ", locNode="
                        + locNode + ", msg=" + msg + ']');
                }

                return;
            }

            if (msg.verified() && !locNodeId.equals(node.id())) {
                if (node.internalOrder() <= ring.maxInternalOrder()) {
                    if (log.isDebugEnabled())
                        log.debug("Discarding node added message since new node's order is less than " +
                            "max order in ring [ring=" + ring + ", node=" + node + ", locNode=" + locNode +
                            ", msg=" + msg + ']');

                    if (debugMode)
                        debugLog(msg, "Discarding node added message since new node's order is less than " +
                            "max order in ring [ring=" + ring + ", node=" + node + ", locNode=" + locNode +
                            ", msg=" + msg + ']');

                    return;
                }

                joiningNodes.add(node.id());

                if (!isLocalNodeCoordinator() && spi.nodeAuth != null && spi.nodeAuth.isGlobalNodeAuthentication()) {
                    boolean authFailed = true;

                    try {
                        SecurityCredentials cred = unmarshalCredentials(node);

                        if (cred == null) {
                            if (log.isDebugEnabled())
                                log.debug(
                                    "Skipping global authentication for node (security credentials not found, " +
                                        "probably, due to coordinator has older version) " +
                                        "[nodeId=" + node.id() +
                                        ", addrs=" + U.addressesAsString(node) +
                                        ", coord=" + ring.coordinator() + ']');

                            authFailed = false;
                        }
                        else {
                            SecurityContext subj = spi.nodeAuth.authenticateNode(node, cred);

                            SecurityContext coordSubj = spi.marshaller().unmarshal(
                                node.<byte[]>attribute(IgniteNodeAttributes.ATTR_SECURITY_SUBJECT),
                                U.resolveClassLoader(spi.ignite().configuration()));

                            if (!permissionsEqual(coordSubj.subject().permissions(), subj.subject().permissions())) {
                                // Node has not pass authentication.
                                LT.warn(log, "Authentication failed [nodeId=" + node.id() +
                                        ", addrs=" + U.addressesAsString(node) + ']',
                                    "Authentication failed [nodeId=" + U.id8(node.id()) + ", addrs=" +
                                        U.addressesAsString(node) + ']');

                                // Always output in debug.
                                if (log.isDebugEnabled())
                                    log.debug("Authentication failed [nodeId=" + node.id() + ", addrs=" +
                                        U.addressesAsString(node));
                            }
                            else
                                // Node will not be kicked out.
                                authFailed = false;
                        }
                    }
                    catch (IgniteException | IgniteCheckedException e) {
                        U.error(log, "Failed to verify node permissions consistency (will drop the node): " + node, e);
                    }
                    finally {
                        if (authFailed) {
                            try {
                                trySendMessageDirectly(node, new TcpDiscoveryAuthFailedMessage(locNodeId,
                                    spi.locHost));
                            }
                            catch (IgniteSpiException e) {
                                if (log.isDebugEnabled())
                                    log.debug("Failed to send unauthenticated message to node " +
                                        "[node=" + node + ", err=" + e.getMessage() + ']');

                                onException("Failed to send unauthenticated message to node " +
                                    "[node=" + node + ", err=" + e.getMessage() + ']', e);
                            }

                            addMessage(new TcpDiscoveryNodeFailedMessage(locNodeId, node.id(),
                                node.internalOrder()));
                        }
                    }
                }

                if (msg.client())
                    node.aliveCheck(spi.maxMissedClientHbs);

                boolean topChanged = ring.add(node);

                if (topChanged) {
                    assert !node.visible() : "Added visible node [node=" + node + ", locNode=" + locNode + ']';

                    Map<Integer, byte[]> data = msg.newNodeDiscoveryData();

                    if (data != null)
                        spi.onExchange(node.id(), node.id(), data,
                            U.resolveClassLoader(spi.ignite().configuration()));

                    msg.addDiscoveryData(locNodeId, spi.collectExchangeData(node.id()));

                    processMessageFailedNodes(msg);
                }

                if (log.isDebugEnabled())
                    log.debug("Added node to local ring [added=" + topChanged + ", node=" + node +
                        ", ring=" + ring + ']');
            }

            if (msg.verified() && locNodeId.equals(node.id())) {
                // Discovery data.
                Map<UUID, Map<Integer, byte[]>> dataMap;

                synchronized (mux) {
                    if (spiState == CONNECTING && locNode.internalOrder() != node.internalOrder()) {
                        // Initialize topology.
                        Collection<TcpDiscoveryNode> top = msg.topology();

                        if (top != null && !top.isEmpty()) {
                            spi.gridStartTime = msg.gridStartTime();

                            for (TcpDiscoveryNode n : top) {
                                assert n.internalOrder() < node.internalOrder() :
                                    "Invalid node [topNode=" + n + ", added=" + node + ']';

                                // Make all preceding nodes and local node visible.
                                n.visible(true);
                            }

                            joiningNodes.clear();

                            locNode.setAttributes(node.attributes());

                            locNode.visible(true);

                            // Restore topology with all nodes visible.
                            ring.restoreTopology(top, node.internalOrder());

                            if (log.isDebugEnabled())
                                log.debug("Restored topology from node added message: " + ring);

                            dataMap = msg.oldNodesDiscoveryData();

                            topHist.clear();
                            topHist.putAll(msg.topologyHistory());

                            pendingMsgs.reset(msg.messages(), msg.discardedMessageId(),
                                msg.discardedCustomMessageId());

                            // Clear data to minimize message size.
                            msg.messages(null, null, null);
                            msg.topology(null);
                            msg.topologyHistory(null);
                            msg.clearDiscoveryData();
                        }
                        else {
                            if (log.isDebugEnabled())
                                log.debug("Discarding node added message with empty topology: " + msg);

                            return;
                        }
                    }
                    else  {
                        if (log.isDebugEnabled())
                            log.debug("Discarding node added message (this message has already been processed) " +
                                "[spiState=" + spiState +
                                ", msg=" + msg +
                                ", locNode=" + locNode + ']');

                        return;
                    }
                }

                // Notify outside of synchronized block.
                if (dataMap != null) {
                    for (Map.Entry<UUID, Map<Integer, byte[]>> entry : dataMap.entrySet())
                        spi.onExchange(node.id(), entry.getKey(), entry.getValue(),
                            U.resolveClassLoader(spi.ignite().configuration()));
                }

                processMessageFailedNodes(msg);
            }

            if (sendMessageToRemotes(msg))
                sendMessageAcrossRing(msg);
        }

        /**
         * Processes node add finished message.
         *
         * @param msg Node add finished message.
         */
        private void processNodeAddFinishedMessage(TcpDiscoveryNodeAddFinishedMessage msg) {
            assert msg != null;

            UUID nodeId = msg.nodeId();

            assert nodeId != null;

            TcpDiscoveryNode node = ring.node(nodeId);

            if (node == null) {
                if (log.isDebugEnabled())
                    log.debug("Discarding node add finished message since node is not found " +
                        "[msg=" + msg + ']');

                return;
            }

            if (log.isDebugEnabled())
                log.debug("Node to finish add: " + node);

            boolean locNodeCoord = isLocalNodeCoordinator();

            UUID locNodeId = getLocalNodeId();

            if (locNodeCoord) {
                if (msg.verified()) {
                    spi.stats.onRingMessageReceived(msg);

                    addMessage(new TcpDiscoveryDiscardMessage(locNodeId, msg.id(), false));

                    return;
                }

                if (node.visible() && node.order() != 0) {
                    if (log.isDebugEnabled())
                        log.debug("Discarding node add finished message since node has already been added " +
                            "[node=" + node + ", msg=" + msg + ']');

                    return;
                }
                else
                    msg.topologyVersion(ring.incrementTopologyVersion());

                msg.verify(locNodeId);
            }

            long topVer = msg.topologyVersion();

            boolean fireEvt = false;

            if (msg.verified()) {
                assert topVer > 0 : "Invalid topology version: " + msg;

                if (node.order() == 0)
                    node.order(topVer);

                if (!node.visible()) {
                    node.visible(true);

                    fireEvt = true;
                }
            }

            joiningNodes.remove(nodeId);

            TcpDiscoverySpiState state = spiStateCopy();

            if (msg.verified() && !locNodeId.equals(nodeId) && state != CONNECTING && fireEvt) {
                spi.stats.onNodeJoined();

                // Make sure that node with greater order will never get EVT_NODE_JOINED
                // on node with less order.
                assert node.internalOrder() > locNode.internalOrder() : "Invalid order [node=" + node +
                    ", locNode=" + locNode + ", msg=" + msg + ", ring=" + ring + ']';

                if (spi.locNodeVer.equals(node.version()))
                    node.version(spi.locNodeVer);

                if (!locNodeCoord) {
                    boolean b = ring.topologyVersion(topVer);

                    assert b : "Topology version has not been updated: [ring=" + ring + ", msg=" + msg +
                        ", lastMsg=" + lastMsg + ", spiState=" + state + ']';

                    if (log.isDebugEnabled())
                        log.debug("Topology version has been updated: [ring=" + ring + ", msg=" + msg + ']');

                    lastMsg = msg;
                }

                if (state == CONNECTED)
                    notifyDiscovery(EVT_NODE_JOINED, topVer, node);

                try {
                    if (spi.ipFinder.isShared() && locNodeCoord && !node.isClient())
                        spi.ipFinder.registerAddresses(node.socketAddresses());
                }
                catch (IgniteSpiException e) {
                    if (log.isDebugEnabled())
                        log.debug("Failed to register new node address [node=" + node +
                            ", err=" + e.getMessage() + ']');

                    onException("Failed to register new node address [node=" + node +
                        ", err=" + e.getMessage() + ']', e);
                }
            }

            if (msg.verified() && locNodeId.equals(nodeId) && state == CONNECTING) {
                assert node != null;

                assert topVer > 0 : "Invalid topology version: " + msg;

                ring.topologyVersion(topVer);

                node.order(topVer);

                synchronized (mux) {
                    spiState = CONNECTED;

                    mux.notifyAll();
                }

                // Discovery manager must create local joined event before spiStart completes.
                notifyDiscovery(EVT_NODE_JOINED, topVer, locNode);
            }

            if (sendMessageToRemotes(msg))
                sendMessageAcrossRing(msg);

            checkPendingCustomMessages();
        }

        /**
         * Processes node left message.
         *
         * @param msg Node left message.
         */
        private void processNodeLeftMessage(TcpDiscoveryNodeLeftMessage msg) {
            assert msg != null;

            UUID locNodeId = getLocalNodeId();

            UUID leavingNodeId = msg.creatorNodeId();

            if (locNodeId.equals(leavingNodeId)) {
                if (msg.senderNodeId() == null) {
                    synchronized (mux) {
                        if (log.isDebugEnabled())
                            log.debug("Starting local node stop procedure.");

                        spiState = STOPPING;

                        mux.notifyAll();
                    }
                }

                if (msg.verified() || !ring.hasRemoteNodes() || msg.senderNodeId() != null) {
                    if (spi.ipFinder.isShared() && !ring.hasRemoteNodes()) {
                        try {
                            spi.ipFinder.unregisterAddresses(
                                U.resolveAddresses(spi.getAddressResolver(), locNode.socketAddresses()));
                        }
                        catch (IgniteSpiException e) {
                            U.error(log, "Failed to unregister local node address from IP finder.", e);
                        }
                    }

                    synchronized (mux) {
                        if (spiState == STOPPING) {
                            spiState = LEFT;

                            mux.notifyAll();
                        }
                    }

                    return;
                }

                sendMessageAcrossRing(msg);

                return;
            }

            if (ring.node(msg.senderNodeId()) == null) {
                if (log.isDebugEnabled())
                    log.debug("Discarding node left message since sender node is not in topology: " + msg);

                return;
            }

            TcpDiscoveryNode leavingNode = ring.node(leavingNodeId);

            if (leavingNode != null) {
                synchronized (mux) {
                    leavingNodes.add(leavingNode);
                }
            }
            else {
                if (log.isDebugEnabled())
                    log.debug("Discarding node left message since node was not found: " + msg);

                return;
            }

            boolean locNodeCoord = isLocalNodeCoordinator();

            if (locNodeCoord) {
                if (msg.verified()) {
                    spi.stats.onRingMessageReceived(msg);

                    addMessage(new TcpDiscoveryDiscardMessage(locNodeId, msg.id(), false));

                    return;
                }

                msg.verify(locNodeId);
            }

            if (msg.verified() && !locNodeId.equals(leavingNodeId)) {
                TcpDiscoveryNode leftNode = ring.removeNode(leavingNodeId);

                interruptPing(leavingNode);

                assert leftNode != null : msg;

                if (log.isDebugEnabled())
                    log.debug("Removed node from topology: " + leftNode);

                long topVer;

                if (locNodeCoord) {
                    topVer = ring.incrementTopologyVersion();

                    msg.topologyVersion(topVer);
                }
                else {
                    topVer = msg.topologyVersion();

                    assert topVer > 0 : "Topology version is empty for message: " + msg;

                    boolean b = ring.topologyVersion(topVer);

                    assert b : "Topology version has not been updated: [ring=" + ring + ", msg=" + msg +
                        ", lastMsg=" + lastMsg + ", spiState=" + spiStateCopy() + ']';

                    if (log.isDebugEnabled())
                        log.debug("Topology version has been updated: [ring=" + ring + ", msg=" + msg + ']');

                    lastMsg = msg;
                }

                if (msg.client()) {
                    ClientMessageProcessor wrk = clientMsgWorkers.remove(leavingNodeId);

                    if (wrk != null)
                        wrk.addMessage(msg);
                }
                else if (leftNode.equals(next) && sock != null) {
                    try {
                        spi.writeToSocket(sock, out, msg, spi.failureDetectionTimeoutEnabled() ?
                            spi.failureDetectionTimeout() : spi.getSocketTimeout());

                        if (log.isDebugEnabled())
                            log.debug("Sent verified node left message to leaving node: " + msg);
                    }
                    catch (IgniteCheckedException | IOException e) {
                        if (log.isDebugEnabled())
                            log.debug("Failed to send verified node left message to leaving node [msg=" + msg +
                                ", err=" + e.getMessage() + ']');

                        onException("Failed to send verified node left message to leaving node [msg=" + msg +
                            ", err=" + e.getMessage() + ']', e);
                    }
                    finally {
                        forceSndPending = true;

                        next = null;

                        U.closeQuiet(sock);
                    }
                }

                joiningNodes.remove(leftNode.id());

                spi.stats.onNodeLeft();

                notifyDiscovery(EVT_NODE_LEFT, topVer, leftNode);

                synchronized (mux) {
                    failedNodes.remove(leftNode);

                    leavingNodes.remove(leftNode);

                    failedNodesMsgSent.remove(leftNode.id());
                }
            }

            if (sendMessageToRemotes(msg)) {
                try {
                    sendMessageAcrossRing(msg);
                }
                finally {
                    forceSndPending = false;
                }
            }
            else {
                forceSndPending = false;

                if (log.isDebugEnabled())
                    log.debug("Unable to send message across the ring (topology has no remote nodes): " + msg);

                U.closeQuiet(sock);
            }

            checkPendingCustomMessages();
        }

        /**
         * @param msg Message to send.
         * @return {@code True} if message should be send across the ring.
         */
        private boolean sendMessageToRemotes(TcpDiscoveryAbstractMessage msg) {
            if (ring.hasRemoteNodes())
                return true;

            sendMessageToClients(msg);

            return false;
        }

        /**
         * Processes node failed message.
         *
         * @param msg Node failed message.
         */
        private void processNodeFailedMessage(TcpDiscoveryNodeFailedMessage msg) {
            assert msg != null;

            UUID sndId = msg.senderNodeId();

            if (sndId != null) {
                TcpDiscoveryNode sndNode = ring.node(sndId);

                if (sndNode == null) {
                    if (log.isDebugEnabled())
                        log.debug("Discarding node failed message sent from unknown node: " + msg);

                    return;
                }
                else {
                    boolean contains;

                    synchronized (mux) {
                        contains = failedNodes.containsKey(sndNode);
                    }

                    if (contains) {
                        if (log.isDebugEnabled())
                            log.debug("Discarding node failed message sent from node which is about to fail: " + msg);

                        return;
                    }
                }
            }

            UUID nodeId = msg.failedNodeId();
            long order = msg.order();

            TcpDiscoveryNode node = ring.node(nodeId);

            if (node != null && node.internalOrder() != order) {
                if (log.isDebugEnabled())
                    log.debug("Ignoring node failed message since node internal order does not match " +
                        "[msg=" + msg + ", node=" + node + ']');

                return;
            }

            if (node != null) {
                assert !node.isLocal() || !msg.verified() : msg;

                synchronized (mux) {
                    if (!failedNodes.containsKey(node))
                        failedNodes.put(node, msg.senderNodeId() != null ? msg.senderNodeId() : getLocalNodeId());
                }
            }
            else {
                if (log.isDebugEnabled())
                    log.debug("Discarding node failed message since node was not found: " + msg);

                return;
            }

            boolean locNodeCoord = isLocalNodeCoordinator();

            UUID locNodeId = getLocalNodeId();

            if (locNodeCoord) {
                if (msg.verified()) {
                    spi.stats.onRingMessageReceived(msg);

                    addMessage(new TcpDiscoveryDiscardMessage(locNodeId, msg.id(), false));

                    return;
                }

                msg.verify(locNodeId);
            }

            if (msg.verified()) {
                node = ring.removeNode(nodeId);

                interruptPing(node);

                assert node != null;

                long topVer;

                if (locNodeCoord) {
                    topVer = ring.incrementTopologyVersion();

                    msg.topologyVersion(topVer);
                }
                else {
                    topVer = msg.topologyVersion();

                    assert topVer > 0 : "Topology version is empty for message: " + msg;

                    boolean b = ring.topologyVersion(topVer);

                    assert b : "Topology version has not been updated: [ring=" + ring + ", msg=" + msg +
                        ", lastMsg=" + lastMsg + ", spiState=" + spiStateCopy() + ']';

                    if (log.isDebugEnabled())
                        log.debug("Topology version has been updated: [ring=" + ring + ", msg=" + msg + ']');

                    lastMsg = msg;
                }

                synchronized (mux) {
                    failedNodes.remove(node);

                    leavingNodes.remove(node);

                    failedNodesMsgSent.remove(node.id());

                    final ClientMessageProcessor worker = clientMsgWorkers.remove(node.id());

                    if (worker != null) {
                        if (worker instanceof ClientMessageWorker) {
                            final ClientMessageWorker wrk = (ClientMessageWorker) worker;

                            wrk.interrupt();
                        }
                        else if (worker instanceof ClientNioMessageWorker)
                            ((ClientNioMessageWorker) worker).nonblockingStop();
                    }
                }

                if (msg.warning() != null && !msg.creatorNodeId().equals(getLocalNodeId())) {
                    ClusterNode creatorNode = ring.node(msg.creatorNodeId());

                    U.warn(log, "Received EVT_NODE_FAILED event with warning [" +
                        "nodeInitiatedEvt=" + (creatorNode != null ? creatorNode : msg.creatorNodeId()) +
                        ", msg=" + msg.warning() + ']');
                }

                joiningNodes.remove(node.id());

                notifyDiscovery(EVT_NODE_FAILED, topVer, node);

                spi.stats.onNodeFailed();
            }

            if (sendMessageToRemotes(msg))
                sendMessageAcrossRing(msg);
            else {
                if (log.isDebugEnabled())
                    log.debug("Unable to send message across the ring (topology has no remote nodes): " + msg);

                U.closeQuiet(sock);
            }

            checkPendingCustomMessages();
        }

        /**
         * Processes status check message.
         *
         * @param msg Status check message.
         */
        private void processStatusCheckMessage(final TcpDiscoveryStatusCheckMessage msg) {
            assert msg != null;

            UUID locNodeId = getLocalNodeId();

            if (msg.failedNodeId() != null) {
                if (locNodeId.equals(msg.failedNodeId())) {
                    if (log.isDebugEnabled())
                        log.debug("Status check message discarded (suspect node is local node).");

                    return;
                }

                if (locNodeId.equals(msg.creatorNodeId()) && msg.senderNodeId() != null) {
                    if (log.isDebugEnabled())
                        log.debug("Status check message discarded (local node is the sender of the status message).");

                    return;
                }

                if (isLocalNodeCoordinator() && ring.node(msg.creatorNodeId()) == null) {
                    if (log.isDebugEnabled())
                        log.debug("Status check message discarded (creator node is not in topology).");

                    return;
                }
            }
            else {
                if (isLocalNodeCoordinator() && !locNodeId.equals(msg.creatorNodeId())) {
                    // Local node is real coordinator, it should respond and discard message.
                    if (ring.node(msg.creatorNodeId()) != null) {
                        // Sender is in topology, send message via ring.
                        msg.status(STATUS_OK);

                        sendMessageAcrossRing(msg);
                    }
                    else {
                        // Sender is not in topology, it should reconnect.
                        msg.status(STATUS_RECON);

                        utilityPool.execute(new Runnable() {
                            @Override public void run() {
                                if (spiState == DISCONNECTED) {
                                    if (log.isDebugEnabled())
                                        log.debug("Ignoring status check request, SPI is already disconnected: " + msg);

                                    return;
                                }

                                TcpDiscoveryStatusCheckMessage msg0 = msg;

                                if (F.contains(msg.failedNodes(), msg.creatorNodeId())) {
                                    msg0 = new TcpDiscoveryStatusCheckMessage(msg);

                                    msg0.failedNodes(null);

                                    for (UUID failedNodeId : msg.failedNodes()) {
                                        if (!failedNodeId.equals(msg.creatorNodeId()))
                                            msg0.addFailedNode(failedNodeId);
                                    }
                                }

                                try {
                                    trySendMessageDirectly(msg0.creatorNode(), msg0);

                                    if (log.isDebugEnabled())
                                        log.debug("Responded to status check message " +
                                            "[recipient=" + msg0.creatorNodeId() + ", status=" + msg0.status() + ']');
                                }
                                catch (IgniteSpiException e) {
                                    if (e.hasCause(SocketException.class)) {
                                        if (log.isDebugEnabled())
                                            log.debug("Failed to respond to status check message (connection " +
                                                "refused) [recipient=" + msg0.creatorNodeId() + ", status=" +
                                                msg0.status() + ']');

                                        onException("Failed to respond to status check message (connection refused) " +
                                            "[recipient=" + msg0.creatorNodeId() + ", status=" + msg0.status() + ']', e);
                                    }
                                    else if (!spi.isNodeStopping0()) {
                                        if (pingNode(msg0.creatorNode()))
                                            // Node exists and accepts incoming connections.
                                            U.error(log, "Failed to respond to status check message [recipient=" +
                                                msg0.creatorNodeId() + ", status=" + msg0.status() + ']', e);
                                        else if (log.isDebugEnabled()) {
                                            log.debug("Failed to respond to status check message (did the node stop?)" +
                                                "[recipient=" + msg0.creatorNodeId() +
                                                ", status=" + msg0.status() + ']');
                                        }
                                    }
                                }
                            }
                        });
                    }

                    return;
                }

                if (locNodeId.equals(msg.creatorNodeId()) && msg.senderNodeId() == null &&
                    U.currentTimeMillis() - locNode.lastUpdateTime() < spi.hbFreq) {
                    if (log.isDebugEnabled())
                        log.debug("Status check message discarded (local node receives updates).");

                    return;
                }

                if (locNodeId.equals(msg.creatorNodeId()) && msg.senderNodeId() == null &&
                    spiStateCopy() != CONNECTED) {
                    if (log.isDebugEnabled())
                        log.debug("Status check message discarded (local node is not connected to topology).");

                    return;
                }

                if (locNodeId.equals(msg.creatorNodeId()) && msg.senderNodeId() != null) {
                    if (spiStateCopy() != CONNECTED)
                        return;

                    if (msg.status() == STATUS_OK) {
                        if (log.isDebugEnabled())
                            log.debug("Received OK status response from coordinator: " + msg);
                    }
                    else if (msg.status() == STATUS_RECON) {
                        U.warn(log, "Node is out of topology (probably, due to short-time network problems).");

                        notifyDiscovery(EVT_NODE_SEGMENTED, ring.topologyVersion(), locNode);

                        return;
                    }
                    else if (log.isDebugEnabled())
                        log.debug("Status value was not updated in status response: " + msg);

                    // Discard the message.
                    return;
                }
            }

            if (sendMessageToRemotes(msg))
                sendMessageAcrossRing(msg);
        }

        /**
         * Processes regular heartbeat message.
         *
         * @param msg Heartbeat message.
         */
        private void processHeartbeatMessage(TcpDiscoveryHeartbeatMessage msg) {
            assert msg != null;

            assert !msg.client();

            UUID locNodeId = getLocalNodeId();

            if (ring.node(msg.creatorNodeId()) == null) {
                if (log.isDebugEnabled())
                    log.debug("Discarding heartbeat message issued by unknown node [msg=" + msg +
                        ", ring=" + ring + ']');

                return;
            }

            if (isLocalNodeCoordinator() && !locNodeId.equals(msg.creatorNodeId())) {
                if (log.isDebugEnabled())
                    log.debug("Discarding heartbeat message issued by non-coordinator node: " + msg);

                return;
            }

            if (!isLocalNodeCoordinator() && locNodeId.equals(msg.creatorNodeId())) {
                if (log.isDebugEnabled())
                    log.debug("Discarding heartbeat message issued by local node (node is no more coordinator): " +
                        msg);

                return;
            }

            if (locNodeId.equals(msg.creatorNodeId()) && !hasMetrics(msg, locNodeId) && msg.senderNodeId() != null) {
                if (log.isDebugEnabled())
                    log.debug("Discarding heartbeat message that has made two passes: " + msg);

                return;
            }

            long tstamp = U.currentTimeMillis();

            if (spiStateCopy() == CONNECTED) {
                if (msg.hasMetrics()) {
                    for (Map.Entry<UUID, TcpDiscoveryHeartbeatMessage.MetricsSet> e : msg.metrics().entrySet()) {
                        UUID nodeId = e.getKey();

                        TcpDiscoveryHeartbeatMessage.MetricsSet metricsSet = e.getValue();

                        Map<Integer, CacheMetrics> cacheMetrics = msg.hasCacheMetrics() ?
                            msg.cacheMetrics().get(nodeId) : Collections.<Integer, CacheMetrics>emptyMap();

                        updateMetrics(nodeId, metricsSet.metrics(), cacheMetrics, tstamp);

                        for (T2<UUID, ClusterMetrics> t : metricsSet.clientMetrics())
                            updateMetrics(t.get1(), t.get2(), cacheMetrics, tstamp);
                    }
                }
            }

            if (sendMessageToRemotes(msg)) {
                if ((locNodeId.equals(msg.creatorNodeId()) && msg.senderNodeId() == null ||
                    !hasMetrics(msg, locNodeId)) && spiStateCopy() == CONNECTED) {
                    // Message is on its first ring or just created on coordinator.
                    msg.setMetrics(locNodeId, spi.metricsProvider.metrics());
                    msg.setCacheMetrics(locNodeId, spi.metricsProvider.cacheMetrics());

                    for (Map.Entry<UUID, ClientMessageProcessor> e : clientMsgWorkers.entrySet()) {
                        UUID nodeId = e.getKey();
                        ClusterMetrics metrics = e.getValue().metrics();

                        if (metrics != null)
                            msg.setClientMetrics(locNodeId, nodeId, metrics);

                        msg.addClientNodeId(nodeId);
                    }
                }
                else {
                    // Message is on its second ring.
                    removeMetrics(msg, locNodeId);

                    Collection<UUID> clientNodeIds = msg.clientNodeIds();

                    for (TcpDiscoveryNode clientNode : ring.clientNodes()) {
                        if (clientNode.visible()) {
                            if (clientNodeIds.contains(clientNode.id()))
                                clientNode.aliveCheck(spi.maxMissedClientHbs);
                            else {
                                int aliveCheck = clientNode.decrementAliveCheck();

                                if (aliveCheck <= 0 && isLocalNodeCoordinator()) {
                                    boolean failedNode;

                                    synchronized (mux) {
                                        failedNode = failedNodes.containsKey(clientNode);
                                    }

                                    if (!failedNode) {
                                        TcpDiscoveryNodeFailedMessage nodeFailedMsg = new TcpDiscoveryNodeFailedMessage(
                                            locNodeId, clientNode.id(), clientNode.internalOrder());

                                        processNodeFailedMessage(nodeFailedMsg);

                                        if (nodeFailedMsg.verified())
                                            msgHist.add(nodeFailedMsg);
                                    }
                                }
                            }
                        }
                    }
                }

                if (sendMessageToRemotes(msg))
                    sendMessageAcrossRing(msg);
            }
            else {
                locNode.lastUpdateTime(tstamp);

                notifyDiscovery(EVT_NODE_METRICS_UPDATED, ring.topologyVersion(), locNode);
            }
        }

        /**
         * @param nodeId Node ID.
         * @param metrics Metrics.
         * @param cacheMetrics Cache metrics.
         * @param tstamp Timestamp.
         */
        private void updateMetrics(UUID nodeId,
            ClusterMetrics metrics,
            Map<Integer, CacheMetrics> cacheMetrics,
            long tstamp)
        {
            assert nodeId != null;
            assert metrics != null;

            TcpDiscoveryNode node = ring.node(nodeId);

            if (node != null) {
                node.setMetrics(metrics);
                node.setCacheMetrics(cacheMetrics);

                node.lastUpdateTime(tstamp);

                notifyDiscovery(EVT_NODE_METRICS_UPDATED, ring.topologyVersion(), node);
            }
            else if (log.isDebugEnabled())
                log.debug("Received metrics from unknown node: " + nodeId);
        }

        /**
         * @param msg Message.
         */
        private boolean hasMetrics(TcpDiscoveryHeartbeatMessage msg, UUID nodeId) {
            return msg.hasMetrics(nodeId) || msg.hasCacheMetrics(nodeId);
        }

        /**
         * Processes discard message and discards previously registered pending messages.
         *
         * @param msg Discard message.
         */
        @SuppressWarnings("StatementWithEmptyBody")
        private void processDiscardMessage(TcpDiscoveryDiscardMessage msg) {
            assert msg != null;

            IgniteUuid msgId = msg.msgId();

            assert msgId != null;

            if (isLocalNodeCoordinator()) {
                if (!getLocalNodeId().equals(msg.verifierNodeId()))
                    // Message is not verified or verified by former coordinator.
                    msg.verify(getLocalNodeId());
                else
                    // Discard the message.
                    return;
            }

            if (msg.verified())
                pendingMsgs.discard(msgId, msg.customMessageDiscard());

            if (ring.hasRemoteNodes())
                sendMessageAcrossRing(msg);
        }

        /**
         * @param msg Message.
         */
        private void processClientPingRequest(final TcpDiscoveryClientPingRequest msg) {
            utilityPool.execute(new Runnable() {
                @Override public void run() {
                    if (spiState == DISCONNECTED) {
                        if (log.isDebugEnabled())
                            log.debug("Ignoring ping request, SPI is already disconnected: " + msg);

                        return;
                    }

                    final ClientMessageProcessor worker = clientMsgWorkers.get(msg.creatorNodeId());

                    if (worker == null) {
                        if (log.isDebugEnabled())
                            log.debug("Ping request from dead client node, will be skipped: " + msg.creatorNodeId());
                    }
                    else {
                        boolean res;

                        try {
                            res = pingNode(msg.nodeToPing());
                        } catch (IgniteSpiException e) {
                            log.error("Failed to ping node [nodeToPing=" + msg.nodeToPing() + ']', e);

                            res = false;
                        }

                        TcpDiscoveryClientPingResponse pingRes = new TcpDiscoveryClientPingResponse(
                            getLocalNodeId(), msg.nodeToPing(), res);

                        pingRes.verify(getLocalNodeId());

                        worker.addMessage(pingRes);
                    }
                }
            });
        }

        /**
         * @param msg Message.
         */
        private void processCustomMessage(TcpDiscoveryCustomEventMessage msg) {
            if (isLocalNodeCoordinator()) {
                boolean delayMsg;

                assert ring.minimumNodeVersion() != null : ring;

                if (ring.minimumNodeVersion().compareTo(CUSTOM_MSG_ALLOW_JOINING_FOR_VERIFIED_SINCE) >= 0)
                    delayMsg = msg.topologyVersion() == 0L && !joiningNodes.isEmpty();
                else
                    delayMsg = !joiningNodes.isEmpty();

                if (delayMsg) {
                    if (log.isDebugEnabled()) {
                        log.debug("Delay custom message processing, there are joining nodes [msg=" + msg +
                            ", joiningNodes=" + joiningNodes + ']');
                    }

                    pendingCustomMsgs.add(msg);

                    return;
                }

                if (!msg.verified()) {
                    msg.verify(getLocalNodeId());
                    msg.topologyVersion(ring.topologyVersion());

                    if (pendingMsgs.procCustomMsgs.add(msg.id())) {
                        notifyDiscoveryListener(msg);

                        if (sendMessageToRemotes(msg))
                            sendMessageAcrossRing(msg);
                        else
                            processCustomMessage(msg);
                    }

                    msg.message(null, msg.messageBytes());
                }
                else {
                    addMessage(new TcpDiscoveryDiscardMessage(getLocalNodeId(), msg.id(), true));

                    spi.stats.onRingMessageReceived(msg);

                    DiscoverySpiCustomMessage msgObj = null;

                    try {
                        msgObj = msg.message(spi.marshaller(), U.resolveClassLoader(spi.ignite().configuration()));
                    }
                    catch (Throwable e) {
                        U.error(log, "Failed to unmarshal discovery custom message.", e);
                    }

                    if (msgObj != null) {
                        DiscoverySpiCustomMessage nextMsg = msgObj.ackMessage();

                        if (nextMsg != null) {
                            try {
                                TcpDiscoveryCustomEventMessage ackMsg = new TcpDiscoveryCustomEventMessage(
                                    getLocalNodeId(), nextMsg, spi.marshaller().marshal(nextMsg));

                                ackMsg.topologyVersion(msg.topologyVersion());

                                processCustomMessage(ackMsg);

                                if (ackMsg.verified())
                                    msgHist.add(ackMsg);
                            }
                            catch (IgniteCheckedException e) {
                                U.error(log, "Failed to marshal discovery custom message.", e);
                            }
                        }
                    }
                }
            }
            else {
                TcpDiscoverySpiState state0;

                synchronized (mux) {
                    state0 = spiState;
                }

                if (msg.verified() && msg.topologyVersion() != ring.topologyVersion()) {
                    if (log.isDebugEnabled())
                        log.debug("Discarding custom event message [msg=" + msg + ", ring=" + ring + ']');

                    return;
                }

                if (msg.verified() && state0 == CONNECTED && pendingMsgs.procCustomMsgs.add(msg.id())) {
                    assert msg.topologyVersion() == ring.topologyVersion() :
                        "msg: " + msg + ", topVer=" + ring.topologyVersion();

                    notifyDiscoveryListener(msg);
                }

                if (msg.verified())
                    msg.message(null, msg.messageBytes());

                if (sendMessageToRemotes(msg))
                    sendMessageAcrossRing(msg);
            }
        }

        /**
         * Checks failed nodes list and sends {@link TcpDiscoveryNodeFailedMessage} if failed node is still in the
         * ring and node detected failure left ring.
         */
        private void checkFailedNodesList() {
            List<TcpDiscoveryNodeFailedMessage> msgs = null;

            synchronized (mux) {
                if (!failedNodes.isEmpty()) {
                    for (Iterator<Map.Entry<TcpDiscoveryNode, UUID>> it = failedNodes.entrySet().iterator(); it.hasNext(); ) {
                        Map.Entry<TcpDiscoveryNode, UUID> e = it.next();

                        TcpDiscoveryNode node = e.getKey();
                        UUID failSndNode = e.getValue();

                        if (ring.node(node.id()) == null) {
                            it.remove();

                            continue;
                        }

                        if (!nodeAlive(failSndNode) && !failedNodesMsgSent.contains(node.id())) {
                            if (msgs == null)
                                msgs = new ArrayList<>();

                            msgs.add(new TcpDiscoveryNodeFailedMessage(getLocalNodeId(), node.id(), node.internalOrder()));

                            failedNodesMsgSent.add(node.id());
                        }
                    }
                }

                if (!failedNodesMsgSent.isEmpty()) {
                    for (Iterator<UUID> it = failedNodesMsgSent.iterator(); it.hasNext(); ) {
                        UUID nodeId = it.next();

                        if (ring.node(nodeId) == null)
                            it.remove();
                    }
                }
            }

            if (msgs != null) {
                for (TcpDiscoveryNodeFailedMessage msg : msgs) {
                    if (log.isDebugEnabled())
                        log.debug("Add node failed message for node from failed nodes list: " + msg);

                    addMessage(msg);
                }
            }
        }

        /**
         * Checks and flushes custom event messages if no nodes are attempting to join the grid.
         */
        private void checkPendingCustomMessages() {
            if (joiningNodes.isEmpty() && isLocalNodeCoordinator()) {
                TcpDiscoveryCustomEventMessage msg;

                while ((msg = pendingCustomMsgs.poll()) != null) {
                    processCustomMessage(msg);

                    if (msg.verified())
                        msgHist.add(msg);
                }
            }
        }

        /**
         * @param msg Custom message.
         */
        private void notifyDiscoveryListener(TcpDiscoveryCustomEventMessage msg) {
            DiscoverySpiListener lsnr = spi.lsnr;

            TcpDiscoverySpiState spiState = spiStateCopy();

            Map<Long, Collection<ClusterNode>> hist;

            synchronized (mux) {
                hist = new TreeMap<>(topHist);
            }

            Collection<ClusterNode> snapshot = hist.get(msg.topologyVersion());

            if (lsnr != null && (spiState == CONNECTED || spiState == DISCONNECTING)) {
                TcpDiscoveryNode node = ring.node(msg.creatorNodeId());

                if (node != null) {
                    try {
                        DiscoverySpiCustomMessage msgObj = msg.message(spi.marshaller(),
                            U.resolveClassLoader(spi.ignite().configuration()));

                        lsnr.onDiscovery(DiscoveryCustomEvent.EVT_DISCOVERY_CUSTOM_EVT,
                            msg.topologyVersion(),
                            node,
                            snapshot,
                            hist,
                            msgObj);

                        if (msgObj.isMutable())
                            msg.message(msgObj, spi.marshaller().marshal(msgObj));
                    }
                    catch (Throwable e) {
                        U.error(log, "Failed to unmarshal discovery custom message.", e);
                    }
                }
            }
        }

        /**
         * Sends heartbeat message if needed.
         */
        private void sendHeartbeatMessage() {
            if (!isLocalNodeCoordinator())
                return;

            long elapsed = (lastTimeHbMsgSent + spi.hbFreq) - U.currentTimeMillis();

            if (elapsed > 0)
                return;

            TcpDiscoveryHeartbeatMessage msg = new TcpDiscoveryHeartbeatMessage(getConfiguredNodeId());

            msg.verify(getLocalNodeId());

            msgWorker.addMessage(msg);

            lastTimeHbMsgSent = U.currentTimeMillis();
        }

        /**
         * Check the last time a heartbeat message received. If the time is bigger than {@code hbCheckTimeout} than
         * {@link TcpDiscoveryStatusCheckMessage} is sent across the ring.
         */
        private void checkHeartbeatsReceiving() {
            if (lastTimeStatusMsgSent < locNode.lastUpdateTime())
                lastTimeStatusMsgSent = locNode.lastUpdateTime();

            long elapsed = (lastTimeStatusMsgSent + hbCheckFreq) - U.currentTimeMillis();

            if (elapsed > 0)
                return;

            msgWorker.addMessage(new TcpDiscoveryStatusCheckMessage(locNode, null));

            lastTimeStatusMsgSent = U.currentTimeMillis();
        }

        /**
         * Check connection aliveness status.
         */
        private void checkConnection() {
            Boolean hasRemoteSrvNodes = null;

            if (spi.failureDetectionTimeoutEnabled() && !failureThresholdReached &&
                U.currentTimeMillis() - locNode.lastExchangeTime() >= connCheckThreshold &&
                spiStateCopy() == CONNECTED &&
                (hasRemoteSrvNodes = ring.hasRemoteServerNodes())) {

                log.info("Local node seems to be disconnected from topology (failure detection timeout " +
                    "is reached) [failureDetectionTimeout=" + spi.failureDetectionTimeout() +
                    ", connCheckFreq=" + connCheckFreq + ']');

                failureThresholdReached = true;

                // Reset sent time deliberately to force sending connection check message.
                lastTimeConnCheckMsgSent = 0;
            }

            long elapsed = (lastTimeConnCheckMsgSent + connCheckFreq) - U.currentTimeMillis();

            if (elapsed > 0)
                return;

            if (hasRemoteSrvNodes == null)
                hasRemoteSrvNodes = ring.hasRemoteServerNodes();

            if (hasRemoteSrvNodes) {
                sendMessageAcrossRing(new TcpDiscoveryConnectionCheckMessage(locNode));

                lastTimeConnCheckMsgSent = U.currentTimeMillis();
            }
        }
    }

    /**
     * Thread that accepts incoming TCP connections.
     * <p>
     * Tcp server will call provided closure when accepts incoming connection.
     * From that moment server is no more responsible for the socket.
     */
    private class TcpServer extends IgniteSpiThread {
        /** Socket TCP server listens to. */
        private ServerSocketChannel srvCh;

        /** Port to listen. */
        private int port;

        /**
         * Constructor.
         *
         * @throws IgniteSpiException In case of error.
         */
        TcpServer() throws IgniteSpiException {
            super(spi.ignite().name(), "tcp-disco-srvr", log);

            setPriority(spi.threadPri);

            int lastPort = spi.locPortRange == 0 ? spi.locPort : spi.locPort + spi.locPortRange - 1;

            openServerSocketChannel();

            int reopenTries = 0;

            for (port = spi.locPort; port <= lastPort; port++) {
                try {
                    srvCh.bind(new InetSocketAddress(spi.locHost, port));

                    if (log.isInfoEnabled())
                        log.info("Successfully bound to TCP port [port=" + port + ", localHost=" + spi.locHost + ']');

                    return;
                }
                catch (AlreadyBoundException | IOException e) {
                    // On simultaneous nodes startup on the same JVM ServerSocketChannel.bind()
                    // may start throwing 'SocketException: Invalid argument' on each invocation,
                    // even if port is free.
                    if (e instanceof SocketException && reopenTries < REOPEN_SERVER_SOCKET_CHANNEL_TRIES
                        && e.getMessage().contains("Invalid argument")) {
                        if (log.isDebugEnabled())
                            log.debug("Caught SocketException try to reopen channel. " +
                                "[port=" + port + ", localHost=" + spi.locHost + ']');

                        U.close(srvCh, log);

                        openServerSocketChannel();

                        port = spi.locPort;

                        reopenTries++;
                    }
                    else {
                        if (log.isDebugEnabled())
                            log.debug("Failed to bind to local port (will try next port within range) " +
                                "[port=" + port + ", localHost=" + spi.locHost + ']');
                    }

                    onException("Failed to bind to local port. " +
                        "[port=" + port + ", localHost=" + spi.locHost + ']', e);
                }
            }

            // If free port wasn't found.
            throw new IgniteSpiException("Failed to bind TCP server socket (possibly all ports in range " +
                "are in use) [firstPort=" + spi.locPort + ", lastPort=" + lastPort +
                ", addr=" + spi.locHost + ']');
        }

        /**
         * Open and preset {@link ServerSocketChannel}.
         */
        private void openServerSocketChannel() {
            try {
                srvCh = ServerSocketChannel.open();

                srvCh.configureBlocking(true);

                srvCh.setOption(StandardSocketOptions.SO_REUSEADDR, true);
            }
            catch (IOException e) {
                throw new IgniteSpiException("Failed to open socket channel", e);
            }
        }

        /** {@inheritDoc} */
        @Override protected void body() throws InterruptedException {
            try {
                while (!isInterrupted()) {
                    // Create SSL engine prematurely because it could take much time.
                    SSLEngine sslEngine = null;

                    if (spi.isSslEnabled()) {
                        sslEngine = spi.sslCtx.createSSLEngine(srvCh.socket().getInetAddress().getHostName(),
                            srvCh.socket().getLocalPort());

                        sslEngine.setUseClientMode(false);

                        sslEngine.setNeedClientAuth(true);
                        sslEngine.setWantClientAuth(true);
                    }

                    final SocketChannel ch = srvCh.accept();

                    ch.configureBlocking(true);

                    Socket sock = ch.socket();

                    if (spi.isSslEnabled()) {
                        final BlockingSslHandler sslHnd;

                        try {
                            sslHnd = new BlockingSslHandler(sslEngine, ch, true, ByteOrder.nativeOrder(), log);

                            if (!sslHnd.handshake())
                                throw new IgniteSpiException("Failed to perform SSL handshake.");
                        }
                        catch (SSLException | IgniteCheckedException e) {
                            log.warning("Failed to perform SSL handshake. [socket=" + sock + "]", e);

                            U.closeQuiet(sock);
                            U.closeQuiet(ch);

                            continue;
                        }

                        // Wrap raw connection into SSL.
                        sock = new NioSSLSocket(sock, sslHnd);
                    }

                    long tstamp = U.currentTimeMillis();

                    if (log.isDebugEnabled())
                        log.debug("Accepted incoming connection from addr: " + sock.getInetAddress());

                    final SocketReader reader = new SocketReader(sock);

                    synchronized (mux) {
                        readers.add(reader);
                    }

                    reader.start();

                    spi.stats.onServerSocketInitialized(U.currentTimeMillis() - tstamp);
                }
            }
            catch (IOException e) {
                if (log.isDebugEnabled())
                    U.error(log, "Failed to accept TCP connection.", e);

                onException("Failed to accept TCP connection.", e);

                if (!isInterrupted()) {
                    if (U.isMacInvalidArgumentError(e))
                        U.error(log, "Failed to accept TCP connection\n\t" + U.MAC_INVALID_ARG_MSG, e);
                    else
                        U.error(log, "Failed to accept TCP connection.", e);
                }
            }
            finally {
                U.closeQuiet(srvCh);
            }
        }

        /** {@inheritDoc} */
        @Override public void interrupt() {
            super.interrupt();

            U.close(srvCh, log);
        }
    }

    /**
     * Encapsulates ping logic for client processors.
     */
    private class ClientMessagePinger {
        /** */
        protected final AtomicReference<GridFutureAdapter<Boolean>> pingFut = new AtomicReference<>();

        /** */
        private final ClientMessageProcessor proc;

        /**
         * @param proc Processor.
         */
        private ClientMessagePinger(final ClientMessageProcessor proc) {
            this.proc = proc;
        }

        /**
         * @param timeoutHelper Time out helper.
         * @return {@code True} if ping sent.
         * @throws InterruptedException
         */
        public boolean ping(final IgniteSpiOperationTimeoutHelper timeoutHelper) throws InterruptedException {
            if (spi.isNodeStopping0())
                return false;

            GridFutureAdapter<Boolean> fut;

            while (true) {
                fut = pingFut.get();

                if (fut != null)
                    break;

                fut = new GridFutureAdapter<>();

                if (pingFut.compareAndSet(null, fut)) {
                    TcpDiscoveryPingRequest pingReq = new TcpDiscoveryPingRequest(getLocalNodeId(), proc.clientNodeId());

                    pingReq.verify(getLocalNodeId());

                    proc.addMessage(pingReq);

                    break;
                }
            }

            try {
                return fut.get(timeoutHelper.nextTimeoutChunk(spi.getAckTimeout()),
                    TimeUnit.MILLISECONDS);
            }
            catch (IgniteInterruptedCheckedException ignored) {
                throw new InterruptedException();
            }
            catch (IgniteFutureTimeoutCheckedException ignored) {
                if (pingFut.compareAndSet(fut, null))
                    fut.onDone(false);

                return false;
            }
            catch (IgniteCheckedException e) {
                throw new IgniteSpiException("Internal error: ping future cannot be done with exception", e);
            }
        }

<<<<<<< HEAD
        /**
         * @param res Ping result.
         */
        public void pingResult(final boolean res) {
            final GridFutureAdapter<Boolean> fut = pingFut.getAndSet(null);
=======
                            LT.warn(log, "Failed to read magic header (too few bytes received) [rmtAddr=" +
                                sock.getRemoteSocketAddress() + ", locAddr=" + sock.getLocalSocketAddress() + ']');
>>>>>>> 3d9f8926

            if (fut != null)
                fut.onDone(res);
        }
    }

    /**
     * NIO worker state.
     */
    private enum WorkerState {
        /** Initial worker state. */
        NOT_STARTED,

<<<<<<< HEAD
        /** Started but all messages are added to queue. */
        STARTED,
=======
                        LT.warn(log, "Unknown connection detected (is some other software connecting to " +
                            "this Ignite port?" +
                            (!spi.isSslEnabled() ? " missing SSL configuration on remote node?" : "" ) +
                            ") [rmtAddr=" + sock.getInetAddress() + ']', true);
>>>>>>> 3d9f8926

        /** Started and all messages are sent to client node. */
        JOINED,

        /** Worker was stopped. */
        STOPPED
    }

    /**
     * Non blocking client message processor.
     */
    private class ClientNioMessageWorker implements ClientMessageProcessor {
        /** ID of the node served by this processor. */
        private final UUID clientNodeId;

        /** Socket connected to the client. */
        private final Socket sock;

        /** Current session. */
        private volatile GridNioSession ses;

        /** */
        private volatile ClusterMetrics metrics;

        /** */
        private volatile ClientMessagePinger pinger;

        /** Messages that added before this processor was properly initialized. */
        private volatile Queue<T2<TcpDiscoveryAbstractMessage, byte[]>> msgQueue;

        /** Worker state. */
        private volatile WorkerState state = WorkerState.NOT_STARTED;

        /**
         * @param clientNodeId Client node ID.
         * @param sock Socket.
         */
        public ClientNioMessageWorker(final UUID clientNodeId, final Socket sock) {
            this.clientNodeId = clientNodeId;
            this.sock = sock;

            msgQueue = new LinkedList<>();
        }

        /**
         * Open session and start listen for client messages.
         *
         * @throws IgniteCheckedException
         */
        @SuppressWarnings("unchecked")
        public synchronized void start() throws IgniteCheckedException, SSLException {
            if (state != WorkerState.NOT_STARTED)
                return;

            final Map<Integer, Object> meta = new HashMap<>();

            meta.put(NODE_ID_META, clientNodeId());

            final SocketChannel ch = sock.getChannel();

            if (spi.isSslEnabled()) {
                assert sock instanceof NioSSLSocket;

                // Put the engine to the meta map to allow nio server to use it:
                meta.put(GridNioSessionMetaKey.SSL_ENGINE.ordinal(), ((NioSSLSocket) sock).sslEngine);
            }

            ses = (GridNioSession) clientNioSrv.createSession(ch, meta).get();

            state = WorkerState.STARTED;
        }

        /**
         * Send all messages added before client join.
         */
        public void sendPendingMessages() {
            if (msgQueue == null)
                return;

            synchronized (this) {
                if (msgQueue == null)
                    return;

                // process all pending messages
                while (!msgQueue.isEmpty()) {
                    final T2<TcpDiscoveryAbstractMessage, byte[]> addedMsg = msgQueue.poll();

                    sendMessage(addedMsg.get1(), addedMsg.get2());
                }

                msgQueue = null;
            }
        }

        /**
         * Close connection to the client.
         *
         * @throws IgniteCheckedException
         */
        public void stop() throws IgniteCheckedException {
            nonblockingStop().get();
        }

        /**
         * Close connection to the client and exit immediately - do not wait
         * when operation completes.
         *
         * @return Operation future.
         */
        public synchronized IgniteInternalFuture nonblockingStop() {
            if (state == WorkerState.NOT_STARTED)
                state = WorkerState.STOPPED;

            if (state == WorkerState.STOPPED)
                return new GridFinishedFuture<>();

            final IgniteInternalFuture<Object> res = ses.close().chain(new C1<IgniteInternalFuture<Boolean>, Object>() {
                @Override public Object apply(final IgniteInternalFuture<Boolean> fut) {
                    try {
                        return fut.get();
                    }
                    catch (IgniteCheckedException e) {
                        throw new IgniteSpiException(e.getMessage(), e);
                    }
                    finally {
                        U.closeQuiet(sock);
                    }
                }
            });

            state = WorkerState.STOPPED;

            return res;
        }

        /**
         * Change state to JOINED and send all pending messages.
         */
        public void markJoinedAndSendPendingMessages() {
            if (state == WorkerState.STARTED) {
                synchronized (this) {
                    if (msgQueue != null) {
                        // process all pending messages
                        while (!msgQueue.isEmpty()) {
                            final T2<TcpDiscoveryAbstractMessage, byte[]> addedMsg = msgQueue.poll();

                            sendMessage(addedMsg.get1(), addedMsg.get2());
                        }

                        msgQueue = null;
                    }

                    if (state == WorkerState.STARTED)
                        state = WorkerState.JOINED;
                }
            }
        }

        /**
         * Add receipt to message queue.
         *
         * @param recpt Receipt.
         * @return Send future.
         */
        public GridNioFuture<?> addReceipt(final int recpt) {
            return spi.sendMessage(ses, null, new byte[]{(byte) recpt});
        }

        /**
         * Add receipt and call closure when it will be sent.
         *
         * @param receipt Receipt.
         * @param clos Closure.
         * @return Future for chaining.
         */
        public IgniteInternalFuture<?> addReceipt(final int receipt,
            final IgniteClosure<? super IgniteInternalFuture<?>, ?> clos) {
            return addReceipt(receipt).chain(clos);
        }

        /** {@inheritDoc} */
        @Override public void addMessage(final TcpDiscoveryAbstractMessage msg) {
            addMessage(msg, null);
        }

        /** {@inheritDoc} */
        @Override public void addMessage(final TcpDiscoveryAbstractMessage msg, @Nullable final byte[] msgBytes) {
            // add message to queue if client is not joined yet
            final WorkerState state0 = this.state;

            if (state0 == WorkerState.STOPPED)
                return;

            if (state0 == WorkerState.NOT_STARTED || state0 == WorkerState.STARTED) {
                synchronized (this) {
                    if (state == WorkerState.NOT_STARTED || state == WorkerState.STARTED) {
                        msgQueue.add(new T2<>(msg, msgBytes));

                        return;
                    }
                }
            }

<<<<<<< HEAD
            sendMessage(msg, msgBytes);
        }
=======
                    if (X.hasCause(e, SSLException.class) && spi.isSslEnabled() && !spi.isNodeStopping0())
                        LT.warn(log, "Failed to initialize connection " +
                            "(missing SSL configuration on remote node?) " +
                            "[rmtAddr=" + sock.getInetAddress() + ']', true);
                    else if ((X.hasCause(e, ObjectStreamException.class) || !sock.isClosed())
                        && !spi.isNodeStopping0()) {
                        if (U.isMacInvalidArgumentError(e))
                            LT.error(log, e, "Failed to initialize connection [sock=" + sock + "]\n\t" +
                                U.MAC_INVALID_ARG_MSG);
                        else {
                            U.error(
                                log,
                                "Failed to initialize connection (this can happen due to short time " +
                                    "network problems and can be ignored if does not affect node discovery) " +
                                    "[sock=" + sock + ']',
                                e);
                        }
                    }
>>>>>>> 3d9f8926

        /**
         * Send message despite of worker state.
         *
         * @param msg Message to send.
         * @param msgBytes Message bytes to send.
         */
        public void sendMessage(final TcpDiscoveryAbstractMessage msg, @Nullable final byte[] msgBytes) {
            spi.sendMessage(ses, msg, msgBytes);
        }

        /** {@inheritDoc} */
        @Override public boolean ping(final IgniteSpiOperationTimeoutHelper timeoutHelper) throws InterruptedException {
            return pinger().ping(timeoutHelper);
        }

        /** {@inheritDoc} */
        @Override public void pingResult(final boolean res) {
            pinger().pingResult(res);
        }

<<<<<<< HEAD
        /** {@inheritDoc} */
        @Override public UUID clientNodeId() {
            return clientNodeId;
        }

        /** {@inheritDoc} */
        @Override public ClusterMetrics metrics() {
            return metrics;
        }
=======
                    if (e.hasCause(SocketTimeoutException.class))
                        LT.warn(log, "Socket operation timed out on handshake " +
                            "(consider increasing 'networkTimeout' configuration property) " +
                            "[netTimeout=" + spi.netTimeout + ']');

                    else if (e.hasCause(ClassNotFoundException.class))
                        LT.warn(log, "Failed to read message due to ClassNotFoundException " +
                            "(make sure same versions of all classes are available on all nodes) " +
                            "[rmtAddr=" + sock.getRemoteSocketAddress() +
                            ", err=" + X.cause(e, ClassNotFoundException.class).getMessage() + ']');
>>>>>>> 3d9f8926

        /** {@inheritDoc} */
        @Override public void metrics(final ClusterMetrics metrics) {
            this.metrics = metrics;
        }

        /**
         * @return Pinger.
         */
        private ClientMessagePinger pinger() {
            if (pinger == null) {
                synchronized (this) {
                    if (pinger == null)
                        pinger = new ClientMessagePinger(this);
                }
            }

            return pinger;
        }

        /**
         * @return Current worker state.
         */
        public WorkerState state() {
            return state;
        }

        /** {@inheritDoc} */
        @Override public String toString() {
            return S.toString(ClientNioMessageWorker.class, this);
        }
    }

    /**
     * Listener for client messages.
     */
    private class ClientNIOListener<T> implements GridNioServerListener<T> {
        /** */
        private final IgniteLogger log;

        /** */
        private final long writeTimeout;

        /**
         * @param log Logger.
         * @param writeTimeout Socket write timeout.
         */
        private ClientNIOListener(final IgniteLogger log, final long writeTimeout) {
            this.log = log;
            this.writeTimeout = writeTimeout;
        }

        /** {@inheritDoc} */
        @Override public void onConnected(final GridNioSession ses) {
            // No-op.
        }

        /** {@inheritDoc} */
        @Override public void onDisconnected(final GridNioSession ses, @Nullable final Exception e) {
            final UUID clientNodeId = clientNodeId(ses);

            if (log.isDebugEnabled())
                log.debug("Stopping message worker on disconnect [remoteAddr=" + ses.remoteAddress() +
                    ", remote node ID=" + clientNodeId + ']');

            final ClientMessageProcessor proc = clientMsgWorkers.remove(clientNodeId);

            if (proc instanceof ClientNioMessageWorker)
                ((ClientNioMessageWorker) proc).nonblockingStop();
            else if (log.isDebugEnabled())
                log.error("Illegal ClientMessageProcessor: " + proc);

        }

        /** {@inheritDoc} */
        @Override public void onMessage(final GridNioSession ses, final T msg0) {
            final UUID nodeId = getConfiguredNodeId();

            final TcpDiscoveryAbstractMessage msg = (TcpDiscoveryAbstractMessage) msg0;

            msg.senderNodeId(nodeId);

            if (log.isDebugEnabled())
                log.debug("Message has been received: " + msg);

            spi.stats.onMessageReceived(msg);

            if (debugMode && recordable(msg))
                debugLog(msg, "Message has been received: " + msg);

            final UUID clientNodeId = clientNodeId(ses);

            final ClientNioMessageWorker clientMsgWrk = (ClientNioMessageWorker) clientMsgWorkers.get(clientNodeId);

            if (clientMsgWrk == null) {
                if (log.isDebugEnabled())
                    log.debug("NIO Worker has been closed, drop message. [clientNodeId="
                        + clientNodeId + ", message=" + msg + "]");

                return;
            }

            if (msg instanceof TcpDiscoveryConnectionCheckMessage) {
                clientMsgWrk.addReceipt(RES_OK);

                return;
            }
            else if (msg instanceof TcpDiscoveryJoinRequestMessage) {
                final TcpDiscoveryJoinRequestMessage req = (TcpDiscoveryJoinRequestMessage)msg;

                if (!req.responded()) {
                    final TcpDiscoverySpiState state = spiStateCopy();

                    if (state == CONNECTED) {
                        clientMsgWrk.addReceipt(RES_OK, new CX1<IgniteInternalFuture<?>, Object>() {
                            private static final long serialVersionUID = 0L;

                            @Override public Object applyx(
                                final IgniteInternalFuture<?> fut) throws IgniteCheckedException {
                                req.responded(true);

                                msgWorker.addMessage(req);

                                clientMsgWrk.markJoinedAndSendPendingMessages();

                                return null;
                            }
                        });

                        return;
                    }
                    else {
                        spi.stats.onMessageProcessingStarted(req);

                        final Integer res;

                        final SocketAddress rmtAddr = clientMsgWrk.sock.getRemoteSocketAddress();

                        if (state == CONNECTING) {
                            if (noResAddrs.contains(rmtAddr) ||
                                getLocalNodeId().compareTo(req.creatorNodeId()) < 0)
                                // Remote node node has not responded to join request or loses UUID race.
                                res = RES_WAIT;
                            else
                                // Remote node responded to join request and wins UUID race.
                                res = RES_CONTINUE_JOIN;
                        }
                        else
                            // Local node is stopping. Remote node should try next one.
                            res = RES_CONTINUE_JOIN;

                        clientMsgWrk.addReceipt(res, new CX1<IgniteInternalFuture<?>, Object>() {
                            private static final long serialVersionUID = 0L;

                            @Override public Object applyx(
                                final IgniteInternalFuture<?> fut) throws IgniteCheckedException {
                                if (log.isDebugEnabled())
                                    log.debug("Responded to join request message [msg=" + req + ", res=" + res + ']');

                                fromAddrs.addAll(req.node().socketAddresses());

                                spi.stats.onMessageProcessingFinished(req);

                                clientMsgWrk.nonblockingStop();

                                clientMsgWorkers.remove(clientMsgWrk.clientNodeId(), clientMsgWrk);

                                return null;
                            }
                        });

                        return;
                    }

                }
            }
            else if (msg instanceof TcpDiscoveryClientReconnectMessage) {
                final TcpDiscoverySpiState state = spiStateCopy();

                if (state == CONNECTED) {
                    clientMsgWrk.addReceipt(RES_OK, new CX1<IgniteInternalFuture<?>, Object>() {
                        private static final long serialVersionUID = 0L;

                        @Override public Object applyx(
                            final IgniteInternalFuture<?> fut) throws IgniteCheckedException {
                            msgWorker.addMessage(msg);

                            clientMsgWrk.markJoinedAndSendPendingMessages();

                            return null;
                        }
                    });
                }
                else {
                    clientMsgWrk.addReceipt(RES_CONTINUE_JOIN, new CX1<IgniteInternalFuture<?>, Object>() {
                        private static final long serialVersionUID = 0L;

                        @Override public Object applyx(
                            final IgniteInternalFuture<?> fut) throws IgniteCheckedException {
                            clientMsgWrk.nonblockingStop();

                            clientMsgWorkers.remove(clientMsgWrk.clientNodeId(), clientMsgWrk);

                            return null;
                        }
                    });
                }
            }
            else if (msg instanceof TcpDiscoveryDuplicateIdMessage) {
                // Send receipt back.
                clientMsgWrk.addReceipt(RES_OK, createStateChangeClosure(msg, DUPLICATE_ID));

                return;
            }
            else if (msg instanceof TcpDiscoveryAuthFailedMessage) {
                // Send receipt back.
                clientMsgWrk.addReceipt(RES_OK, createStateChangeClosure(msg, AUTH_FAILED));

                return;
            }
            else if (msg instanceof TcpDiscoveryCheckFailedMessage) {
                // Send receipt back.
                clientMsgWrk.addReceipt(RES_OK, createStateChangeClosure(msg, CHECK_FAILED));

                return;
            }
            else if (msg instanceof TcpDiscoveryLoopbackProblemMessage) {
                // Send receipt back.
                clientMsgWrk.addReceipt(RES_OK, createStateChangeClosure(msg, LOOPBACK_PROBLEM));

                return;
            }
            else if (msg instanceof TcpDiscoveryPingResponse) {
                assert msg.client() : msg;

                final ClientMessageProcessor clientWorker = clientMsgWorkers.get(msg.creatorNodeId());

                if (clientWorker != null)
                    clientWorker.pingResult(true);

                return;
            }

            TcpDiscoveryClientHeartbeatMessage heartbeatMsg = null;

            if (msg instanceof TcpDiscoveryClientHeartbeatMessage)
                heartbeatMsg = (TcpDiscoveryClientHeartbeatMessage)msg;
            else
                msgWorker.addMessage(msg);

            final UUID locNodeId = getConfiguredNodeId();

            // Send receipt back.
            final TcpDiscoveryClientAckResponse ack = new TcpDiscoveryClientAckResponse(locNodeId, msg.id());

            ack.verify(locNodeId);

            clientMsgWrk.addMessage(ack);

            if (heartbeatMsg != null)
                clientMsgWrk.metrics(heartbeatMsg.metrics());
        }

        /**
         * @param msg Discovery message.
         * @param newState New state.
         * @return Closure that changes state to new one.
         */
        private CX1<IgniteInternalFuture<?>, Object> createStateChangeClosure(final TcpDiscoveryAbstractMessage msg,
            final TcpDiscoverySpiState newState) {
            return new CX1<IgniteInternalFuture<?>, Object>() {
                private static final long serialVersionUID = 0L;

                @Override public Object applyx(
                    final IgniteInternalFuture<?> fut) throws IgniteCheckedException {
                    boolean ignored = false;

                    TcpDiscoverySpiState state = null;

                    synchronized (mux) {
                        if (spiState == CONNECTING) {
                            joinRes.set(msg);

                            spiState = newState;

                            mux.notifyAll();
                        }
                        else {
                            ignored = true;

                            state = spiState;
                        }
                    }

                    if (ignored && log.isDebugEnabled())
                        log.debug("Duplicate ID message has been ignored [msg=" + msg +
                            ", spiState=" + state + ']');

                    return null;
                }
            };
        }

<<<<<<< HEAD
        /** {@inheritDoc} */
        @Override public void onSessionWriteTimeout(final GridNioSession ses) {
            final UUID clientNodeId = clientNodeId(ses);
=======
                        if (e.hasCause(ClassNotFoundException.class))
                            LT.warn(log, "Failed to read message due to ClassNotFoundException " +
                                "(make sure same versions of all classes are available on all nodes) " +
                                "[rmtNodeId=" + nodeId +
                                ", err=" + X.cause(e, ClassNotFoundException.class).getMessage() + ']');
>>>>>>> 3d9f8926

            if (log.isDebugEnabled())
                log.debug("Stopping message worker on write timeout [remoteAddr=" + ses.remoteAddress() +
                    ", writeTimeout=" + writeTimeout + ", remote node ID=" + clientNodeId + ']');

            final ClientMessageProcessor proc = clientMsgWorkers.remove(clientNodeId);

            stopClientProcessor(proc, false);
        }

        /** {@inheritDoc} */
        @Override public void onSessionIdleTimeout(final GridNioSession ses) {
            // No-op.
        }

        /**
         * @param ses Session.
         * @return Client node ID.
         */
        private UUID clientNodeId(final GridNioSession ses) {
            return ses.meta(NODE_ID_META);
        }
    }

    /**
     *
     */
    private class ClientNIOFilter extends GridNioFilterAdapter {
        /**
         * @param name Name.
         */
        public ClientNIOFilter(final String name) {
            super(name);
        }

        /** {@inheritDoc} */
        @Override public void onSessionOpened(final GridNioSession ses) throws IgniteCheckedException {
            proceedSessionOpened(ses);
        }

        /** {@inheritDoc} */
        @Override public void onSessionClosed(final GridNioSession ses) throws IgniteCheckedException {
            proceedSessionClosed(ses);
        }

        /** {@inheritDoc} */
        @Override public void onExceptionCaught(final GridNioSession ses,
            final IgniteCheckedException ex) throws IgniteCheckedException {
            proceedExceptionCaught(ses, ex);
        }

        /** {@inheritDoc} */
        @Override public GridNioFuture<?> onSessionWrite(final GridNioSession ses,
            final Object msg) throws IgniteCheckedException {
            final byte[] bytes = msg instanceof byte[] ? (byte[]) msg : spi.marshaller().marshal(msg);

            return proceedSessionWrite(ses, ByteBuffer.wrap(bytes));
        }

        /** {@inheritDoc} */
        @Override public void onMessageReceived(final GridNioSession ses,
            final Object msg) throws IgniteCheckedException {
            ByteBuffer msgBuf = ses.meta(INCOMPLETE_MESSAGE_META);

            final ByteBuffer buf = (ByteBuffer) msg;

            if (msgBuf == null) {
                // first packet
                final int msgLen = getMessageLength(buf, ses);

                if (msgLen == -1)
                    return;

                msgBuf = ByteBuffer.allocate(msgLen);
            }

            final int left = buf.remaining();

            buf.get(msgBuf.array(), msgBuf.position(), Math.min(left, msgBuf.remaining()));

            final int read = left - buf.remaining();

            msgBuf.position(msgBuf.position() + read);

            if (!msgBuf.hasRemaining()) {
                // unmarshal and process
                final Object obj = spi.marshaller().unmarshal(msgBuf.array(),
                    U.resolveClassLoader(spi.ignite().configuration()));

                ses.removeMeta(INCOMPLETE_MESSAGE_META);

                proceedMessageReceived(ses, obj);

                // There are left bytes not processed
                while (buf.hasRemaining())
                    onMessageReceived(ses, msg);
            }
            else
                ses.addMeta(INCOMPLETE_MESSAGE_META, msgBuf);
        }

        /**
         * @param buf Input buffer.
         * @return Message length or -1 if not all bytes of length were read.
         */
        private int getMessageLength(final ByteBuffer buf, final GridNioSession ses) {
            ByteBuffer lenBuf = ses.meta(MESSAGE_LEN_META);

            int len = -1;

            if (lenBuf != null || buf.remaining() < 4) {
                if (lenBuf == null) {
                    lenBuf = ByteBuffer.allocate(4);

                    ses.addMeta(MESSAGE_LEN_META, lenBuf);
                }

                buf.get(lenBuf.array(), lenBuf.position(), Math.min(buf.remaining(), lenBuf.remaining()));

                if (lenBuf.remaining() == 0) {
                    lenBuf.order(ByteOrder.BIG_ENDIAN);

                    len = lenBuf.getInt();

                    ses.removeMeta(MESSAGE_LEN_META);
                }
            }
            else {
                final ByteOrder curOrder = buf.order();

                buf.order(ByteOrder.BIG_ENDIAN);

                len = buf.getInt();

                buf.order(curOrder);
            }

            return len;
        }

        /** {@inheritDoc} */
        @Override public GridNioFuture<Boolean> onSessionClose(final GridNioSession ses) throws IgniteCheckedException {
            return proceedSessionClose(ses);
        }

        /** {@inheritDoc} */
        @Override public void onSessionIdleTimeout(final GridNioSession ses) throws IgniteCheckedException {
            proceedSessionIdleTimeout(ses);
        }

        /** {@inheritDoc} */
        @Override public void onSessionWriteTimeout(final GridNioSession ses) throws IgniteCheckedException {
            proceedSessionWriteTimeout(ses);
        }
    }

    /**
     * Thread that reads messages from the socket created for incoming connections.
     */
    private class SocketReader extends IgniteSpiThread {
        /** Socket to read data from. */
        private final Socket sock;

        /** */
        private volatile UUID nodeId;

        /** Flag indicating that client is processed by NIO server. */
        private volatile boolean nioClient;

        /**
         * Constructor.
         *
         * @param sock Socket to read data from.
         */
        SocketReader(final Socket sock) {
            super(spi.ignite().name(), "tcp-disco-sock-reader", log);

            this.sock = sock;

            setPriority(spi.threadPri);

            spi.stats.onSocketReaderCreated();
        }

        /** {@inheritDoc} */
        @Override protected void body() throws InterruptedException {
            UUID locNodeId = getConfiguredNodeId();

            ClientMessageProcessor clientMsgWrk = null;

            try {
                InputStream in;

                try {
                    // Set socket options.
                    sock.setKeepAlive(true);
                    sock.setTcpNoDelay(true);

                    int timeout = sock.getSoTimeout();

                    sock.setSoTimeout((int)spi.netTimeout);

                    for (IgniteInClosure<Socket> connLsnr : spi.incomeConnLsnrs)
                        connLsnr.apply(sock);

                    int rcvBufSize = sock.getReceiveBufferSize();

                    in = new BufferedInputStream(sock.getInputStream(), rcvBufSize > 0 ? rcvBufSize : 8192);

                    byte[] buf = new byte[4];
                    int read = 0;

                    while (read < buf.length) {
                        int r = in.read(buf, read, buf.length - read);

                        if (r >= 0)
                            read += r;
                        else {
                            if (log.isDebugEnabled())
                                log.debug("Failed to read magic header (too few bytes received) " +
                                    "[rmtAddr=" + sock.getRemoteSocketAddress() +
                                    ", locAddr=" + sock.getLocalSocketAddress() + ']');

                            LT.warn(log, null, "Failed to read magic header (too few bytes received) [rmtAddr=" +
                                sock.getRemoteSocketAddress() + ", locAddr=" + sock.getLocalSocketAddress() + ']');

                            return;
                        }
                    }

                    if (!Arrays.equals(buf, U.IGNITE_HEADER)) {
                        if (log.isDebugEnabled())
                            log.debug("Unknown connection detected (is some other software connecting to " +
                                "this Ignite port?" +
                                (!spi.isSslEnabled() ? " missed SSL configuration?" : "" ) +
                                ") " +
                                "[rmtAddr=" + sock.getRemoteSocketAddress() +
                                ", locAddr=" + sock.getLocalSocketAddress() + ']');

                        LT.warn(log, null, "Unknown connection detected (is some other software connecting to " +
                            "this Ignite port?" +
                            (!spi.isSslEnabled() ? " missing SSL configuration on remote node?" : "" ) +
                            ") [rmtAddr=" + sock.getInetAddress() + ']', true);

                        return;
                    }

                    // Restore timeout.
                    sock.setSoTimeout(timeout);

                    TcpDiscoveryAbstractMessage msg = spi.readMessage(sock, in, spi.netTimeout);

                    // Ping.
                    if (msg instanceof TcpDiscoveryPingRequest) {
                        if (!spi.isNodeStopping0()) {
                            TcpDiscoveryPingRequest req = (TcpDiscoveryPingRequest)msg;

                            TcpDiscoveryPingResponse res = new TcpDiscoveryPingResponse(locNodeId);

                            IgniteSpiOperationTimeoutHelper timeoutHelper =
                                new IgniteSpiOperationTimeoutHelper(spi);

                            if (req.clientNodeId() != null) {
                                ClientMessageProcessor clientWorker = clientMsgWorkers.get(req.clientNodeId());

                                if (clientWorker != null)
                                    res.clientExists(clientWorker.ping(timeoutHelper));
                            }

                            spi.writeToSocket(sock, res, timeoutHelper.nextTimeoutChunk(spi.getSocketTimeout()));
                        }
                        else if (log.isDebugEnabled())
                            log.debug("Ignore ping request, node is stopping.");

                        return;
                    }

                    // Handshake.
                    TcpDiscoveryHandshakeRequest req = (TcpDiscoveryHandshakeRequest)msg;

                    UUID nodeId = req.creatorNodeId();

                    this.nodeId = nodeId;

                    TcpDiscoveryHandshakeResponse res =
                        new TcpDiscoveryHandshakeResponse(locNodeId, locNode.internalOrder());

                    boolean asyncMode = false;

                    if (req.client()) {
                        res.clientAck(true);

                        // If client proposes async mode accept it.
                        if (req.asyncMode()) {
                            res.asyncMode(true);

                            asyncMode = true;
                        }
                    }

                    // It can happen if a remote node is stopped and it has a loopback address in the list of addresses,
                    // the local node sends a handshake request message on the loopback address, so we get here.
                    if (locNodeId.equals(nodeId)) {
                        assert !req.client();

                        if (log.isDebugEnabled())
                            log.debug("Handshake request from local node: " + req);

                        return;
                    }

                    if (req.client()) {
                        ClientMessageProcessor clientProc = asyncMode
                            ? new ClientNioMessageWorker(nodeId, sock)
                            : new ClientMessageWorker(sock, nodeId);

                        while (true) {
                            ClientMessageProcessor old = clientMsgWorkers.putIfAbsent(nodeId, clientProc);

                            if (old == null)
                                break;

                            if (old instanceof ClientMessageWorker) {
                                ClientMessageWorker oldWrk = (ClientMessageWorker) old;

                                if (oldWrk.isInterrupted()) {
                                    clientMsgWorkers.remove(nodeId, old);

                                    continue;
                                }

                                oldWrk.join(500);

                                old = clientMsgWorkers.putIfAbsent(nodeId, clientProc);

                                if (old == null)
                                    break;

                                if (log.isDebugEnabled())
                                    log.debug("Already have client message worker, closing connection " +
                                        "[locNodeId=" + locNodeId +
                                        ", rmtNodeId=" + nodeId +
                                        ", workerSock=" + oldWrk.sock +
                                        ", sock=" + sock + ']');

                                return;
                            }
                            else if (old instanceof ClientNioMessageWorker) {
                                final ClientNioMessageWorker nioOldWrk = (ClientNioMessageWorker) old;

                                if (nioOldWrk.state() == WorkerState.STOPPED)
                                    clientMsgWorkers.remove(nodeId, nioOldWrk);
                                else {
                                    // check if old worker is stopping
                                    for (int i = 0; i < 5; i++) {
                                        U.sleep(100);

                                        if (nioOldWrk.state() == WorkerState.STOPPED)
                                            break;
                                    }

                                    old = clientMsgWorkers.putIfAbsent(nodeId, clientProc);

                                    if (old == null)
                                        break;

                                    if (log.isDebugEnabled())
                                        log.debug("Already have client message worker, closing connection " +
                                            "[locNodeId=" + locNodeId +
                                            ", rmtNodeId=" + nodeId +
                                            ", workerSock=" + nioOldWrk.sock +
                                            ", sock=" + sock + ']');

                                    return;
                                }
                            }
                        }

                        if (log.isDebugEnabled())
                            log.debug("Created client message worker [locNodeId=" + locNodeId +
                                ", rmtNodeId=" + nodeId + ", sock=" + sock + ']');

                        assert clientProc == clientMsgWorkers.get(nodeId);

                        clientMsgWrk = clientProc;

                        nioClient = clientMsgWrk instanceof ClientNioMessageWorker;
                    }

                    if (nioClient) {
                        final ClientNioMessageWorker nioWrk = (ClientNioMessageWorker) clientMsgWrk;

                        nioWrk.start();

                        nioWrk.sendMessage(res, null);

                        return;
                    }

                    spi.writeToSocket(sock, res, spi.failureDetectionTimeoutEnabled() ?
                        spi.failureDetectionTimeout() : spi.getSocketTimeout());

                    if (log.isDebugEnabled())
                        log.debug("Initialized connection with remote node [nodeId=" + nodeId +
                            ", client=" + req.client() + ']');

                    if (debugMode) {
                        debugLog(msg, "Initialized connection with remote node [nodeId=" + nodeId +
                            ", client=" + req.client() + ']');
                    }
                }
                catch (IOException e) {
                    if (log.isDebugEnabled())
                        U.error(log, "Caught exception on handshake [err=" + e +", sock=" + sock + ']', e);

                    if (X.hasCause(e, SSLException.class) && spi.isSslEnabled() && !spi.isNodeStopping0())
                        LT.warn(log, null, "Failed to initialize connection " +
                            "(missing SSL configuration on remote node?) " +
                            "[rmtAddr=" + sock.getInetAddress() + ']', true);
                    else if ((X.hasCause(e, ObjectStreamException.class) || !sock.isClosed())
                        && !spi.isNodeStopping0()) {
                        if (U.isMacInvalidArgumentError(e))
                            LT.error(log, e, "Failed to initialize connection [sock=" + sock + "]\n\t" +
                                U.MAC_INVALID_ARG_MSG);
                        else {
                            U.error(
                                log,
                                "Failed to initialize connection (this can happen due to short time " +
                                    "network problems and can be ignored if does not affect node discovery) " +
                                    "[sock=" + sock + ']',
                                e);
                        }
                    }

                    onException("Caught exception on handshake [err=" + e + ", sock=" + sock + ']', e);

                    return;
                }
                catch (IgniteCheckedException e) {
                    if (log.isDebugEnabled())
                        U.error(log, "Caught exception on handshake [err=" + e +", sock=" + sock + ']', e);

                    onException("Caught exception on handshake [err=" + e +", sock=" + sock + ']', e);

                    if (e.hasCause(SocketTimeoutException.class))
                        LT.warn(log, null, "Socket operation timed out on handshake " +
                            "(consider increasing 'networkTimeout' configuration property) " +
                            "[netTimeout=" + spi.netTimeout + ']');

                    else if (e.hasCause(ClassNotFoundException.class))
                        LT.warn(log, null, "Failed to read message due to ClassNotFoundException " +
                            "(make sure same versions of all classes are available on all nodes) " +
                            "[rmtAddr=" + sock.getRemoteSocketAddress() +
                            ", err=" + X.cause(e, ClassNotFoundException.class).getMessage() + ']');

                        // Always report marshalling problems.
                    else if (e.hasCause(ObjectStreamException.class) ||
                        (!sock.isClosed() && !e.hasCause(IOException.class)))
                        LT.error(log, e, "Failed to initialize connection [sock=" + sock + ']');

                    return;
                }

                long sockTimeout = spi.failureDetectionTimeoutEnabled() ? spi.failureDetectionTimeout() :
                    spi.getSocketTimeout();

                final ClientMessageWorker clientMsgWrk0 = clientMsgWrk == null ? null
                    : (ClientMessageWorker) clientMsgWrk;

                while (!isInterrupted()) {
                    try {
                        TcpDiscoveryAbstractMessage msg = spi.marshaller().unmarshal(in,
                            U.resolveClassLoader(spi.ignite().configuration()));

                        msg.senderNodeId(nodeId);

                        if (log.isDebugEnabled())
                            log.debug("Message has been received: " + msg);

                        spi.stats.onMessageReceived(msg);

                        if (debugMode && recordable(msg))
                            debugLog(msg, "Message has been received: " + msg);

                        if (msg instanceof TcpDiscoveryConnectionCheckMessage) {
                            spi.writeToSocket(msg, sock, RES_OK, sockTimeout);

                            continue;
                        }
                        else if (msg instanceof TcpDiscoveryJoinRequestMessage) {
                            TcpDiscoveryJoinRequestMessage req = (TcpDiscoveryJoinRequestMessage)msg;

                            if (!req.responded()) {
                                boolean ok = processJoinRequestMessage(req, clientMsgWrk0);

                                if (clientMsgWrk0 != null && ok)
                                    continue;
                                else
                                    // Direct join request - no need to handle this socket anymore.
                                    break;
                            }
                        }
                        else if (msg instanceof TcpDiscoveryClientReconnectMessage) {
                            if (clientMsgWrk0 != null) {
                                TcpDiscoverySpiState state = spiStateCopy();

                                if (state == CONNECTED) {
                                    spi.writeToSocket(msg, sock, RES_OK, sockTimeout);

                                    if (clientMsgWrk0.getState() == State.NEW)
                                        clientMsgWrk0.start();

                                    msgWorker.addMessage(msg);

                                    continue;
                                }
                                else {
                                    spi.writeToSocket(msg, sock, RES_CONTINUE_JOIN, sockTimeout);

                                    break;
                                }
                            }
                        }
                        else if (msg instanceof TcpDiscoveryDuplicateIdMessage) {
                            // Send receipt back.
                            spi.writeToSocket(msg, sock, RES_OK, sockTimeout);

                            boolean ignored = false;

                            TcpDiscoverySpiState state = null;

                            synchronized (mux) {
                                if (spiState == CONNECTING) {
                                    joinRes.set(msg);

                                    spiState = DUPLICATE_ID;

                                    mux.notifyAll();
                                }
                                else {
                                    ignored = true;

                                    state = spiState;
                                }
                            }

                            if (ignored && log.isDebugEnabled())
                                log.debug("Duplicate ID message has been ignored [msg=" + msg +
                                    ", spiState=" + state + ']');

                            continue;
                        }
                        else if (msg instanceof TcpDiscoveryAuthFailedMessage) {
                            // Send receipt back.
                            spi.writeToSocket(msg, sock, RES_OK, sockTimeout);

                            boolean ignored = false;

                            TcpDiscoverySpiState state = null;

                            synchronized (mux) {
                                if (spiState == CONNECTING) {
                                    joinRes.set(msg);

                                    spiState = AUTH_FAILED;

                                    mux.notifyAll();
                                }
                                else {
                                    ignored = true;

                                    state = spiState;
                                }
                            }

                            if (ignored && log.isDebugEnabled())
                                log.debug("Auth failed message has been ignored [msg=" + msg +
                                    ", spiState=" + state + ']');

                            continue;
                        }
                        else if (msg instanceof TcpDiscoveryCheckFailedMessage) {
                            // Send receipt back.
                            spi.writeToSocket(msg, sock, RES_OK, sockTimeout);

                            boolean ignored = false;

                            TcpDiscoverySpiState state = null;

                            synchronized (mux) {
                                if (spiState == CONNECTING) {
                                    joinRes.set(msg);

                                    spiState = CHECK_FAILED;

                                    mux.notifyAll();
                                }
                                else {
                                    ignored = true;

                                    state = spiState;
                                }
                            }

                            if (ignored && log.isDebugEnabled())
                                log.debug("Check failed message has been ignored [msg=" + msg +
                                    ", spiState=" + state + ']');

                            continue;
                        }
                        else if (msg instanceof TcpDiscoveryLoopbackProblemMessage) {
                            // Send receipt back.
                            spi.writeToSocket(msg, sock, RES_OK, sockTimeout);

                            boolean ignored = false;

                            TcpDiscoverySpiState state = null;

                            synchronized (mux) {
                                if (spiState == CONNECTING) {
                                    joinRes.set(msg);

                                    spiState = LOOPBACK_PROBLEM;

                                    mux.notifyAll();
                                }
                                else {
                                    ignored = true;

                                    state = spiState;
                                }
                            }

                            if (ignored && log.isDebugEnabled())
                                log.debug("Loopback problem message has been ignored [msg=" + msg +
                                    ", spiState=" + state + ']');

                            continue;
                        }
                        if (msg instanceof TcpDiscoveryPingResponse) {
                            assert msg.client() : msg;

                            ClientMessageProcessor clientWorker = clientMsgWorkers.get(msg.creatorNodeId());

                            if (clientWorker != null)
                                clientWorker.pingResult(true);

                            continue;
                        }

                        TcpDiscoveryClientHeartbeatMessage heartbeatMsg = null;

                        if (msg instanceof TcpDiscoveryClientHeartbeatMessage)
                            heartbeatMsg = (TcpDiscoveryClientHeartbeatMessage)msg;
                        else
                            msgWorker.addMessage(msg);

                        // Send receipt back.
                        if (clientMsgWrk != null) {
                            TcpDiscoveryClientAckResponse ack = new TcpDiscoveryClientAckResponse(locNodeId, msg.id());

                            ack.verify(locNodeId);

                            clientMsgWrk.addMessage(ack);
                        }
                        else
                            spi.writeToSocket(msg, sock, RES_OK, sockTimeout);

                        if (heartbeatMsg != null)
                            processClientHeartbeatMessage(heartbeatMsg);
                    }
                    catch (IgniteCheckedException e) {
                        if (log.isDebugEnabled())
                            U.error(log, "Caught exception on message read [sock=" + sock +
                                ", locNodeId=" + locNodeId + ", rmtNodeId=" + nodeId + ']', e);

                        onException("Caught exception on message read [sock=" + sock +
                            ", locNodeId=" + locNodeId + ", rmtNodeId=" + nodeId + ']', e);

                        if (isInterrupted() || sock.isClosed())
                            return;

                        if (e.hasCause(ClassNotFoundException.class))
                            LT.warn(log, null, "Failed to read message due to ClassNotFoundException " +
                                "(make sure same versions of all classes are available on all nodes) " +
                                "[rmtNodeId=" + nodeId +
                                ", err=" + X.cause(e, ClassNotFoundException.class).getMessage() + ']');

                        // Always report marshalling errors.
                        boolean err = e.hasCause(ObjectStreamException.class) ||
                            (nodeAlive(nodeId) && spiStateCopy() == CONNECTED && !X.hasCause(e, IOException.class));

                        if (err)
                            LT.error(log, e, "Failed to read message [sock=" + sock + ", locNodeId=" + locNodeId +
                                ", rmtNodeId=" + nodeId + ']');

                        return;
                    }
                    catch (IOException e) {
                        if (log.isDebugEnabled())
                            U.error(log, "Caught exception on message read [sock=" + sock + ", locNodeId=" + locNodeId +
                                ", rmtNodeId=" + nodeId + ']', e);

                        if (isInterrupted() || sock.isClosed())
                            return;

                        // Always report marshalling errors (although it is strange here).
                        boolean err = X.hasCause(e, ObjectStreamException.class) ||
                            (nodeAlive(nodeId) && spiStateCopy() == CONNECTED);

                        if (err)
                            LT.error(log, e, "Failed to send receipt on message [sock=" + sock +
                                ", locNodeId=" + locNodeId + ", rmtNodeId=" + nodeId + ']');

                        onException("Caught exception on message read [sock=" + sock + ", locNodeId=" + locNodeId +
                            ", rmtNodeId=" + nodeId + ']', e);

                        return;
                    }
                }
            }
            finally {
                if (clientMsgWrk != null) {
                    if (log.isDebugEnabled())
                        log.debug("Client connection failed [sock=" + sock + ", locNodeId=" + locNodeId +
                            ", rmtNodeId=" + nodeId + ']');

                    if (!nioClient) {
                        clientMsgWorkers.remove(nodeId, clientMsgWrk);

                        U.interrupt((ClientMessageWorker) clientMsgWrk);
                    }
                }

                if (!nioClient)
                    U.closeQuiet(sock);
            }
        }

        /**
         * Processes client heartbeat message.
         *
         * @param msg Heartbeat message.
         */
        private void processClientHeartbeatMessage(TcpDiscoveryClientHeartbeatMessage msg) {
            assert msg.client();

            ClientMessageProcessor wrk = clientMsgWorkers.get(msg.creatorNodeId());

            if (wrk != null)
                wrk.metrics(msg.metrics());
            else if (log.isDebugEnabled())
                log.debug("Received heartbeat message from unknown client node: " + msg);
        }

        /**
         * @param msg Join request message.
         * @param clientMsgWrk Client message worker to start.
         * @return Whether connection was successful.
         * @throws IOException If IO failed.
         */
        @SuppressWarnings({"IfMayBeConditional"})
        private boolean processJoinRequestMessage(TcpDiscoveryJoinRequestMessage msg,
            @Nullable ClientMessageWorker clientMsgWrk) throws IOException, IgniteCheckedException {
            assert msg != null;
            assert !msg.responded();

            TcpDiscoverySpiState state = spiStateCopy();

            long sockTimeout = spi.failureDetectionTimeoutEnabled() ? spi.failureDetectionTimeout() :
                spi.getSocketTimeout();

            if (state == CONNECTED) {
                spi.writeToSocket(msg, sock, RES_OK, sockTimeout);

                if (log.isDebugEnabled())
                    log.debug("Responded to join request message [msg=" + msg + ", res=" + RES_OK + ']');

                msg.responded(true);

                if (clientMsgWrk != null && clientMsgWrk.getState() == State.NEW) {
                    clientMsgWrk.clientVersion(U.productVersion(msg.node()));

                    clientMsgWrk.start();
                }

                msgWorker.addMessage(msg);

                return true;
            }
            else {
                spi.stats.onMessageProcessingStarted(msg);

                Integer res;

                SocketAddress rmtAddr = sock.getRemoteSocketAddress();

                if (state == CONNECTING) {
                    if (noResAddrs.contains(rmtAddr) ||
                        getLocalNodeId().compareTo(msg.creatorNodeId()) < 0)
                        // Remote node node has not responded to join request or loses UUID race.
                        res = RES_WAIT;
                    else
                        // Remote node responded to join request and wins UUID race.
                        res = RES_CONTINUE_JOIN;
                }
                else
                    // Local node is stopping. Remote node should try next one.
                    res = RES_CONTINUE_JOIN;

                spi.writeToSocket(msg, sock, res, sockTimeout);

                if (log.isDebugEnabled())
                    log.debug("Responded to join request message [msg=" + msg + ", res=" + res + ']');

                fromAddrs.addAll(msg.node().socketAddresses());

                spi.stats.onMessageProcessingFinished(msg);

                return false;
            }
        }

        /** {@inheritDoc} */
        @Override public void interrupt() {
            super.interrupt();

            U.closeQuiet(sock);
        }

        /** {@inheritDoc} */
        @Override protected void cleanup() {
            super.cleanup();

            if (!nioClient)
                U.closeQuiet(sock);

            synchronized (mux) {
                readers.remove(this);
            }

            spi.stats.onSocketReaderRemoved();
        }

        /** {@inheritDoc} */
        @Override public String toString() {
            return "Socket reader [id=" + getId() + ", name=" + getName() + ", nodeId=" + nodeId + ']';
        }
    }

    /**
     * SPI Statistics printer.
     */
    private class StatisticsPrinter extends IgniteSpiThread {
        /**
         * Constructor.
         */
        StatisticsPrinter() {
            super(spi.ignite().name(), "tcp-disco-stats-printer", log);

            assert spi.statsPrintFreq > 0;

            assert log.isInfoEnabled();

            setPriority(spi.threadPri);
        }

        /** {@inheritDoc} */
        @SuppressWarnings({"BusyWait"})
        @Override protected void body() throws InterruptedException {
            if (log.isDebugEnabled())
                log.debug("Statistics printer has been started.");

            while (!isInterrupted()) {
                Thread.sleep(spi.statsPrintFreq);

                printStatistics();
            }
        }
    }

    /**
     * Provides communication with client node.
     */
    private interface ClientMessageProcessor {
        /**
         * @param msg Message.
         */
        void addMessage(TcpDiscoveryAbstractMessage msg);

        /**
         * @param msg Message.
         * @param msgBytes Marshalled message.
         */
        void addMessage(TcpDiscoveryAbstractMessage msg, @Nullable byte[] msgBytes);

        /**
         * @param timeoutHelper Timeout helper.
         * @return Success flag.
         * @throws InterruptedException
         */
        boolean ping(IgniteSpiOperationTimeoutHelper timeoutHelper) throws InterruptedException;

        /**
         * @param res Ping result.
         */
        void pingResult(boolean res);

        /**
         * @return Client ID.
         */
        UUID clientNodeId();

        /**
         * @return Cluster metrics.
         */
        ClusterMetrics metrics();

        /**
         * @param metrics Cluster metrics.
         */
        void metrics(ClusterMetrics metrics);
    }

    /**
     *
     */
    private class ClientMessageWorker extends MessageWorkerAdapter<T2<TcpDiscoveryAbstractMessage, byte[]>>
        implements ClientMessageProcessor {
        /** Node ID. */
        private final UUID clientNodeId;

        /** Socket. */
        private final Socket sock;

        /** Current client metrics. */
        private volatile ClusterMetrics metrics;

        /** */
        private IgniteProductVersion clientVer;

        /** */
        private volatile ClientMessagePinger pinger;

        /**
         * @param sock Socket.
         * @param clientNodeId Node ID.
         */
        protected ClientMessageWorker(Socket sock, UUID clientNodeId) throws IOException {
            super("tcp-disco-client-message-worker", 2000);

            this.sock = sock;
            this.clientNodeId = clientNodeId;
        }

        /**
         * @param clientVer Client version.
         */
        void clientVersion(IgniteProductVersion clientVer) {
            this.clientVer = clientVer;
        }

        /**
         * @return Current client metrics.
         */
        @Override public ClusterMetrics metrics() {
            return metrics;
        }

        /**
         * @param metrics New current client metrics.
         */
        @Override public void metrics(ClusterMetrics metrics) {
            this.metrics = metrics;
        }

        /**
         * @param msg Message.
         */
        @Override public void addMessage(TcpDiscoveryAbstractMessage msg) {
            addMessage(msg, null);
        }

        /**
         * @param msg Message.
         * @param msgBytes Optional message bytes.
         */
        @Override public void addMessage(TcpDiscoveryAbstractMessage msg, @Nullable byte[] msgBytes) {
            T2 t = new T2<>(msg, msgBytes);

            if (msg.highPriority())
                queue.addFirst(t);
            else
                queue.add(t);

            if (log.isDebugEnabled())
                log.debug("Message has been added to client queue: " + msg);
        }

        /** {@inheritDoc} */
        @Override public UUID clientNodeId() {
            return clientNodeId;
        }

        /** {@inheritDoc} */
        @Override protected void processMessage(T2<TcpDiscoveryAbstractMessage, byte[]> msgT) {
            boolean success = false;

            TcpDiscoveryAbstractMessage msg = msgT.get1();

            try {
                assert msg.verified() : msg;

                byte[] msgBytes = msgT.get2();

                if (msgBytes == null)
                    msgBytes = spi.marshaller().marshal(msg);

                if (msg instanceof TcpDiscoveryClientAckResponse) {
                    if (clientVer == null) {
                        ClusterNode node = spi.getNode(clientNodeId);

                        if (node != null)
                            clientVer = IgniteUtils.productVersion(node);
                        else if (log.isDebugEnabled())
                            log.debug("Skip sending message ack to client, fail to get client node " +
                                "[sock=" + sock + ", locNodeId=" + getLocalNodeId() +
                                ", rmtNodeId=" + clientNodeId + ", msg=" + msg + ']');
                    }

                    if (clientVer != null &&
                        clientVer.compareTo(TcpDiscoveryClientAckResponse.CLIENT_ACK_SINCE_VERSION) >= 0) {
                        if (log.isDebugEnabled())
                            log.debug("Sending message ack to client [sock=" + sock + ", locNodeId="
                                + getLocalNodeId() + ", rmtNodeId=" + clientNodeId + ", msg=" + msg + ']');

                        spi.writeToSocket(sock, msg, msgBytes, spi.failureDetectionTimeoutEnabled() ?
                            spi.failureDetectionTimeout() : spi.getSocketTimeout());
                    }
                }
                else {
                    if (log.isDebugEnabled())
                        log.debug("Redirecting message to client [sock=" + sock + ", locNodeId="
                            + getLocalNodeId() + ", rmtNodeId=" + clientNodeId + ", msg=" + msg + ']');

                    assert topologyInitialized(msg) : msg;

                    spi.writeToSocket(sock, msg, msgBytes, spi.failureDetectionTimeoutEnabled() ?
                        spi.failureDetectionTimeout() : spi.getSocketTimeout());
                }

                success = true;
            }
            catch (IgniteCheckedException | IOException e) {
                if (log.isDebugEnabled())
                    U.error(log, "Client connection failed [sock=" + sock + ", locNodeId="
                        + getLocalNodeId() + ", rmtNodeId=" + clientNodeId + ", msg=" + msg + ']', e);

                onException("Client connection failed [sock=" + sock + ", locNodeId="
                    + getLocalNodeId() + ", rmtNodeId=" + clientNodeId + ", msg=" + msg + ']', e);
            }
            finally {
                if (!success) {
                    clientMsgWorkers.remove(clientNodeId, this);

                    U.interrupt(this);

                    U.closeQuiet(sock);
                }
            }
        }

        /**
         * @param msg Message.
         * @return {@code True} if topology initialized.
         */
        private boolean topologyInitialized(TcpDiscoveryAbstractMessage msg) {
            if (msg instanceof TcpDiscoveryNodeAddedMessage) {
                TcpDiscoveryNodeAddedMessage addedMsg = (TcpDiscoveryNodeAddedMessage)msg;

                if (clientNodeId.equals(addedMsg.node().id()))
                    return addedMsg.topology() != null;
            }

            return true;
        }

        /**
         * @param res Ping result.
         */
        @Override public void pingResult(boolean res) {
            pinger().pingResult(res);
        }

        /**
         * @param timeoutHelper Timeout controller.
         * @return Ping result.
         * @throws InterruptedException If interrupted.
         */
        @Override public boolean ping(IgniteSpiOperationTimeoutHelper timeoutHelper) throws InterruptedException {
            return pinger().ping(timeoutHelper);
        }

        /** {@inheritDoc} */
        @Override protected void cleanup() {
            super.cleanup();

            pingResult(false);

            U.closeQuiet(sock);
        }

        /**
         * @return Pinger.
         */
        private ClientMessagePinger pinger() {
            if (pinger == null) {
                synchronized (this) {
                    if (pinger == null)
                        pinger = new ClientMessagePinger(this);
                }
            }

            return pinger;
        }

        /** {@inheritDoc} */
        @Override public String toString() {
            return S.toString(ClientMessageWorker.class, this);
        }
    }

    /**
     * Base class for message workers.
     */
    protected abstract class MessageWorkerAdapter<T> extends IgniteSpiThread {
        /** Message queue. */
        protected final BlockingDeque<T> queue = new LinkedBlockingDeque<>();

        /** Backed interrupted flag. */
        private volatile boolean interrupted;

        /** Polling timeout. */
        private final long pollingTimeout;

        /**
         * @param name Thread name.
         * @param pollingTimeout Messages polling timeout.
         */
        protected MessageWorkerAdapter(String name, long pollingTimeout) {
            super(spi.ignite().name(), name, log);

            this.pollingTimeout = pollingTimeout;

            setPriority(spi.threadPri);
        }

        /** {@inheritDoc} */
        @Override protected void body() throws InterruptedException {
            if (log.isDebugEnabled())
                log.debug("Message worker started [locNodeId=" + getConfiguredNodeId() + ']');

            while (!isInterrupted()) {
                T msg = queue.poll(pollingTimeout, TimeUnit.MILLISECONDS);

                if (msg == null)
                    noMessageLoop();
                else
                    processMessage(msg);
            }
        }

        /** {@inheritDoc} */
        @Override public void interrupt() {
            interrupted = true;

            super.interrupt();
        }

        /** {@inheritDoc} */
        @Override public boolean isInterrupted() {
            return interrupted || super.isInterrupted();
        }

        /**
         * @return Current queue size.
         */
        int queueSize() {
            return queue.size();
        }

        /**
         * @param msg Message.
         */
        protected abstract void processMessage(T msg);

        /**
         * Called when there is no message to process giving ability to perform other activity.
         */
        protected void noMessageLoop() {
            // No-op.
        }
    }

    /**
     *
     */
    private static class GridPingFutureAdapter<R> extends GridFutureAdapter<R> {
        /** */
        private static final long serialVersionUID = 0L;

        /** Socket. */
        private volatile Socket sock;

        /**
         * Returns socket associated with this ping future.
         *
         * @return Socket or {@code null} if no socket associated.
         */
        public Socket sock() {
            return sock;
        }

        /**
         * Associates socket with this ping future.
         *
         * @param sock Socket.
         */
        public void sock(Socket sock) {
            this.sock = sock;
        }
    }

    /**
     * Socket decorator that overrides {@link Socket#getInputStream()}
     * and {@link Socket#getOutputStream()} that return custom implementations which
     * use passed {@link SSLEngine}.
     */
    static class NioSSLSocket extends Socket {
        /** Genuine socket. */
        private final Socket delegate;

        /** */
        private final SocketChannel ch;

        /** */
        private final SSLEngine sslEngine;

        /** */
        private final BlockingSslHandler hnd;

        /** */
        private volatile SSLInputStream sslIn;

        /** */
        private volatile SSLOutputStream sslOut;

        /**
         * @param delegate Delegate.
         * @param hnd SSL blocking handler.
         */
        private NioSSLSocket(final Socket delegate, final BlockingSslHandler hnd) {
            this.delegate = delegate;
            this.sslEngine = hnd.sslEngine();
            this.hnd = hnd;

            this.ch = delegate.getChannel();
        }

        /** {@inheritDoc} */
        @Override public void connect(final SocketAddress endpoint) throws IOException {
            delegate.connect(endpoint);
        }

        /** {@inheritDoc} */
        @Override public void connect(final SocketAddress endpoint, final int timeout) throws IOException {
            delegate.connect(endpoint, timeout);
        }

        /** {@inheritDoc} */
        @Override public void bind(final SocketAddress bindpoint) throws IOException {
            delegate.bind(bindpoint);
        }

        /** {@inheritDoc} */
        @Override public InetAddress getInetAddress() {
            return delegate.getInetAddress();
        }

        /** {@inheritDoc} */
        @Override public InetAddress getLocalAddress() {
            return delegate.getLocalAddress();
        }

        /** {@inheritDoc} */
        @Override public int getPort() {
            return delegate.getPort();
        }

        /** {@inheritDoc} */
        @Override public int getLocalPort() {
            return delegate.getLocalPort();
        }

        /** {@inheritDoc} */
        @Override public SocketAddress getRemoteSocketAddress() {
            return delegate.getRemoteSocketAddress();
        }

        /** {@inheritDoc} */
        @Override public SocketAddress getLocalSocketAddress() {
            return delegate.getLocalSocketAddress();
        }

        /** {@inheritDoc} */
        @Override public SocketChannel getChannel() {
            return ch;
        }

        /** {@inheritDoc} */
        @Override public InputStream getInputStream() throws IOException {
            if (sslIn == null) {
                synchronized (this) {
                    if (sslIn == null)
                        sslIn = new SSLInputStream(delegate.getInputStream(), ch, hnd);
                }
            }

            return sslIn;
        }

        /** {@inheritDoc} */
        @Override public OutputStream getOutputStream() throws IOException {
            if (sslOut == null) {
                synchronized (this) {
                    if (sslOut == null)
                        sslOut = new SSLOutputStream(delegate.getOutputStream(), ch, hnd);
                }
            }

            return sslOut;
        }

        /** {@inheritDoc} */
        @Override public void setTcpNoDelay(final boolean on) throws SocketException {
            delegate.setTcpNoDelay(on);
        }

        /** {@inheritDoc} */
        @Override public boolean getTcpNoDelay() throws SocketException {
            return delegate.getTcpNoDelay();
        }

        /** {@inheritDoc} */
        @Override public void setSoLinger(final boolean on, final int linger) throws SocketException {
            delegate.setSoLinger(on, linger);
        }

        /** {@inheritDoc} */
        @Override public int getSoLinger() throws SocketException {
            return delegate.getSoLinger();
        }

        /** {@inheritDoc} */
        @Override public void sendUrgentData(final int data) throws IOException {
            delegate.sendUrgentData(data);
        }

        /** {@inheritDoc} */
        @Override public void setOOBInline(final boolean on) throws SocketException {
            delegate.setOOBInline(on);
        }

        /** {@inheritDoc} */
        @Override public boolean getOOBInline() throws SocketException {
            return delegate.getOOBInline();
        }

        /** {@inheritDoc} */
        @Override public synchronized void setSoTimeout(final int timeout) throws SocketException {
            delegate.setSoTimeout(timeout);
        }

        /** {@inheritDoc} */
        @Override public synchronized int getSoTimeout() throws SocketException {
            return delegate.getSoTimeout();
        }

        /** {@inheritDoc} */
        @Override public synchronized void setSendBufferSize(final int size) throws SocketException {
            delegate.setSendBufferSize(size);
        }

        /** {@inheritDoc} */
        @Override public synchronized int getSendBufferSize() throws SocketException {
            return delegate.getSendBufferSize();
        }

        /** {@inheritDoc} */
        @Override public synchronized void setReceiveBufferSize(final int size) throws SocketException {
            delegate.setReceiveBufferSize(size);
        }

        /** {@inheritDoc} */
        @Override public synchronized int getReceiveBufferSize() throws SocketException {
            return delegate.getReceiveBufferSize();
        }

        /** {@inheritDoc} */
        @Override public void setKeepAlive(final boolean on) throws SocketException {
            delegate.setKeepAlive(on);
        }

        /** {@inheritDoc} */
        @Override public boolean getKeepAlive() throws SocketException {
            return delegate.getKeepAlive();
        }

        /** {@inheritDoc} */
        @Override public void setTrafficClass(final int tc) throws SocketException {
            delegate.setTrafficClass(tc);
        }

        /** {@inheritDoc} */
        @Override public int getTrafficClass() throws SocketException {
            return delegate.getTrafficClass();
        }

        /** {@inheritDoc} */
        @Override public void setReuseAddress(final boolean on) throws SocketException {
            delegate.setReuseAddress(on);
        }

        /** {@inheritDoc} */
        @Override public boolean getReuseAddress() throws SocketException {
            return delegate.getReuseAddress();
        }

        /** {@inheritDoc} */
        @Override public synchronized void close() throws IOException {
            U.closeQuiet(sslIn);
            U.closeQuiet(sslOut);
            U.closeQuiet(ch);
            delegate.close();
            sslEngine.closeInbound();
            sslEngine.closeOutbound();
        }

        /** {@inheritDoc} */
        @Override public void shutdownInput() throws IOException {
            delegate.shutdownInput();
        }

        /** {@inheritDoc} */
        @Override public void shutdownOutput() throws IOException {
            delegate.shutdownOutput();
        }

        /** {@inheritDoc} */
        @Override public String toString() {
            return S.toString(NioSSLSocket.class, this);
        }

        /** {@inheritDoc} */
        @Override public boolean isConnected() {
            return delegate.isConnected();
        }

        /** {@inheritDoc} */
        @Override public boolean isBound() {
            return delegate.isBound();
        }

        /** {@inheritDoc} */
        @Override public boolean isClosed() {
            return delegate.isClosed();
        }

        /** {@inheritDoc} */
        @Override public boolean isInputShutdown() {
            return delegate.isInputShutdown();
        }

        /** {@inheritDoc} */
        @Override public boolean isOutputShutdown() {
            return delegate.isOutputShutdown();
        }

        /** {@inheritDoc} */
        @Override public void setPerformancePreferences(final int connTime, final int latency,
            final int bandwidth) {
            delegate.setPerformancePreferences(connTime, latency, bandwidth);
        }
    }

    /**
     * Stream decorator that does data decryption read from genuine input
     * stream.
     */
    private static class SSLInputStream extends InputStream {
        /** Genuine input stream. */
        private final InputStream in;

        /** */
        private final SocketChannel ch;

        /** */
        private final BlockingSslHandler sslHnd;

        /** Raw data buffer. */
        private ByteBuffer buf;

        /** Decoded data buffer. */
        private ByteBuffer decodedBuf;

        /**
         * @param in Original stream.
         * @param ch Socket channel.
         * @param sslHnd SSL handler.
         */
        public SSLInputStream(final InputStream in, final SocketChannel ch, final BlockingSslHandler sslHnd) {
            this.in = in;
            this.ch = ch;
            this.sslHnd = sslHnd;

            buf = ByteBuffer.allocate(32 * 1024);
            decodedBuf = ByteBuffer.allocate(32 * 1024);

            decodedBuf.flip();
        }

        /** {@inheritDoc} */
        @Override public synchronized int read() throws IOException {
            ByteBuffer appBuf = sslHnd.applicationBuffer();

            try {
                if (appBuf.hasRemaining()) {
                    if (!decodedBuf.hasRemaining() && decodedBuf.limit() < decodedBuf.capacity())
                        decodedBuf.limit(decodedBuf.capacity());

                    decodedBuf = expandBuffer(decodedBuf, appBuf.remaining());

                    decodedBuf.put(appBuf);

                    decodedBuf.flip();
                }

                if (decodedBuf.hasRemaining())
                    return decodedBuf.get() & 0xFF;
                else {
                    while (true) {
                        buf.clear();

                        decodedBuf.clear();

                        final int r = ch.read(buf);

                        if (r < 0)
                            return r;

                        if (r > 0) {
                            buf.flip();

                            appBuf = sslHnd.decode(buf);

                            decodedBuf.put(appBuf);

                            decodedBuf.flip();

                            if (decodedBuf.hasRemaining())
                                return decodedBuf.get() & 0xFF;
                        }
                    }

                }
            } catch (IgniteCheckedException e) {
                throw new IOException(e.getMessage(), e);
            }
        }

        /** {@inheritDoc} */
        @Override public int read(final byte[] b) throws IOException {
            return read(b, 0, b.length);
        }

        /** {@inheritDoc} */
        @Override public synchronized int read(final byte[] b, final int off, final int len) throws IOException {
            ByteBuffer appBuf = sslHnd.applicationBuffer();

            try {
                int left = decodedBuf.remaining();

                if (appBuf.hasRemaining()) {
                    if (!decodedBuf.hasRemaining())
                        decodedBuf.clear();

                    decodedBuf = expandBuffer(decodedBuf, appBuf.remaining());

                    decodedBuf.put(appBuf);

                    decodedBuf.flip();

                    appBuf.clear();

                    left = decodedBuf.remaining();
                }

                int read = Math.min(left, len);

                decodedBuf.get(b, off, read);

                // Return with previously read data, because next read may block thread.
                if (read > 0)
                    return read;

                while (read == 0) {
                    buf.clear();

                    final int r = ch.read(buf);

                    if (r <= 0)
                        return r;

                    buf.flip();

                    // Avoid uncontrolled buffer expansion in BlockingSSLHandler.
                    appBuf.clear();
                    decodedBuf.clear();

                    // Will flip appBuf.
                    appBuf = sslHnd.decode(buf);

                    decodedBuf = expandBuffer(decodedBuf, appBuf.remaining());

                    decodedBuf.put(appBuf);

                    appBuf.clear();

                    decodedBuf.flip();

                    read = Math.min(decodedBuf.remaining(), len);

                    decodedBuf.get(b, off, read);
                }

                return read;

            }
            catch (IOException e) {
                throw e;
            }
            catch (Exception e) {
                throw new IOException(e.getMessage(), e);
            }
        }

        /** {@inheritDoc} */
        @Override public long skip(final long n) throws IOException {
            return in.skip(n);
        }

        /** {@inheritDoc} */
        @Override public synchronized int available() throws IOException {
            return decodedBuf.remaining();
        }

        /** {@inheritDoc} */
        @Override public void close() throws IOException {
            in.close();
        }

        /** {@inheritDoc} */
        @Override public synchronized void mark(final int readlimit) {
            in.mark(readlimit);
        }

        /** {@inheritDoc} */
        @Override public synchronized void reset() throws IOException {
            in.reset();
        }

        /** {@inheritDoc} */
        @Override public boolean markSupported() {
            return in.markSupported();
        }

        /** {@inheritDoc} */
        @Override public String toString() {
            return S.toString(SSLInputStream.class, this);
        }
    }

    /**
     * Stream decorator that does data encryption and writes to genuine socket
     * channel.
     */
    private static class SSLOutputStream extends OutputStream {
        /** Genuine output stream. */
        private final OutputStream out;

        /** */
        private final SocketChannel ch;

        /** */
        private final BlockingSslHandler sslHnd;

        /** Output data buffer. */
        private ByteBuffer buf;

        /**
         * @param out Delegate.
         * @param ch Socket channel.
         * @param sslHnd SSL handler.
         */
        public SSLOutputStream(final OutputStream out, final SocketChannel ch,
            final BlockingSslHandler sslHnd) {
            this.out = out;
            this.ch = ch;
            this.sslHnd = sslHnd;

            buf = ByteBuffer.allocate(1024);
        }

        /** {@inheritDoc} */
        @Override public synchronized void write(final int b) throws IOException {
            buf.put((byte) b);

            buf.flip();

            final ByteBuffer encrypted = sslHnd.encrypt(buf);

            ch.write(encrypted);

            buf.clear();
        }

        /** {@inheritDoc} */
        @Override public void write(final byte[] b) throws IOException {
            write(b, 0, b.length);
        }

        /** {@inheritDoc} */
        @Override public synchronized void write(final byte[] b, final int off, final int len) throws IOException {
            buf = expandBuffer(buf, len);

            buf.put(b, off, len);

            buf.flip();

            final ByteBuffer encrypted = sslHnd.encrypt(buf);

            ch.write(encrypted);

            buf.clear();
        }

        /** {@inheritDoc} */
        @Override public void flush() throws IOException {
            out.flush();
        }

        /** {@inheritDoc} */
        @Override public void close() throws IOException {
            out.close();
        }

        /** {@inheritDoc} */
        @Override public String toString() {
            return S.toString(SSLOutputStream.class, this);
        }
    }

    /**
     * Allocate new buffer with larger capacity if need.
     *
     * @param buf Buffer.
     * @param len Length to fit.
     * @return New buffer or existing one if no need to expand it.
     */
    private static ByteBuffer expandBuffer(final ByteBuffer buf, final int len) {
        if (buf.capacity() < len)
            return ByteBuffer.allocate(len);

        return buf;
    }
}<|MERGE_RESOLUTION|>--- conflicted
+++ resolved
@@ -5475,16 +5475,11 @@
             }
         }
 
-<<<<<<< HEAD
         /**
          * @param res Ping result.
          */
         public void pingResult(final boolean res) {
             final GridFutureAdapter<Boolean> fut = pingFut.getAndSet(null);
-=======
-                            LT.warn(log, "Failed to read magic header (too few bytes received) [rmtAddr=" +
-                                sock.getRemoteSocketAddress() + ", locAddr=" + sock.getLocalSocketAddress() + ']');
->>>>>>> 3d9f8926
 
             if (fut != null)
                 fut.onDone(res);
@@ -5498,15 +5493,8 @@
         /** Initial worker state. */
         NOT_STARTED,
 
-<<<<<<< HEAD
         /** Started but all messages are added to queue. */
         STARTED,
-=======
-                        LT.warn(log, "Unknown connection detected (is some other software connecting to " +
-                            "this Ignite port?" +
-                            (!spi.isSslEnabled() ? " missing SSL configuration on remote node?" : "" ) +
-                            ") [rmtAddr=" + sock.getInetAddress() + ']', true);
->>>>>>> 3d9f8926
 
         /** Started and all messages are sent to client node. */
         JOINED,
@@ -5710,10 +5698,759 @@
                 }
             }
 
-<<<<<<< HEAD
             sendMessage(msg, msgBytes);
         }
-=======
+
+        /**
+         * Send message despite of worker state.
+         *
+         * @param msg Message to send.
+         * @param msgBytes Message bytes to send.
+         */
+        public void sendMessage(final TcpDiscoveryAbstractMessage msg, @Nullable final byte[] msgBytes) {
+            spi.sendMessage(ses, msg, msgBytes);
+        }
+
+        /** {@inheritDoc} */
+        @Override public boolean ping(final IgniteSpiOperationTimeoutHelper timeoutHelper) throws InterruptedException {
+            return pinger().ping(timeoutHelper);
+        }
+
+        /** {@inheritDoc} */
+        @Override public void pingResult(final boolean res) {
+            pinger().pingResult(res);
+        }
+
+        /** {@inheritDoc} */
+        @Override public UUID clientNodeId() {
+            return clientNodeId;
+        }
+
+        /** {@inheritDoc} */
+        @Override public ClusterMetrics metrics() {
+            return metrics;
+        }
+
+        /** {@inheritDoc} */
+        @Override public void metrics(final ClusterMetrics metrics) {
+            this.metrics = metrics;
+        }
+
+        /**
+         * @return Pinger.
+         */
+        private ClientMessagePinger pinger() {
+            if (pinger == null) {
+                synchronized (this) {
+                    if (pinger == null)
+                        pinger = new ClientMessagePinger(this);
+                }
+            }
+
+            return pinger;
+        }
+
+        /**
+         * @return Current worker state.
+         */
+        public WorkerState state() {
+            return state;
+        }
+
+        /** {@inheritDoc} */
+        @Override public String toString() {
+            return S.toString(ClientNioMessageWorker.class, this);
+        }
+    }
+
+    /**
+     * Listener for client messages.
+     */
+    private class ClientNIOListener<T> implements GridNioServerListener<T> {
+        /** */
+        private final IgniteLogger log;
+
+        /** */
+        private final long writeTimeout;
+
+        /**
+         * @param log Logger.
+         * @param writeTimeout Socket write timeout.
+         */
+        private ClientNIOListener(final IgniteLogger log, final long writeTimeout) {
+            this.log = log;
+            this.writeTimeout = writeTimeout;
+        }
+
+        /** {@inheritDoc} */
+        @Override public void onConnected(final GridNioSession ses) {
+            // No-op.
+        }
+
+        /** {@inheritDoc} */
+        @Override public void onDisconnected(final GridNioSession ses, @Nullable final Exception e) {
+            final UUID clientNodeId = clientNodeId(ses);
+
+            if (log.isDebugEnabled())
+                log.debug("Stopping message worker on disconnect [remoteAddr=" + ses.remoteAddress() +
+                    ", remote node ID=" + clientNodeId + ']');
+
+            final ClientMessageProcessor proc = clientMsgWorkers.remove(clientNodeId);
+
+            if (proc instanceof ClientNioMessageWorker)
+                ((ClientNioMessageWorker) proc).nonblockingStop();
+            else if (log.isDebugEnabled())
+                log.error("Illegal ClientMessageProcessor: " + proc);
+
+        }
+
+        /** {@inheritDoc} */
+        @Override public void onMessage(final GridNioSession ses, final T msg0) {
+            final UUID nodeId = getConfiguredNodeId();
+
+            final TcpDiscoveryAbstractMessage msg = (TcpDiscoveryAbstractMessage) msg0;
+
+            msg.senderNodeId(nodeId);
+
+            if (log.isDebugEnabled())
+                log.debug("Message has been received: " + msg);
+
+            spi.stats.onMessageReceived(msg);
+
+            if (debugMode && recordable(msg))
+                debugLog(msg, "Message has been received: " + msg);
+
+            final UUID clientNodeId = clientNodeId(ses);
+
+            final ClientNioMessageWorker clientMsgWrk = (ClientNioMessageWorker) clientMsgWorkers.get(clientNodeId);
+
+            if (clientMsgWrk == null) {
+                if (log.isDebugEnabled())
+                    log.debug("NIO Worker has been closed, drop message. [clientNodeId="
+                        + clientNodeId + ", message=" + msg + "]");
+
+                return;
+            }
+
+            if (msg instanceof TcpDiscoveryConnectionCheckMessage) {
+                clientMsgWrk.addReceipt(RES_OK);
+
+                return;
+            }
+            else if (msg instanceof TcpDiscoveryJoinRequestMessage) {
+                final TcpDiscoveryJoinRequestMessage req = (TcpDiscoveryJoinRequestMessage)msg;
+
+                if (!req.responded()) {
+                    final TcpDiscoverySpiState state = spiStateCopy();
+
+                    if (state == CONNECTED) {
+                        clientMsgWrk.addReceipt(RES_OK, new CX1<IgniteInternalFuture<?>, Object>() {
+                            private static final long serialVersionUID = 0L;
+
+                            @Override public Object applyx(
+                                final IgniteInternalFuture<?> fut) throws IgniteCheckedException {
+                                req.responded(true);
+
+                                msgWorker.addMessage(req);
+
+                                clientMsgWrk.markJoinedAndSendPendingMessages();
+
+                                return null;
+                            }
+                        });
+
+                        return;
+                    }
+                    else {
+                        spi.stats.onMessageProcessingStarted(req);
+
+                        final Integer res;
+
+                        final SocketAddress rmtAddr = clientMsgWrk.sock.getRemoteSocketAddress();
+
+                        if (state == CONNECTING) {
+                            if (noResAddrs.contains(rmtAddr) ||
+                                getLocalNodeId().compareTo(req.creatorNodeId()) < 0)
+                                // Remote node node has not responded to join request or loses UUID race.
+                                res = RES_WAIT;
+                            else
+                                // Remote node responded to join request and wins UUID race.
+                                res = RES_CONTINUE_JOIN;
+                        }
+                        else
+                            // Local node is stopping. Remote node should try next one.
+                            res = RES_CONTINUE_JOIN;
+
+                        clientMsgWrk.addReceipt(res, new CX1<IgniteInternalFuture<?>, Object>() {
+                            private static final long serialVersionUID = 0L;
+
+                            @Override public Object applyx(
+                                final IgniteInternalFuture<?> fut) throws IgniteCheckedException {
+                                if (log.isDebugEnabled())
+                                    log.debug("Responded to join request message [msg=" + req + ", res=" + res + ']');
+
+                                fromAddrs.addAll(req.node().socketAddresses());
+
+                                spi.stats.onMessageProcessingFinished(req);
+
+                                clientMsgWrk.nonblockingStop();
+
+                                clientMsgWorkers.remove(clientMsgWrk.clientNodeId(), clientMsgWrk);
+
+                                return null;
+                            }
+                        });
+
+                        return;
+                    }
+
+                }
+            }
+            else if (msg instanceof TcpDiscoveryClientReconnectMessage) {
+                final TcpDiscoverySpiState state = spiStateCopy();
+
+                if (state == CONNECTED) {
+                    clientMsgWrk.addReceipt(RES_OK, new CX1<IgniteInternalFuture<?>, Object>() {
+                        private static final long serialVersionUID = 0L;
+
+                        @Override public Object applyx(
+                            final IgniteInternalFuture<?> fut) throws IgniteCheckedException {
+                            msgWorker.addMessage(msg);
+
+                            clientMsgWrk.markJoinedAndSendPendingMessages();
+
+                            return null;
+                        }
+                    });
+                }
+                else {
+                    clientMsgWrk.addReceipt(RES_CONTINUE_JOIN, new CX1<IgniteInternalFuture<?>, Object>() {
+                        private static final long serialVersionUID = 0L;
+
+                        @Override public Object applyx(
+                            final IgniteInternalFuture<?> fut) throws IgniteCheckedException {
+                            clientMsgWrk.nonblockingStop();
+
+                            clientMsgWorkers.remove(clientMsgWrk.clientNodeId(), clientMsgWrk);
+
+                            return null;
+                        }
+                    });
+                }
+            }
+            else if (msg instanceof TcpDiscoveryDuplicateIdMessage) {
+                // Send receipt back.
+                clientMsgWrk.addReceipt(RES_OK, createStateChangeClosure(msg, DUPLICATE_ID));
+
+                return;
+            }
+            else if (msg instanceof TcpDiscoveryAuthFailedMessage) {
+                // Send receipt back.
+                clientMsgWrk.addReceipt(RES_OK, createStateChangeClosure(msg, AUTH_FAILED));
+
+                return;
+            }
+            else if (msg instanceof TcpDiscoveryCheckFailedMessage) {
+                // Send receipt back.
+                clientMsgWrk.addReceipt(RES_OK, createStateChangeClosure(msg, CHECK_FAILED));
+
+                return;
+            }
+            else if (msg instanceof TcpDiscoveryLoopbackProblemMessage) {
+                // Send receipt back.
+                clientMsgWrk.addReceipt(RES_OK, createStateChangeClosure(msg, LOOPBACK_PROBLEM));
+
+                return;
+            }
+            else if (msg instanceof TcpDiscoveryPingResponse) {
+                assert msg.client() : msg;
+
+                final ClientMessageProcessor clientWorker = clientMsgWorkers.get(msg.creatorNodeId());
+
+                if (clientWorker != null)
+                    clientWorker.pingResult(true);
+
+                return;
+            }
+
+            TcpDiscoveryClientHeartbeatMessage heartbeatMsg = null;
+
+            if (msg instanceof TcpDiscoveryClientHeartbeatMessage)
+                heartbeatMsg = (TcpDiscoveryClientHeartbeatMessage)msg;
+            else
+                msgWorker.addMessage(msg);
+
+            final UUID locNodeId = getConfiguredNodeId();
+
+            // Send receipt back.
+            final TcpDiscoveryClientAckResponse ack = new TcpDiscoveryClientAckResponse(locNodeId, msg.id());
+
+            ack.verify(locNodeId);
+
+            clientMsgWrk.addMessage(ack);
+
+            if (heartbeatMsg != null)
+                clientMsgWrk.metrics(heartbeatMsg.metrics());
+        }
+
+        /**
+         * @param msg Discovery message.
+         * @param newState New state.
+         * @return Closure that changes state to new one.
+         */
+        private CX1<IgniteInternalFuture<?>, Object> createStateChangeClosure(final TcpDiscoveryAbstractMessage msg,
+            final TcpDiscoverySpiState newState) {
+            return new CX1<IgniteInternalFuture<?>, Object>() {
+                private static final long serialVersionUID = 0L;
+
+                @Override public Object applyx(
+                    final IgniteInternalFuture<?> fut) throws IgniteCheckedException {
+                    boolean ignored = false;
+
+                    TcpDiscoverySpiState state = null;
+
+                    synchronized (mux) {
+                        if (spiState == CONNECTING) {
+                            joinRes.set(msg);
+
+                            spiState = newState;
+
+                            mux.notifyAll();
+                        }
+                        else {
+                            ignored = true;
+
+                            state = spiState;
+                        }
+                    }
+
+                    if (ignored && log.isDebugEnabled())
+                        log.debug("Duplicate ID message has been ignored [msg=" + msg +
+                            ", spiState=" + state + ']');
+
+                    return null;
+                }
+            };
+        }
+
+        /** {@inheritDoc} */
+        @Override public void onSessionWriteTimeout(final GridNioSession ses) {
+            final UUID clientNodeId = clientNodeId(ses);
+
+            if (log.isDebugEnabled())
+                log.debug("Stopping message worker on write timeout [remoteAddr=" + ses.remoteAddress() +
+                    ", writeTimeout=" + writeTimeout + ", remote node ID=" + clientNodeId + ']');
+
+            final ClientMessageProcessor proc = clientMsgWorkers.remove(clientNodeId);
+
+            stopClientProcessor(proc, false);
+        }
+
+        /** {@inheritDoc} */
+        @Override public void onSessionIdleTimeout(final GridNioSession ses) {
+            // No-op.
+        }
+
+        /**
+         * @param ses Session.
+         * @return Client node ID.
+         */
+        private UUID clientNodeId(final GridNioSession ses) {
+            return ses.meta(NODE_ID_META);
+        }
+    }
+
+    /**
+     *
+     */
+    private class ClientNIOFilter extends GridNioFilterAdapter {
+        /**
+         * @param name Name.
+         */
+        public ClientNIOFilter(final String name) {
+            super(name);
+        }
+
+        /** {@inheritDoc} */
+        @Override public void onSessionOpened(final GridNioSession ses) throws IgniteCheckedException {
+            proceedSessionOpened(ses);
+        }
+
+        /** {@inheritDoc} */
+        @Override public void onSessionClosed(final GridNioSession ses) throws IgniteCheckedException {
+            proceedSessionClosed(ses);
+        }
+
+        /** {@inheritDoc} */
+        @Override public void onExceptionCaught(final GridNioSession ses,
+            final IgniteCheckedException ex) throws IgniteCheckedException {
+            proceedExceptionCaught(ses, ex);
+        }
+
+        /** {@inheritDoc} */
+        @Override public GridNioFuture<?> onSessionWrite(final GridNioSession ses,
+            final Object msg) throws IgniteCheckedException {
+            final byte[] bytes = msg instanceof byte[] ? (byte[]) msg : spi.marshaller().marshal(msg);
+
+            return proceedSessionWrite(ses, ByteBuffer.wrap(bytes));
+        }
+
+        /** {@inheritDoc} */
+        @Override public void onMessageReceived(final GridNioSession ses,
+            final Object msg) throws IgniteCheckedException {
+            ByteBuffer msgBuf = ses.meta(INCOMPLETE_MESSAGE_META);
+
+            final ByteBuffer buf = (ByteBuffer) msg;
+
+            if (msgBuf == null) {
+                // first packet
+                final int msgLen = getMessageLength(buf, ses);
+
+                if (msgLen == -1)
+                    return;
+
+                msgBuf = ByteBuffer.allocate(msgLen);
+            }
+
+            final int left = buf.remaining();
+
+            buf.get(msgBuf.array(), msgBuf.position(), Math.min(left, msgBuf.remaining()));
+
+            final int read = left - buf.remaining();
+
+            msgBuf.position(msgBuf.position() + read);
+
+            if (!msgBuf.hasRemaining()) {
+                // unmarshal and process
+                final Object obj = spi.marshaller().unmarshal(msgBuf.array(),
+                    U.resolveClassLoader(spi.ignite().configuration()));
+
+                ses.removeMeta(INCOMPLETE_MESSAGE_META);
+
+                proceedMessageReceived(ses, obj);
+
+                // There are left bytes not processed
+                while (buf.hasRemaining())
+                    onMessageReceived(ses, msg);
+            }
+            else
+                ses.addMeta(INCOMPLETE_MESSAGE_META, msgBuf);
+        }
+
+        /**
+         * @param buf Input buffer.
+         * @return Message length or -1 if not all bytes of length were read.
+         */
+        private int getMessageLength(final ByteBuffer buf, final GridNioSession ses) {
+            ByteBuffer lenBuf = ses.meta(MESSAGE_LEN_META);
+
+            int len = -1;
+
+            if (lenBuf != null || buf.remaining() < 4) {
+                if (lenBuf == null) {
+                    lenBuf = ByteBuffer.allocate(4);
+
+                    ses.addMeta(MESSAGE_LEN_META, lenBuf);
+                }
+
+                buf.get(lenBuf.array(), lenBuf.position(), Math.min(buf.remaining(), lenBuf.remaining()));
+
+                if (lenBuf.remaining() == 0) {
+                    lenBuf.order(ByteOrder.BIG_ENDIAN);
+
+                    len = lenBuf.getInt();
+
+                    ses.removeMeta(MESSAGE_LEN_META);
+                }
+            }
+            else {
+                final ByteOrder curOrder = buf.order();
+
+                buf.order(ByteOrder.BIG_ENDIAN);
+
+                len = buf.getInt();
+
+                buf.order(curOrder);
+            }
+
+            return len;
+        }
+
+        /** {@inheritDoc} */
+        @Override public GridNioFuture<Boolean> onSessionClose(final GridNioSession ses) throws IgniteCheckedException {
+            return proceedSessionClose(ses);
+        }
+
+        /** {@inheritDoc} */
+        @Override public void onSessionIdleTimeout(final GridNioSession ses) throws IgniteCheckedException {
+            proceedSessionIdleTimeout(ses);
+        }
+
+        /** {@inheritDoc} */
+        @Override public void onSessionWriteTimeout(final GridNioSession ses) throws IgniteCheckedException {
+            proceedSessionWriteTimeout(ses);
+        }
+    }
+
+    /**
+     * Thread that reads messages from the socket created for incoming connections.
+     */
+    private class SocketReader extends IgniteSpiThread {
+        /** Socket to read data from. */
+        private final Socket sock;
+
+        /** */
+        private volatile UUID nodeId;
+
+        /** Flag indicating that client is processed by NIO server. */
+        private volatile boolean nioClient;
+
+        /**
+         * Constructor.
+         *
+         * @param sock Socket to read data from.
+         */
+        SocketReader(final Socket sock) {
+            super(spi.ignite().name(), "tcp-disco-sock-reader", log);
+
+            this.sock = sock;
+
+            setPriority(spi.threadPri);
+
+            spi.stats.onSocketReaderCreated();
+        }
+
+        /** {@inheritDoc} */
+        @Override protected void body() throws InterruptedException {
+            UUID locNodeId = getConfiguredNodeId();
+
+            ClientMessageProcessor clientMsgWrk = null;
+
+            try {
+                InputStream in;
+
+                try {
+                    // Set socket options.
+                    sock.setKeepAlive(true);
+                    sock.setTcpNoDelay(true);
+
+                    int timeout = sock.getSoTimeout();
+
+                    sock.setSoTimeout((int)spi.netTimeout);
+
+                    for (IgniteInClosure<Socket> connLsnr : spi.incomeConnLsnrs)
+                        connLsnr.apply(sock);
+
+                    int rcvBufSize = sock.getReceiveBufferSize();
+
+                    in = new BufferedInputStream(sock.getInputStream(), rcvBufSize > 0 ? rcvBufSize : 8192);
+
+                    byte[] buf = new byte[4];
+                    int read = 0;
+
+                    while (read < buf.length) {
+                        int r = in.read(buf, read, buf.length - read);
+
+                        if (r >= 0)
+                            read += r;
+                        else {
+                            if (log.isDebugEnabled())
+                                log.debug("Failed to read magic header (too few bytes received) " +
+                                    "[rmtAddr=" + sock.getRemoteSocketAddress() +
+                                    ", locAddr=" + sock.getLocalSocketAddress() + ']');
+
+                            LT.warn(log, "Failed to read magic header (too few bytes received) [rmtAddr=" +
+                                sock.getRemoteSocketAddress() + ", locAddr=" + sock.getLocalSocketAddress() + ']');
+
+                            return;
+                        }
+                    }
+
+                    if (!Arrays.equals(buf, U.IGNITE_HEADER)) {
+                        if (log.isDebugEnabled())
+                            log.debug("Unknown connection detected (is some other software connecting to " +
+                                "this Ignite port?" +
+                                (!spi.isSslEnabled() ? " missed SSL configuration?" : "" ) +
+                                ") " +
+                                "[rmtAddr=" + sock.getRemoteSocketAddress() +
+                                ", locAddr=" + sock.getLocalSocketAddress() + ']');
+
+                        LT.warn(log, "Unknown connection detected (is some other software connecting to " +
+                            "this Ignite port?" +
+                            (!spi.isSslEnabled() ? " missing SSL configuration on remote node?" : "" ) +
+                            ") [rmtAddr=" + sock.getInetAddress() + ']', true);
+
+                        return;
+                    }
+
+                    // Restore timeout.
+                    sock.setSoTimeout(timeout);
+
+                    TcpDiscoveryAbstractMessage msg = spi.readMessage(sock, in, spi.netTimeout);
+
+                    // Ping.
+                    if (msg instanceof TcpDiscoveryPingRequest) {
+                        if (!spi.isNodeStopping0()) {
+                            TcpDiscoveryPingRequest req = (TcpDiscoveryPingRequest)msg;
+
+                            TcpDiscoveryPingResponse res = new TcpDiscoveryPingResponse(locNodeId);
+
+                            IgniteSpiOperationTimeoutHelper timeoutHelper =
+                                new IgniteSpiOperationTimeoutHelper(spi);
+
+                            if (req.clientNodeId() != null) {
+                                ClientMessageProcessor clientWorker = clientMsgWorkers.get(req.clientNodeId());
+
+                                if (clientWorker != null)
+                                    res.clientExists(clientWorker.ping(timeoutHelper));
+                            }
+
+                            spi.writeToSocket(sock, res, timeoutHelper.nextTimeoutChunk(spi.getSocketTimeout()));
+                        }
+                        else if (log.isDebugEnabled())
+                            log.debug("Ignore ping request, node is stopping.");
+
+                        return;
+                    }
+
+                    // Handshake.
+                    TcpDiscoveryHandshakeRequest req = (TcpDiscoveryHandshakeRequest)msg;
+
+                    UUID nodeId = req.creatorNodeId();
+
+                    this.nodeId = nodeId;
+
+                    TcpDiscoveryHandshakeResponse res =
+                        new TcpDiscoveryHandshakeResponse(locNodeId, locNode.internalOrder());
+
+                    boolean asyncMode = false;
+
+                    if (req.client()) {
+                        res.clientAck(true);
+
+                        // If client proposes async mode accept it.
+                        if (req.asyncMode()) {
+                            res.asyncMode(true);
+
+                            asyncMode = true;
+                        }
+                    }
+
+                    // It can happen if a remote node is stopped and it has a loopback address in the list of addresses,
+                    // the local node sends a handshake request message on the loopback address, so we get here.
+                    if (locNodeId.equals(nodeId)) {
+                        assert !req.client();
+
+                        if (log.isDebugEnabled())
+                            log.debug("Handshake request from local node: " + req);
+
+                        return;
+                    }
+
+                    if (req.client()) {
+                        ClientMessageProcessor clientProc = asyncMode
+                            ? new ClientNioMessageWorker(nodeId, sock)
+                            : new ClientMessageWorker(sock, nodeId);
+
+                        while (true) {
+                            ClientMessageProcessor old = clientMsgWorkers.putIfAbsent(nodeId, clientProc);
+
+                            if (old == null)
+                                break;
+
+                            if (old instanceof ClientMessageWorker) {
+                                ClientMessageWorker oldWrk = (ClientMessageWorker) old;
+
+                                if (oldWrk.isInterrupted()) {
+                                    clientMsgWorkers.remove(nodeId, old);
+
+                                    continue;
+                                }
+
+                                oldWrk.join(500);
+
+                                old = clientMsgWorkers.putIfAbsent(nodeId, clientProc);
+
+                                if (old == null)
+                                    break;
+
+                                if (log.isDebugEnabled())
+                                    log.debug("Already have client message worker, closing connection " +
+                                        "[locNodeId=" + locNodeId +
+                                        ", rmtNodeId=" + nodeId +
+                                        ", workerSock=" + oldWrk.sock +
+                                        ", sock=" + sock + ']');
+
+                                return;
+                            }
+                            else if (old instanceof ClientNioMessageWorker) {
+                                final ClientNioMessageWorker nioOldWrk = (ClientNioMessageWorker) old;
+
+                                if (nioOldWrk.state() == WorkerState.STOPPED)
+                                    clientMsgWorkers.remove(nodeId, nioOldWrk);
+                                else {
+                                    // check if old worker is stopping
+                                    for (int i = 0; i < 5; i++) {
+                                        U.sleep(100);
+
+                                        if (nioOldWrk.state() == WorkerState.STOPPED)
+                                            break;
+                                    }
+
+                                    old = clientMsgWorkers.putIfAbsent(nodeId, clientProc);
+
+                                    if (old == null)
+                                        break;
+
+                                    if (log.isDebugEnabled())
+                                        log.debug("Already have client message worker, closing connection " +
+                                            "[locNodeId=" + locNodeId +
+                                            ", rmtNodeId=" + nodeId +
+                                            ", workerSock=" + nioOldWrk.sock +
+                                            ", sock=" + sock + ']');
+
+                                    return;
+                                }
+                            }
+                        }
+
+                        if (log.isDebugEnabled())
+                            log.debug("Created client message worker [locNodeId=" + locNodeId +
+                                ", rmtNodeId=" + nodeId + ", sock=" + sock + ']');
+
+                        assert clientProc == clientMsgWorkers.get(nodeId);
+
+                        clientMsgWrk = clientProc;
+
+                        nioClient = clientMsgWrk instanceof ClientNioMessageWorker;
+                    }
+
+                    if (nioClient) {
+                        final ClientNioMessageWorker nioWrk = (ClientNioMessageWorker) clientMsgWrk;
+
+                        nioWrk.start();
+
+                        nioWrk.sendMessage(res, null);
+
+                        return;
+                    }
+
+                    spi.writeToSocket(sock, res, spi.failureDetectionTimeoutEnabled() ?
+                        spi.failureDetectionTimeout() : spi.getSocketTimeout());
+
+                    if (log.isDebugEnabled())
+                        log.debug("Initialized connection with remote node [nodeId=" + nodeId +
+                            ", client=" + req.client() + ']');
+
+                    if (debugMode) {
+                        debugLog(msg, "Initialized connection with remote node [nodeId=" + nodeId +
+                            ", client=" + req.client() + ']');
+                    }
+                }
+                catch (IOException e) {
+                    if (log.isDebugEnabled())
+                        U.error(log, "Caught exception on handshake [err=" + e +", sock=" + sock + ']', e);
+
                     if (X.hasCause(e, SSLException.class) && spi.isSslEnabled() && !spi.isNodeStopping0())
                         LT.warn(log, "Failed to initialize connection " +
                             "(missing SSL configuration on remote node?) " +
@@ -5732,39 +6469,17 @@
                                 e);
                         }
                     }
->>>>>>> 3d9f8926
-
-        /**
-         * Send message despite of worker state.
-         *
-         * @param msg Message to send.
-         * @param msgBytes Message bytes to send.
-         */
-        public void sendMessage(final TcpDiscoveryAbstractMessage msg, @Nullable final byte[] msgBytes) {
-            spi.sendMessage(ses, msg, msgBytes);
-        }
-
-        /** {@inheritDoc} */
-        @Override public boolean ping(final IgniteSpiOperationTimeoutHelper timeoutHelper) throws InterruptedException {
-            return pinger().ping(timeoutHelper);
-        }
-
-        /** {@inheritDoc} */
-        @Override public void pingResult(final boolean res) {
-            pinger().pingResult(res);
-        }
-
-<<<<<<< HEAD
-        /** {@inheritDoc} */
-        @Override public UUID clientNodeId() {
-            return clientNodeId;
-        }
-
-        /** {@inheritDoc} */
-        @Override public ClusterMetrics metrics() {
-            return metrics;
-        }
-=======
+
+                    onException("Caught exception on handshake [err=" + e + ", sock=" + sock + ']', e);
+
+                    return;
+                }
+                catch (IgniteCheckedException e) {
+                    if (log.isDebugEnabled())
+                        U.error(log, "Caught exception on handshake [err=" + e +", sock=" + sock + ']', e);
+
+                    onException("Caught exception on handshake [err=" + e +", sock=" + sock + ']', e);
+
                     if (e.hasCause(SocketTimeoutException.class))
                         LT.warn(log, "Socket operation timed out on handshake " +
                             "(consider increasing 'networkTimeout' configuration property) " +
@@ -5772,775 +6487,6 @@
 
                     else if (e.hasCause(ClassNotFoundException.class))
                         LT.warn(log, "Failed to read message due to ClassNotFoundException " +
-                            "(make sure same versions of all classes are available on all nodes) " +
-                            "[rmtAddr=" + sock.getRemoteSocketAddress() +
-                            ", err=" + X.cause(e, ClassNotFoundException.class).getMessage() + ']');
->>>>>>> 3d9f8926
-
-        /** {@inheritDoc} */
-        @Override public void metrics(final ClusterMetrics metrics) {
-            this.metrics = metrics;
-        }
-
-        /**
-         * @return Pinger.
-         */
-        private ClientMessagePinger pinger() {
-            if (pinger == null) {
-                synchronized (this) {
-                    if (pinger == null)
-                        pinger = new ClientMessagePinger(this);
-                }
-            }
-
-            return pinger;
-        }
-
-        /**
-         * @return Current worker state.
-         */
-        public WorkerState state() {
-            return state;
-        }
-
-        /** {@inheritDoc} */
-        @Override public String toString() {
-            return S.toString(ClientNioMessageWorker.class, this);
-        }
-    }
-
-    /**
-     * Listener for client messages.
-     */
-    private class ClientNIOListener<T> implements GridNioServerListener<T> {
-        /** */
-        private final IgniteLogger log;
-
-        /** */
-        private final long writeTimeout;
-
-        /**
-         * @param log Logger.
-         * @param writeTimeout Socket write timeout.
-         */
-        private ClientNIOListener(final IgniteLogger log, final long writeTimeout) {
-            this.log = log;
-            this.writeTimeout = writeTimeout;
-        }
-
-        /** {@inheritDoc} */
-        @Override public void onConnected(final GridNioSession ses) {
-            // No-op.
-        }
-
-        /** {@inheritDoc} */
-        @Override public void onDisconnected(final GridNioSession ses, @Nullable final Exception e) {
-            final UUID clientNodeId = clientNodeId(ses);
-
-            if (log.isDebugEnabled())
-                log.debug("Stopping message worker on disconnect [remoteAddr=" + ses.remoteAddress() +
-                    ", remote node ID=" + clientNodeId + ']');
-
-            final ClientMessageProcessor proc = clientMsgWorkers.remove(clientNodeId);
-
-            if (proc instanceof ClientNioMessageWorker)
-                ((ClientNioMessageWorker) proc).nonblockingStop();
-            else if (log.isDebugEnabled())
-                log.error("Illegal ClientMessageProcessor: " + proc);
-
-        }
-
-        /** {@inheritDoc} */
-        @Override public void onMessage(final GridNioSession ses, final T msg0) {
-            final UUID nodeId = getConfiguredNodeId();
-
-            final TcpDiscoveryAbstractMessage msg = (TcpDiscoveryAbstractMessage) msg0;
-
-            msg.senderNodeId(nodeId);
-
-            if (log.isDebugEnabled())
-                log.debug("Message has been received: " + msg);
-
-            spi.stats.onMessageReceived(msg);
-
-            if (debugMode && recordable(msg))
-                debugLog(msg, "Message has been received: " + msg);
-
-            final UUID clientNodeId = clientNodeId(ses);
-
-            final ClientNioMessageWorker clientMsgWrk = (ClientNioMessageWorker) clientMsgWorkers.get(clientNodeId);
-
-            if (clientMsgWrk == null) {
-                if (log.isDebugEnabled())
-                    log.debug("NIO Worker has been closed, drop message. [clientNodeId="
-                        + clientNodeId + ", message=" + msg + "]");
-
-                return;
-            }
-
-            if (msg instanceof TcpDiscoveryConnectionCheckMessage) {
-                clientMsgWrk.addReceipt(RES_OK);
-
-                return;
-            }
-            else if (msg instanceof TcpDiscoveryJoinRequestMessage) {
-                final TcpDiscoveryJoinRequestMessage req = (TcpDiscoveryJoinRequestMessage)msg;
-
-                if (!req.responded()) {
-                    final TcpDiscoverySpiState state = spiStateCopy();
-
-                    if (state == CONNECTED) {
-                        clientMsgWrk.addReceipt(RES_OK, new CX1<IgniteInternalFuture<?>, Object>() {
-                            private static final long serialVersionUID = 0L;
-
-                            @Override public Object applyx(
-                                final IgniteInternalFuture<?> fut) throws IgniteCheckedException {
-                                req.responded(true);
-
-                                msgWorker.addMessage(req);
-
-                                clientMsgWrk.markJoinedAndSendPendingMessages();
-
-                                return null;
-                            }
-                        });
-
-                        return;
-                    }
-                    else {
-                        spi.stats.onMessageProcessingStarted(req);
-
-                        final Integer res;
-
-                        final SocketAddress rmtAddr = clientMsgWrk.sock.getRemoteSocketAddress();
-
-                        if (state == CONNECTING) {
-                            if (noResAddrs.contains(rmtAddr) ||
-                                getLocalNodeId().compareTo(req.creatorNodeId()) < 0)
-                                // Remote node node has not responded to join request or loses UUID race.
-                                res = RES_WAIT;
-                            else
-                                // Remote node responded to join request and wins UUID race.
-                                res = RES_CONTINUE_JOIN;
-                        }
-                        else
-                            // Local node is stopping. Remote node should try next one.
-                            res = RES_CONTINUE_JOIN;
-
-                        clientMsgWrk.addReceipt(res, new CX1<IgniteInternalFuture<?>, Object>() {
-                            private static final long serialVersionUID = 0L;
-
-                            @Override public Object applyx(
-                                final IgniteInternalFuture<?> fut) throws IgniteCheckedException {
-                                if (log.isDebugEnabled())
-                                    log.debug("Responded to join request message [msg=" + req + ", res=" + res + ']');
-
-                                fromAddrs.addAll(req.node().socketAddresses());
-
-                                spi.stats.onMessageProcessingFinished(req);
-
-                                clientMsgWrk.nonblockingStop();
-
-                                clientMsgWorkers.remove(clientMsgWrk.clientNodeId(), clientMsgWrk);
-
-                                return null;
-                            }
-                        });
-
-                        return;
-                    }
-
-                }
-            }
-            else if (msg instanceof TcpDiscoveryClientReconnectMessage) {
-                final TcpDiscoverySpiState state = spiStateCopy();
-
-                if (state == CONNECTED) {
-                    clientMsgWrk.addReceipt(RES_OK, new CX1<IgniteInternalFuture<?>, Object>() {
-                        private static final long serialVersionUID = 0L;
-
-                        @Override public Object applyx(
-                            final IgniteInternalFuture<?> fut) throws IgniteCheckedException {
-                            msgWorker.addMessage(msg);
-
-                            clientMsgWrk.markJoinedAndSendPendingMessages();
-
-                            return null;
-                        }
-                    });
-                }
-                else {
-                    clientMsgWrk.addReceipt(RES_CONTINUE_JOIN, new CX1<IgniteInternalFuture<?>, Object>() {
-                        private static final long serialVersionUID = 0L;
-
-                        @Override public Object applyx(
-                            final IgniteInternalFuture<?> fut) throws IgniteCheckedException {
-                            clientMsgWrk.nonblockingStop();
-
-                            clientMsgWorkers.remove(clientMsgWrk.clientNodeId(), clientMsgWrk);
-
-                            return null;
-                        }
-                    });
-                }
-            }
-            else if (msg instanceof TcpDiscoveryDuplicateIdMessage) {
-                // Send receipt back.
-                clientMsgWrk.addReceipt(RES_OK, createStateChangeClosure(msg, DUPLICATE_ID));
-
-                return;
-            }
-            else if (msg instanceof TcpDiscoveryAuthFailedMessage) {
-                // Send receipt back.
-                clientMsgWrk.addReceipt(RES_OK, createStateChangeClosure(msg, AUTH_FAILED));
-
-                return;
-            }
-            else if (msg instanceof TcpDiscoveryCheckFailedMessage) {
-                // Send receipt back.
-                clientMsgWrk.addReceipt(RES_OK, createStateChangeClosure(msg, CHECK_FAILED));
-
-                return;
-            }
-            else if (msg instanceof TcpDiscoveryLoopbackProblemMessage) {
-                // Send receipt back.
-                clientMsgWrk.addReceipt(RES_OK, createStateChangeClosure(msg, LOOPBACK_PROBLEM));
-
-                return;
-            }
-            else if (msg instanceof TcpDiscoveryPingResponse) {
-                assert msg.client() : msg;
-
-                final ClientMessageProcessor clientWorker = clientMsgWorkers.get(msg.creatorNodeId());
-
-                if (clientWorker != null)
-                    clientWorker.pingResult(true);
-
-                return;
-            }
-
-            TcpDiscoveryClientHeartbeatMessage heartbeatMsg = null;
-
-            if (msg instanceof TcpDiscoveryClientHeartbeatMessage)
-                heartbeatMsg = (TcpDiscoveryClientHeartbeatMessage)msg;
-            else
-                msgWorker.addMessage(msg);
-
-            final UUID locNodeId = getConfiguredNodeId();
-
-            // Send receipt back.
-            final TcpDiscoveryClientAckResponse ack = new TcpDiscoveryClientAckResponse(locNodeId, msg.id());
-
-            ack.verify(locNodeId);
-
-            clientMsgWrk.addMessage(ack);
-
-            if (heartbeatMsg != null)
-                clientMsgWrk.metrics(heartbeatMsg.metrics());
-        }
-
-        /**
-         * @param msg Discovery message.
-         * @param newState New state.
-         * @return Closure that changes state to new one.
-         */
-        private CX1<IgniteInternalFuture<?>, Object> createStateChangeClosure(final TcpDiscoveryAbstractMessage msg,
-            final TcpDiscoverySpiState newState) {
-            return new CX1<IgniteInternalFuture<?>, Object>() {
-                private static final long serialVersionUID = 0L;
-
-                @Override public Object applyx(
-                    final IgniteInternalFuture<?> fut) throws IgniteCheckedException {
-                    boolean ignored = false;
-
-                    TcpDiscoverySpiState state = null;
-
-                    synchronized (mux) {
-                        if (spiState == CONNECTING) {
-                            joinRes.set(msg);
-
-                            spiState = newState;
-
-                            mux.notifyAll();
-                        }
-                        else {
-                            ignored = true;
-
-                            state = spiState;
-                        }
-                    }
-
-                    if (ignored && log.isDebugEnabled())
-                        log.debug("Duplicate ID message has been ignored [msg=" + msg +
-                            ", spiState=" + state + ']');
-
-                    return null;
-                }
-            };
-        }
-
-<<<<<<< HEAD
-        /** {@inheritDoc} */
-        @Override public void onSessionWriteTimeout(final GridNioSession ses) {
-            final UUID clientNodeId = clientNodeId(ses);
-=======
-                        if (e.hasCause(ClassNotFoundException.class))
-                            LT.warn(log, "Failed to read message due to ClassNotFoundException " +
-                                "(make sure same versions of all classes are available on all nodes) " +
-                                "[rmtNodeId=" + nodeId +
-                                ", err=" + X.cause(e, ClassNotFoundException.class).getMessage() + ']');
->>>>>>> 3d9f8926
-
-            if (log.isDebugEnabled())
-                log.debug("Stopping message worker on write timeout [remoteAddr=" + ses.remoteAddress() +
-                    ", writeTimeout=" + writeTimeout + ", remote node ID=" + clientNodeId + ']');
-
-            final ClientMessageProcessor proc = clientMsgWorkers.remove(clientNodeId);
-
-            stopClientProcessor(proc, false);
-        }
-
-        /** {@inheritDoc} */
-        @Override public void onSessionIdleTimeout(final GridNioSession ses) {
-            // No-op.
-        }
-
-        /**
-         * @param ses Session.
-         * @return Client node ID.
-         */
-        private UUID clientNodeId(final GridNioSession ses) {
-            return ses.meta(NODE_ID_META);
-        }
-    }
-
-    /**
-     *
-     */
-    private class ClientNIOFilter extends GridNioFilterAdapter {
-        /**
-         * @param name Name.
-         */
-        public ClientNIOFilter(final String name) {
-            super(name);
-        }
-
-        /** {@inheritDoc} */
-        @Override public void onSessionOpened(final GridNioSession ses) throws IgniteCheckedException {
-            proceedSessionOpened(ses);
-        }
-
-        /** {@inheritDoc} */
-        @Override public void onSessionClosed(final GridNioSession ses) throws IgniteCheckedException {
-            proceedSessionClosed(ses);
-        }
-
-        /** {@inheritDoc} */
-        @Override public void onExceptionCaught(final GridNioSession ses,
-            final IgniteCheckedException ex) throws IgniteCheckedException {
-            proceedExceptionCaught(ses, ex);
-        }
-
-        /** {@inheritDoc} */
-        @Override public GridNioFuture<?> onSessionWrite(final GridNioSession ses,
-            final Object msg) throws IgniteCheckedException {
-            final byte[] bytes = msg instanceof byte[] ? (byte[]) msg : spi.marshaller().marshal(msg);
-
-            return proceedSessionWrite(ses, ByteBuffer.wrap(bytes));
-        }
-
-        /** {@inheritDoc} */
-        @Override public void onMessageReceived(final GridNioSession ses,
-            final Object msg) throws IgniteCheckedException {
-            ByteBuffer msgBuf = ses.meta(INCOMPLETE_MESSAGE_META);
-
-            final ByteBuffer buf = (ByteBuffer) msg;
-
-            if (msgBuf == null) {
-                // first packet
-                final int msgLen = getMessageLength(buf, ses);
-
-                if (msgLen == -1)
-                    return;
-
-                msgBuf = ByteBuffer.allocate(msgLen);
-            }
-
-            final int left = buf.remaining();
-
-            buf.get(msgBuf.array(), msgBuf.position(), Math.min(left, msgBuf.remaining()));
-
-            final int read = left - buf.remaining();
-
-            msgBuf.position(msgBuf.position() + read);
-
-            if (!msgBuf.hasRemaining()) {
-                // unmarshal and process
-                final Object obj = spi.marshaller().unmarshal(msgBuf.array(),
-                    U.resolveClassLoader(spi.ignite().configuration()));
-
-                ses.removeMeta(INCOMPLETE_MESSAGE_META);
-
-                proceedMessageReceived(ses, obj);
-
-                // There are left bytes not processed
-                while (buf.hasRemaining())
-                    onMessageReceived(ses, msg);
-            }
-            else
-                ses.addMeta(INCOMPLETE_MESSAGE_META, msgBuf);
-        }
-
-        /**
-         * @param buf Input buffer.
-         * @return Message length or -1 if not all bytes of length were read.
-         */
-        private int getMessageLength(final ByteBuffer buf, final GridNioSession ses) {
-            ByteBuffer lenBuf = ses.meta(MESSAGE_LEN_META);
-
-            int len = -1;
-
-            if (lenBuf != null || buf.remaining() < 4) {
-                if (lenBuf == null) {
-                    lenBuf = ByteBuffer.allocate(4);
-
-                    ses.addMeta(MESSAGE_LEN_META, lenBuf);
-                }
-
-                buf.get(lenBuf.array(), lenBuf.position(), Math.min(buf.remaining(), lenBuf.remaining()));
-
-                if (lenBuf.remaining() == 0) {
-                    lenBuf.order(ByteOrder.BIG_ENDIAN);
-
-                    len = lenBuf.getInt();
-
-                    ses.removeMeta(MESSAGE_LEN_META);
-                }
-            }
-            else {
-                final ByteOrder curOrder = buf.order();
-
-                buf.order(ByteOrder.BIG_ENDIAN);
-
-                len = buf.getInt();
-
-                buf.order(curOrder);
-            }
-
-            return len;
-        }
-
-        /** {@inheritDoc} */
-        @Override public GridNioFuture<Boolean> onSessionClose(final GridNioSession ses) throws IgniteCheckedException {
-            return proceedSessionClose(ses);
-        }
-
-        /** {@inheritDoc} */
-        @Override public void onSessionIdleTimeout(final GridNioSession ses) throws IgniteCheckedException {
-            proceedSessionIdleTimeout(ses);
-        }
-
-        /** {@inheritDoc} */
-        @Override public void onSessionWriteTimeout(final GridNioSession ses) throws IgniteCheckedException {
-            proceedSessionWriteTimeout(ses);
-        }
-    }
-
-    /**
-     * Thread that reads messages from the socket created for incoming connections.
-     */
-    private class SocketReader extends IgniteSpiThread {
-        /** Socket to read data from. */
-        private final Socket sock;
-
-        /** */
-        private volatile UUID nodeId;
-
-        /** Flag indicating that client is processed by NIO server. */
-        private volatile boolean nioClient;
-
-        /**
-         * Constructor.
-         *
-         * @param sock Socket to read data from.
-         */
-        SocketReader(final Socket sock) {
-            super(spi.ignite().name(), "tcp-disco-sock-reader", log);
-
-            this.sock = sock;
-
-            setPriority(spi.threadPri);
-
-            spi.stats.onSocketReaderCreated();
-        }
-
-        /** {@inheritDoc} */
-        @Override protected void body() throws InterruptedException {
-            UUID locNodeId = getConfiguredNodeId();
-
-            ClientMessageProcessor clientMsgWrk = null;
-
-            try {
-                InputStream in;
-
-                try {
-                    // Set socket options.
-                    sock.setKeepAlive(true);
-                    sock.setTcpNoDelay(true);
-
-                    int timeout = sock.getSoTimeout();
-
-                    sock.setSoTimeout((int)spi.netTimeout);
-
-                    for (IgniteInClosure<Socket> connLsnr : spi.incomeConnLsnrs)
-                        connLsnr.apply(sock);
-
-                    int rcvBufSize = sock.getReceiveBufferSize();
-
-                    in = new BufferedInputStream(sock.getInputStream(), rcvBufSize > 0 ? rcvBufSize : 8192);
-
-                    byte[] buf = new byte[4];
-                    int read = 0;
-
-                    while (read < buf.length) {
-                        int r = in.read(buf, read, buf.length - read);
-
-                        if (r >= 0)
-                            read += r;
-                        else {
-                            if (log.isDebugEnabled())
-                                log.debug("Failed to read magic header (too few bytes received) " +
-                                    "[rmtAddr=" + sock.getRemoteSocketAddress() +
-                                    ", locAddr=" + sock.getLocalSocketAddress() + ']');
-
-                            LT.warn(log, null, "Failed to read magic header (too few bytes received) [rmtAddr=" +
-                                sock.getRemoteSocketAddress() + ", locAddr=" + sock.getLocalSocketAddress() + ']');
-
-                            return;
-                        }
-                    }
-
-                    if (!Arrays.equals(buf, U.IGNITE_HEADER)) {
-                        if (log.isDebugEnabled())
-                            log.debug("Unknown connection detected (is some other software connecting to " +
-                                "this Ignite port?" +
-                                (!spi.isSslEnabled() ? " missed SSL configuration?" : "" ) +
-                                ") " +
-                                "[rmtAddr=" + sock.getRemoteSocketAddress() +
-                                ", locAddr=" + sock.getLocalSocketAddress() + ']');
-
-                        LT.warn(log, null, "Unknown connection detected (is some other software connecting to " +
-                            "this Ignite port?" +
-                            (!spi.isSslEnabled() ? " missing SSL configuration on remote node?" : "" ) +
-                            ") [rmtAddr=" + sock.getInetAddress() + ']', true);
-
-                        return;
-                    }
-
-                    // Restore timeout.
-                    sock.setSoTimeout(timeout);
-
-                    TcpDiscoveryAbstractMessage msg = spi.readMessage(sock, in, spi.netTimeout);
-
-                    // Ping.
-                    if (msg instanceof TcpDiscoveryPingRequest) {
-                        if (!spi.isNodeStopping0()) {
-                            TcpDiscoveryPingRequest req = (TcpDiscoveryPingRequest)msg;
-
-                            TcpDiscoveryPingResponse res = new TcpDiscoveryPingResponse(locNodeId);
-
-                            IgniteSpiOperationTimeoutHelper timeoutHelper =
-                                new IgniteSpiOperationTimeoutHelper(spi);
-
-                            if (req.clientNodeId() != null) {
-                                ClientMessageProcessor clientWorker = clientMsgWorkers.get(req.clientNodeId());
-
-                                if (clientWorker != null)
-                                    res.clientExists(clientWorker.ping(timeoutHelper));
-                            }
-
-                            spi.writeToSocket(sock, res, timeoutHelper.nextTimeoutChunk(spi.getSocketTimeout()));
-                        }
-                        else if (log.isDebugEnabled())
-                            log.debug("Ignore ping request, node is stopping.");
-
-                        return;
-                    }
-
-                    // Handshake.
-                    TcpDiscoveryHandshakeRequest req = (TcpDiscoveryHandshakeRequest)msg;
-
-                    UUID nodeId = req.creatorNodeId();
-
-                    this.nodeId = nodeId;
-
-                    TcpDiscoveryHandshakeResponse res =
-                        new TcpDiscoveryHandshakeResponse(locNodeId, locNode.internalOrder());
-
-                    boolean asyncMode = false;
-
-                    if (req.client()) {
-                        res.clientAck(true);
-
-                        // If client proposes async mode accept it.
-                        if (req.asyncMode()) {
-                            res.asyncMode(true);
-
-                            asyncMode = true;
-                        }
-                    }
-
-                    // It can happen if a remote node is stopped and it has a loopback address in the list of addresses,
-                    // the local node sends a handshake request message on the loopback address, so we get here.
-                    if (locNodeId.equals(nodeId)) {
-                        assert !req.client();
-
-                        if (log.isDebugEnabled())
-                            log.debug("Handshake request from local node: " + req);
-
-                        return;
-                    }
-
-                    if (req.client()) {
-                        ClientMessageProcessor clientProc = asyncMode
-                            ? new ClientNioMessageWorker(nodeId, sock)
-                            : new ClientMessageWorker(sock, nodeId);
-
-                        while (true) {
-                            ClientMessageProcessor old = clientMsgWorkers.putIfAbsent(nodeId, clientProc);
-
-                            if (old == null)
-                                break;
-
-                            if (old instanceof ClientMessageWorker) {
-                                ClientMessageWorker oldWrk = (ClientMessageWorker) old;
-
-                                if (oldWrk.isInterrupted()) {
-                                    clientMsgWorkers.remove(nodeId, old);
-
-                                    continue;
-                                }
-
-                                oldWrk.join(500);
-
-                                old = clientMsgWorkers.putIfAbsent(nodeId, clientProc);
-
-                                if (old == null)
-                                    break;
-
-                                if (log.isDebugEnabled())
-                                    log.debug("Already have client message worker, closing connection " +
-                                        "[locNodeId=" + locNodeId +
-                                        ", rmtNodeId=" + nodeId +
-                                        ", workerSock=" + oldWrk.sock +
-                                        ", sock=" + sock + ']');
-
-                                return;
-                            }
-                            else if (old instanceof ClientNioMessageWorker) {
-                                final ClientNioMessageWorker nioOldWrk = (ClientNioMessageWorker) old;
-
-                                if (nioOldWrk.state() == WorkerState.STOPPED)
-                                    clientMsgWorkers.remove(nodeId, nioOldWrk);
-                                else {
-                                    // check if old worker is stopping
-                                    for (int i = 0; i < 5; i++) {
-                                        U.sleep(100);
-
-                                        if (nioOldWrk.state() == WorkerState.STOPPED)
-                                            break;
-                                    }
-
-                                    old = clientMsgWorkers.putIfAbsent(nodeId, clientProc);
-
-                                    if (old == null)
-                                        break;
-
-                                    if (log.isDebugEnabled())
-                                        log.debug("Already have client message worker, closing connection " +
-                                            "[locNodeId=" + locNodeId +
-                                            ", rmtNodeId=" + nodeId +
-                                            ", workerSock=" + nioOldWrk.sock +
-                                            ", sock=" + sock + ']');
-
-                                    return;
-                                }
-                            }
-                        }
-
-                        if (log.isDebugEnabled())
-                            log.debug("Created client message worker [locNodeId=" + locNodeId +
-                                ", rmtNodeId=" + nodeId + ", sock=" + sock + ']');
-
-                        assert clientProc == clientMsgWorkers.get(nodeId);
-
-                        clientMsgWrk = clientProc;
-
-                        nioClient = clientMsgWrk instanceof ClientNioMessageWorker;
-                    }
-
-                    if (nioClient) {
-                        final ClientNioMessageWorker nioWrk = (ClientNioMessageWorker) clientMsgWrk;
-
-                        nioWrk.start();
-
-                        nioWrk.sendMessage(res, null);
-
-                        return;
-                    }
-
-                    spi.writeToSocket(sock, res, spi.failureDetectionTimeoutEnabled() ?
-                        spi.failureDetectionTimeout() : spi.getSocketTimeout());
-
-                    if (log.isDebugEnabled())
-                        log.debug("Initialized connection with remote node [nodeId=" + nodeId +
-                            ", client=" + req.client() + ']');
-
-                    if (debugMode) {
-                        debugLog(msg, "Initialized connection with remote node [nodeId=" + nodeId +
-                            ", client=" + req.client() + ']');
-                    }
-                }
-                catch (IOException e) {
-                    if (log.isDebugEnabled())
-                        U.error(log, "Caught exception on handshake [err=" + e +", sock=" + sock + ']', e);
-
-                    if (X.hasCause(e, SSLException.class) && spi.isSslEnabled() && !spi.isNodeStopping0())
-                        LT.warn(log, null, "Failed to initialize connection " +
-                            "(missing SSL configuration on remote node?) " +
-                            "[rmtAddr=" + sock.getInetAddress() + ']', true);
-                    else if ((X.hasCause(e, ObjectStreamException.class) || !sock.isClosed())
-                        && !spi.isNodeStopping0()) {
-                        if (U.isMacInvalidArgumentError(e))
-                            LT.error(log, e, "Failed to initialize connection [sock=" + sock + "]\n\t" +
-                                U.MAC_INVALID_ARG_MSG);
-                        else {
-                            U.error(
-                                log,
-                                "Failed to initialize connection (this can happen due to short time " +
-                                    "network problems and can be ignored if does not affect node discovery) " +
-                                    "[sock=" + sock + ']',
-                                e);
-                        }
-                    }
-
-                    onException("Caught exception on handshake [err=" + e + ", sock=" + sock + ']', e);
-
-                    return;
-                }
-                catch (IgniteCheckedException e) {
-                    if (log.isDebugEnabled())
-                        U.error(log, "Caught exception on handshake [err=" + e +", sock=" + sock + ']', e);
-
-                    onException("Caught exception on handshake [err=" + e +", sock=" + sock + ']', e);
-
-                    if (e.hasCause(SocketTimeoutException.class))
-                        LT.warn(log, null, "Socket operation timed out on handshake " +
-                            "(consider increasing 'networkTimeout' configuration property) " +
-                            "[netTimeout=" + spi.netTimeout + ']');
-
-                    else if (e.hasCause(ClassNotFoundException.class))
-                        LT.warn(log, null, "Failed to read message due to ClassNotFoundException " +
                             "(make sure same versions of all classes are available on all nodes) " +
                             "[rmtAddr=" + sock.getRemoteSocketAddress() +
                             ", err=" + X.cause(e, ClassNotFoundException.class).getMessage() + ']');
@@ -6773,7 +6719,7 @@
                             return;
 
                         if (e.hasCause(ClassNotFoundException.class))
-                            LT.warn(log, null, "Failed to read message due to ClassNotFoundException " +
+                            LT.warn(log, "Failed to read message due to ClassNotFoundException " +
                                 "(make sure same versions of all classes are available on all nodes) " +
                                 "[rmtNodeId=" + nodeId +
                                 ", err=" + X.cause(e, ClassNotFoundException.class).getMessage() + ']');
