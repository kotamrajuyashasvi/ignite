/*
 * Licensed to the Apache Software Foundation (ASF) under one or more
 * contributor license agreements.  See the NOTICE file distributed with
 * this work for additional information regarding copyright ownership.
 * The ASF licenses this file to You under the Apache License, Version 2.0
 * (the "License"); you may not use this file except in compliance with
 * the License.  You may obtain a copy of the License at
 *
 *      http://www.apache.org/licenses/LICENSE-2.0
 *
 * Unless required by applicable law or agreed to in writing, software
 * distributed under the License is distributed on an "AS IS" BASIS,
 * WITHOUT WARRANTIES OR CONDITIONS OF ANY KIND, either express or implied.
 * See the License for the specific language governing permissions and
 * limitations under the License.
 */

package org.apache.ignite.internal.processors.closure;

import java.io.Externalizable;
import java.io.IOException;
import java.io.ObjectInput;
import java.io.ObjectOutput;
import java.util.ArrayList;
import java.util.Collection;
import java.util.Collections;
import java.util.List;
import java.util.Map;
import java.util.concurrent.Callable;
import java.util.concurrent.RejectedExecutionException;
import java.util.concurrent.TimeUnit;
import org.apache.ignite.IgniteCheckedException;
import org.apache.ignite.IgniteException;
import org.apache.ignite.binary.BinaryObjectException;
import org.apache.ignite.binary.BinaryRawReader;
import org.apache.ignite.binary.BinaryRawWriter;
import org.apache.ignite.binary.BinaryReader;
import org.apache.ignite.binary.BinaryWriter;
import org.apache.ignite.binary.Binarylizable;
import org.apache.ignite.cluster.ClusterNode;
import org.apache.ignite.compute.ComputeJob;
import org.apache.ignite.compute.ComputeJobMasterLeaveAware;
import org.apache.ignite.compute.ComputeJobResult;
import org.apache.ignite.compute.ComputeJobResultPolicy;
import org.apache.ignite.compute.ComputeLoadBalancer;
import org.apache.ignite.compute.ComputeTaskSession;
import org.apache.ignite.internal.ComputeTaskInternalFuture;
import org.apache.ignite.internal.GridClosureCallMode;
import org.apache.ignite.internal.GridInternalWrapper;
import org.apache.ignite.internal.GridKernalContext;
import org.apache.ignite.internal.IgniteInternalFuture;
import org.apache.ignite.internal.managers.communication.GridIoPolicy;
import org.apache.ignite.internal.processors.GridProcessorAdapter;
import org.apache.ignite.internal.processors.affinity.AffinityTopologyVersion;
import org.apache.ignite.internal.processors.pool.PoolProcessor;
import org.apache.ignite.internal.processors.resource.GridNoImplicitInjection;
import org.apache.ignite.internal.util.GridSpinReadWriteLock;
import org.apache.ignite.internal.util.IgniteUtils;
import org.apache.ignite.internal.util.future.GridFinishedFuture;
import org.apache.ignite.internal.util.lang.GridPeerDeployAware;
import org.apache.ignite.internal.util.lang.GridPlainCallable;
import org.apache.ignite.internal.util.lang.GridPlainRunnable;
import org.apache.ignite.internal.util.lang.GridTuple3;
import org.apache.ignite.internal.util.tostring.GridToStringInclude;
import org.apache.ignite.internal.util.typedef.F;
import org.apache.ignite.internal.util.typedef.internal.A;
import org.apache.ignite.internal.util.typedef.internal.S;
import org.apache.ignite.internal.util.typedef.internal.U;
import org.apache.ignite.internal.util.worker.GridWorker;
import org.apache.ignite.internal.util.worker.GridWorkerFuture;
import org.apache.ignite.lang.IgniteBiTuple;
import org.apache.ignite.lang.IgniteClosure;
import org.apache.ignite.lang.IgniteProductVersion;
import org.apache.ignite.lang.IgniteReducer;
import org.apache.ignite.marshaller.Marshaller;
import org.apache.ignite.resources.LoadBalancerResource;
import org.jetbrains.annotations.NotNull;
import org.jetbrains.annotations.Nullable;

import static org.apache.ignite.compute.ComputeJobResultPolicy.FAILOVER;
import static org.apache.ignite.compute.ComputeJobResultPolicy.REDUCE;
import static org.apache.ignite.internal.managers.communication.GridIoPolicy.IGFS_POOL;
import static org.apache.ignite.internal.managers.communication.GridIoPolicy.PUBLIC_POOL;
import static org.apache.ignite.internal.managers.communication.GridIoPolicy.SYSTEM_POOL;
import static org.apache.ignite.internal.processors.task.GridTaskThreadContextKey.TC_NO_FAILOVER;
import static org.apache.ignite.internal.processors.task.GridTaskThreadContextKey.TC_SUBGRID;

/**
 *
 */
public class GridClosureProcessor extends GridProcessorAdapter {
    /** Ignite version in which binarylizable versions of closures were introduced. */
    public static final IgniteProductVersion BINARYLIZABLE_CLOSURES_SINCE = IgniteProductVersion.fromString("1.6.0");

    /** Pool processor. */
    private final PoolProcessor pools;

    /** Lock to control execution after stop. */
    private final GridSpinReadWriteLock busyLock = new GridSpinReadWriteLock();

    /** Stopping flag. */
    private boolean stopping;

    /**
     * @param ctx Kernal context.
     */
    public GridClosureProcessor(GridKernalContext ctx) {
        super(ctx);

        pools = ctx.pools();

        assert pools != null;
    }

    /** {@inheritDoc} */
    @Override public void start() throws IgniteCheckedException {
        if (log.isDebugEnabled())
            log.debug("Started closure processor.");
    }

    /** {@inheritDoc} */
    @SuppressWarnings("BusyWait")
    @Override public void onKernalStop(boolean cancel) {
        boolean interrupted = false;

        // Busy wait is intentional.
        while (true) {
            try {
                if (busyLock.tryWriteLock(200, TimeUnit.MILLISECONDS))
                    break;
                else
                    Thread.sleep(200);
            }
            catch (InterruptedException ignore) {
                // Preserve interrupt status & ignore.
                // Note that interrupted flag is cleared.
                interrupted = true;
            }
        }

        try {
            if (interrupted)
                Thread.currentThread().interrupt();

            stopping = true;
        }
        finally {
            busyLock.writeUnlock();
        }

        if (log.isDebugEnabled())
            log.debug("Stopped closure processor.");
    }

    /**
     * @param mode Distribution mode.
     * @param jobs Closures to execute.
     * @param nodes Grid nodes.
     * @return Task execution future.
     */
    public ComputeTaskInternalFuture<?> runAsync(GridClosureCallMode mode, @Nullable Collection<? extends Runnable> jobs,
        @Nullable Collection<ClusterNode> nodes) {
        return runAsync(mode, jobs, nodes, false);
    }

    /**
     * @param mode Distribution mode.
     * @param jobs Closures to execute.
     * @param nodes Grid nodes.
     * @param sys If {@code true}, then system pool will be used.
     * @return Task execution future.
     */
    public ComputeTaskInternalFuture<?> runAsync(GridClosureCallMode mode,
        Collection<? extends Runnable> jobs,
        @Nullable Collection<ClusterNode> nodes,
        boolean sys)
    {
        assert mode != null;
        assert !F.isEmpty(jobs) : jobs;

        busyLock.readLock();

        try {
            if (stopping) {
                return ComputeTaskInternalFuture.finishedFuture(ctx, T1.class,
                    new IgniteCheckedException("Closure processor cannot be used on stopped grid: " + ctx.gridName()));
            }

            if (F.isEmpty(nodes))
                return ComputeTaskInternalFuture.finishedFuture(ctx, T1.class, U.emptyTopologyException());

            ctx.task().setThreadContext(TC_SUBGRID, nodes);

            return ctx.task().execute(new T1(mode, jobs), null, sys);
        }
        finally {
            busyLock.readUnlock();
        }
    }

    /**
     * @param mode Distribution mode.
     * @param job Closure to execute.
     * @param nodes Grid nodes.
     * @return Task execution future.
     */
    public ComputeTaskInternalFuture<?> runAsync(GridClosureCallMode mode, Runnable job,
        @Nullable Collection<ClusterNode> nodes) {
        return runAsync(mode, job, nodes, false);
    }

    /**
     * @param mode Distribution mode.
     * @param job Closure to execute.
     * @param nodes Grid nodes.
     * @param sys If {@code true}, then system pool will be used.
     * @return Task execution future.
     */
    public ComputeTaskInternalFuture<?> runAsync(GridClosureCallMode mode,
        Runnable job,
        @Nullable Collection<ClusterNode> nodes,
        boolean sys)
    {
        assert mode != null;
        assert job != null;

        busyLock.readLock();

        try {
            if (F.isEmpty(nodes))
                return ComputeTaskInternalFuture.finishedFuture(ctx, T2.class, U.emptyTopologyException());

            ctx.task().setThreadContext(TC_SUBGRID, nodes);

            return ctx.task().execute(new T2(mode, job), null, sys);
        }
        finally {
            busyLock.readUnlock();
        }
    }

    /**
     * Maps {@link Runnable} jobs to specified nodes based on distribution mode.
     *
     * @param mode Distribution mode.
     * @param jobs Closures to map.
     * @param nodes Grid nodes.
     * @param lb Load balancer.
     * @throws IgniteException Thrown in case of any errors.
     * @return Mapping.
     */
    private Map<ComputeJob, ClusterNode> absMap(GridClosureCallMode mode, Collection<? extends Runnable> jobs,
        Collection<ClusterNode> nodes, ComputeLoadBalancer lb) throws IgniteException {
        assert mode != null;
        assert jobs != null;
        assert nodes != null;
        assert lb != null;

        try {
            if (!F.isEmpty(jobs) && !F.isEmpty(nodes)) {
                JobMapper mapper = new JobMapper(jobs.size());

                switch (mode) {
                    case BROADCAST: {
                        for (ClusterNode n : nodes)
                            for (Runnable r : jobs)
                                mapper.map(downgradeJobIfNeeded(job(r), n), n);

                        break;
                    }

                    case BALANCE: {
                        for (Runnable r : jobs) {
                            ComputeJob job = job(r);

                            ClusterNode n = lb.getBalancedNode(job, null);

                            mapper.map(downgradeJobIfNeeded(job, n), n);
                        }

                        break;
                    }
                }

                return mapper.map();
            }
            else
                return Collections.emptyMap();
        }
        catch (IgniteCheckedException e) {
            throw U.convertException(e);
        }
    }

    /**
     * Maps {@link Callable} jobs to specified nodes based on distribution mode.
     *
     * @param mode Distribution mode.
     * @param jobs Closures to map.
     * @param nodes Grid nodes.
     * @param lb Load balancer.
     * @throws IgniteException Thrown in case of any errors.
     * @return Mapping.
     */
    private <R> Map<ComputeJob, ClusterNode> outMap(GridClosureCallMode mode,
        Collection<? extends Callable<R>> jobs, Collection<ClusterNode> nodes, ComputeLoadBalancer lb)
        throws IgniteException {
        assert mode != null;
        assert jobs != null;
        assert nodes != null;
        assert lb != null;

        try {
            if (!F.isEmpty(jobs) && !F.isEmpty(nodes)) {
                JobMapper mapper = new JobMapper(jobs.size());

                switch (mode) {
                    case BROADCAST: {
                        for (ClusterNode n : nodes)
                            for (Callable<R> c : jobs)
                                mapper.map(downgradeJobIfNeeded(job(c), n), n);

                        break;
                    }

                    case BALANCE: {
                        for (Callable<R> c : jobs) {
                            ComputeJob job = job(c);

                            ClusterNode n = lb.getBalancedNode(job, null);

                            mapper.map(downgradeJobIfNeeded(job, n), n);
                        }

                        break;
                    }
                }

                return mapper.map();
            }
            else
                return Collections.emptyMap();
        }
        catch (IgniteCheckedException e) {
            throw U.convertException(e);
        }
    }

    /**
     * @param mode Distribution mode.
     * @param jobs Closures to execute.
     * @param rdc Reducer.
     * @param nodes Grid nodes.
     * @param <R1> Type.
     * @param <R2> Type.
     * @return Reduced result.
     */
    public <R1, R2> ComputeTaskInternalFuture<R2> forkjoinAsync(GridClosureCallMode mode,
        Collection<? extends Callable<R1>> jobs,
        IgniteReducer<R1, R2> rdc,
        @Nullable Collection<ClusterNode> nodes)
    {
        assert mode != null;
        assert rdc != null;
        assert !F.isEmpty(jobs);

        busyLock.readLock();

        try {
            if (F.isEmpty(nodes))
                return ComputeTaskInternalFuture.finishedFuture(ctx, T3.class, U.emptyTopologyException());

            ctx.task().setThreadContext(TC_SUBGRID, nodes);

            return ctx.task().execute(new T3<>(mode, jobs, rdc), null);
        }
        finally {
            busyLock.readUnlock();
        }
    }

    /**
     * @param mode Distribution mode.
     * @param jobs Closures to execute.
     * @param nodes Grid nodes.
     * @param <R> Type.
     * @return Grid future for collection of closure results.
     */
    public <R> ComputeTaskInternalFuture<Collection<R>> callAsync(
        GridClosureCallMode mode,
        @Nullable Collection<? extends Callable<R>> jobs,
        @Nullable Collection<ClusterNode> nodes) {
        return callAsync(mode, jobs, nodes, false);
    }

    /**
     * @param mode Distribution mode.
     * @param jobs Closures to execute.
     * @param nodes Grid nodes.
     * @param sys If {@code true}, then system pool will be used.
     * @param <R> Type.
     * @return Grid future for collection of closure results.
     */
    public <R> ComputeTaskInternalFuture<Collection<R>> callAsync(GridClosureCallMode mode,
        Collection<? extends Callable<R>> jobs,
        @Nullable Collection<ClusterNode> nodes,
        boolean sys)
    {
        assert mode != null;
        assert !F.isEmpty(jobs);

        busyLock.readLock();

        try {
            if (F.isEmpty(nodes))
                return ComputeTaskInternalFuture.finishedFuture(ctx, T6.class, U.emptyTopologyException());

            ctx.task().setThreadContext(TC_SUBGRID, nodes);

            return ctx.task().execute(new T6<>(mode, jobs), null, sys);
        }
        finally {
            busyLock.readUnlock();
        }
    }

    /**
     *
     * @param mode Distribution mode.
     * @param job Closure to execute.
     * @param nodes Grid nodes.
     * @param <R> Type.
     * @return Grid future for collection of closure results.
     */
    public <R> ComputeTaskInternalFuture<R> callAsync(GridClosureCallMode mode,
        @Nullable Callable<R> job, @Nullable Collection<ClusterNode> nodes) {
        return callAsync(mode, job, nodes, false);
    }

    /**
     * @param cacheNames Cache names.
     * @param partId Partition.
     * @param affKey Affinity key.
     * @param job Closure to execute.
     * @param nodes Grid nodes.
     * @return Grid future for collection of closure results.
     * @throws IgniteCheckedException If failed.
     */
    public <R> ComputeTaskInternalFuture<R> affinityCall(@NotNull Collection<String> cacheNames,
        int partId,
        @Nullable Object affKey,
        Callable<R> job,
        @Nullable Collection<ClusterNode> nodes) throws IgniteCheckedException {
        assert partId >= 0 : partId;

        busyLock.readLock();

        try {
            if (F.isEmpty(nodes))
                return ComputeTaskInternalFuture.finishedFuture(ctx, T5.class, U.emptyTopologyException());

            final String cacheName = F.first(cacheNames);

            final AffinityTopologyVersion mapTopVer = ctx.discovery().topologyVersionEx();
            final ClusterNode node = ctx.affinity().mapPartitionToNode(cacheName, partId, mapTopVer);

            if (node == null)
                return ComputeTaskInternalFuture.finishedFuture(ctx, T5.class, U.emptyTopologyException());

            ctx.task().setThreadContext(TC_SUBGRID, nodes);

            return ctx.task().execute(new T5(node, job, cacheNames, partId, affKey, mapTopVer), null, false);
        }
        finally {
            busyLock.readUnlock();
        }
    }

    /**
     * @param cacheNames Cache names.
     * @param partId Partition.
     * @param affKey Affinity key.
     * @param job Job.
     * @param nodes Grid nodes.
     * @return Job future.
     * @throws IgniteCheckedException If failed.
     */
    public ComputeTaskInternalFuture<?> affinityRun(@NotNull Collection<String> cacheNames,
        int partId,
        @Nullable Object affKey,
        Runnable job,
        @Nullable Collection<ClusterNode> nodes) throws IgniteCheckedException {
        assert partId >= 0 : partId;

        busyLock.readLock();

        try {
            if (F.isEmpty(nodes))
                return ComputeTaskInternalFuture.finishedFuture(ctx, T4.class, U.emptyTopologyException());

            final String cacheName = F.first(cacheNames);

            final AffinityTopologyVersion mapTopVer = ctx.discovery().topologyVersionEx();
            final ClusterNode node = ctx.affinity().mapPartitionToNode(cacheName, partId, mapTopVer);

            if (node == null)
                return ComputeTaskInternalFuture.finishedFuture(ctx, T4.class, U.emptyTopologyException());

            ctx.task().setThreadContext(TC_SUBGRID, nodes);

            return ctx.task().execute(new T4(node, job, cacheNames, partId, affKey, mapTopVer), null, false);
        }
        finally {
            busyLock.readUnlock();
        }
    }

    /**
     * @param mode Distribution mode.
     * @param job Closure to execute.
     * @param nodes Grid nodes.
     * @param sys If {@code true}, then system pool will be used.
     * @param <R> Type.
     * @return Grid future for collection of closure results.
     */
    public <R> IgniteInternalFuture<R> callAsyncNoFailover(GridClosureCallMode mode, @Nullable Callable<R> job,
        @Nullable Collection<ClusterNode> nodes, boolean sys) {
        assert mode != null;

        busyLock.readLock();

        try {
            if (job == null)
                return new GridFinishedFuture<>();

            if (F.isEmpty(nodes))
                return new GridFinishedFuture<>(U.emptyTopologyException());

            ctx.task().setThreadContext(TC_NO_FAILOVER, true);
            ctx.task().setThreadContext(TC_SUBGRID, nodes);

            return ctx.task().execute(new T7<>(mode, job), null, sys);
        }
        finally {
            busyLock.readUnlock();
        }
    }

    /**
     * @param mode Distribution mode.
     * @param jobs Closures to execute.
     * @param nodes Grid nodes.
     * @param sys If {@code true}, then system pool will be used.
     * @param <R> Type.
     * @return Grid future for collection of closure results.
     */
    public <R> IgniteInternalFuture<Collection<R>> callAsyncNoFailover(GridClosureCallMode mode,
        @Nullable Collection<? extends Callable<R>> jobs, @Nullable Collection<ClusterNode> nodes,
        boolean sys) {
        assert mode != null;

        busyLock.readLock();

        try {
            if (F.isEmpty(jobs))
                return new GridFinishedFuture<>();

            if (F.isEmpty(nodes))
                return new GridFinishedFuture<>(U.emptyTopologyException());

            ctx.task().setThreadContext(TC_NO_FAILOVER, true);
            ctx.task().setThreadContext(TC_SUBGRID, nodes);

            return ctx.task().execute(new T6<>(mode, jobs), null, sys);
        }
        finally {
            busyLock.readUnlock();
        }
    }

    /**
     * @param mode Distribution mode.
     * @param job Closure to execute.
     * @param nodes Grid nodes.
     * @param sys If {@code true}, then system pool will be used.
     * @param <R> Type.
     * @return Grid future for collection of closure results.
     */
    public <R> ComputeTaskInternalFuture<R> callAsync(GridClosureCallMode mode,
        Callable<R> job,
        @Nullable Collection<ClusterNode> nodes,
        boolean sys)
    {
        assert mode != null;
        assert job != null;

        busyLock.readLock();

        try {
            if (F.isEmpty(nodes))
                return ComputeTaskInternalFuture.finishedFuture(ctx, T7.class, U.emptyTopologyException());

            ctx.task().setThreadContext(TC_SUBGRID, nodes);

            return ctx.task().execute(new T7<>(mode, job), null, sys);
        }
        finally {
            busyLock.readUnlock();
        }
    }

    /**
     * @param job Job closure.
     * @param arg Optional job argument.
     * @param nodes Grid nodes.
     * @return Grid future for execution result.
     */
    public <T, R> ComputeTaskInternalFuture<R> callAsync(IgniteClosure<T, R> job, @Nullable T arg,
        @Nullable Collection<ClusterNode> nodes) {
        busyLock.readLock();

        try {
            if (F.isEmpty(nodes))
                return ComputeTaskInternalFuture.finishedFuture(ctx, T8.class, U.emptyTopologyException());

            ctx.task().setThreadContext(TC_SUBGRID, nodes);

            return ctx.task().execute(new T8(job, arg), null, false);
        }
        finally {
            busyLock.readUnlock();
        }
    }

    /**
     * @param job Job closure.
     * @param arg Optional job argument.
     * @param nodes Grid nodes.
     * @return Grid future for execution result.
     */
    public <T, R> IgniteInternalFuture<Collection<R>> broadcast(IgniteClosure<T, R> job, @Nullable T arg,
        @Nullable Collection<ClusterNode> nodes) {
        busyLock.readLock();

        try {
            if (F.isEmpty(nodes))
                return new GridFinishedFuture<>(U.emptyTopologyException());

            ctx.task().setThreadContext(TC_SUBGRID, nodes);

            return ctx.task().execute(new T11<>(job), arg, false);
        }
        finally {
            busyLock.readUnlock();
        }
    }

    /**
     * @param job Job closure.
     * @param arg Optional job argument.
     * @param nodes Grid nodes.
     * @return Grid future for execution result.
     */
    public <T, R> IgniteInternalFuture<Collection<R>> broadcastNoFailover(IgniteClosure<T, R> job, @Nullable T arg,
        @Nullable Collection<ClusterNode> nodes) {
        busyLock.readLock();

        try {
            if (F.isEmpty(nodes))
                return new GridFinishedFuture<>(U.emptyTopologyException());

            ctx.task().setThreadContext(TC_SUBGRID, nodes);
            ctx.task().setThreadContext(TC_NO_FAILOVER, true);

            return ctx.task().execute(new T11<>(job), arg, false);
        }
        finally {
            busyLock.readUnlock();
        }
    }

    /**
     * @param job Job closure.
     * @param args Job arguments.
     * @param nodes Grid nodes.
     * @return Grid future for execution result.
     */
    public <T, R> ComputeTaskInternalFuture<Collection<R>> callAsync(IgniteClosure<T, R> job,
        @Nullable Collection<? extends T> args,
        @Nullable Collection<ClusterNode> nodes)
    {
        busyLock.readLock();

        try {
            if (F.isEmpty(nodes))
                return ComputeTaskInternalFuture.finishedFuture(ctx, T9.class, U.emptyTopologyException());

            ctx.task().setThreadContext(TC_SUBGRID, nodes);

            return ctx.task().execute(new T9<>(job, args), null, false);
        }
        finally {
            busyLock.readUnlock();
        }
    }

    /**
     * @param job Job closure.
     * @param args Job arguments.
     * @param rdc Reducer.
     * @param nodes Grid nodes.
     * @return Grid future for execution result.
     */
    public <T, R1, R2> ComputeTaskInternalFuture<R2> callAsync(IgniteClosure<T, R1> job,
        Collection<? extends T> args, IgniteReducer<R1, R2> rdc, @Nullable Collection<ClusterNode> nodes) {
        busyLock.readLock();

        try {
            if (F.isEmpty(nodes))
                return ComputeTaskInternalFuture.finishedFuture(ctx, T10.class, U.emptyTopologyException());

            ctx.task().setThreadContext(TC_SUBGRID, nodes);

            return ctx.task().execute(new T10<>(job, args, rdc), null, false);
        }
        finally {
            busyLock.readUnlock();
        }
    }

    /**
     * @param c Closure to execute.
     * @param sys If {@code true}, then system pool will be used, otherwise public pool will be used.
     * @return Future.
     * @throws IgniteCheckedException Thrown in case of any errors.
     */
    private IgniteInternalFuture<?> runLocal(@Nullable final Runnable c, boolean sys) throws IgniteCheckedException {
        return runLocal(c, sys ? GridIoPolicy.SYSTEM_POOL : GridIoPolicy.PUBLIC_POOL);
    }

    /**
     * @param c Closure to execute.
     * @param plc Whether to run on system or public pool.
     * @return Future.
     * @throws IgniteCheckedException Thrown in case of any errors.
     */
<<<<<<< HEAD
    public IgniteInternalFuture<?> runLocal(@Nullable final Runnable c, byte plc)
=======
    private IgniteInternalFuture<?> runLocal(@Nullable final Runnable c, byte plc)
>>>>>>> 2ab094e0
        throws IgniteCheckedException {
        if (c == null)
            return new GridFinishedFuture();

        busyLock.readLock();

        try {
            // Inject only if needed.
            if (!(c instanceof GridPlainRunnable))
                ctx.resource().inject(ctx.deploy().getDeployment(c.getClass().getName()), c.getClass(), c);

            final ClassLoader ldr = Thread.currentThread().getContextClassLoader();

            final GridWorkerFuture fut = new GridWorkerFuture();

            GridWorker w = new GridWorker(ctx.gridName(), "closure-proc-worker", log) {
                @Override protected void body() {
                    try {
                        if (ldr != null)
                            U.wrapThreadLoader(ldr, c);
                        else
                            c.run();

                        fut.onDone();
                    }
                    catch (Throwable e) {
                        if (e instanceof Error)
                            U.error(log, "Closure execution failed with error.", e);

                        fut.onDone(U.cast(e));

                        if (e instanceof Error)
                            throw e;
                    }
                }
            };

            fut.setWorker(w);

            try {
                pools.poolForPolicy(plc).execute(w);
            }
            catch (RejectedExecutionException e) {
                U.error(log, "Failed to execute worker due to execution rejection " +
                    "(increase upper bound on executor service) [policy=" + plc + ']', e);

                w.run();
            }

            return fut;
        }
        finally {
            busyLock.readUnlock();
        }
    }

    /**
     * Executes closure on system pool. Companion to {@link #runLocal(Runnable, boolean)} but
     * in case of rejected execution re-runs the closure in the current thread (blocking).
     *
     * @param c Closure to execute.
     * @return Future.
     */
    public IgniteInternalFuture<?> runLocalSafe(Runnable c) {
        return runLocalSafe(c, true);
    }

    /**
     * Companion to {@link #runLocal(Runnable, boolean)} but in case of rejected execution re-runs
     * the closure in the current thread (blocking).
     *
     * @param c Closure to execute.
     * @param sys If {@code true}, then system pool will be used, otherwise public pool will be used.
     * @return Future.
     */
    public IgniteInternalFuture<?> runLocalSafe(Runnable c, boolean sys) {
        return runLocalSafe(c, sys ? GridIoPolicy.SYSTEM_POOL : GridIoPolicy.PUBLIC_POOL);
    }

    /**
     * Companion to {@link #runLocal(Runnable, boolean)} but in case of rejected execution re-runs
     * the closure in the current thread (blocking).
     *
     * @param c Closure to execute.
     * @param plc Policy to choose executor pool.
     * @return Future.
     */
    public IgniteInternalFuture<?> runLocalSafe(Runnable c, byte plc) {
        try {
            return runLocal(c, plc);
        }
        catch (Throwable e) {
            if (e instanceof Error) {
                U.error(log, "Closure execution failed with error.", e);

                throw (Error)e;
            }

            // If execution was rejected - rerun locally.
            if (e.getCause() instanceof RejectedExecutionException) {
                U.warn(log, "Closure execution has been rejected (will execute in the same thread) [plc=" + plc +
                    ", closure=" + c + ']');

                try {
                    c.run();

                    return new GridFinishedFuture();
                }
                catch (Throwable t) {
                    if (t instanceof Error) {
                        U.error(log, "Closure execution failed with error.", t);

                        throw t;
                    }

                    return new GridFinishedFuture(U.cast(t));
                }
            }
            // If failed for other reasons - return error future.
            else
                return new GridFinishedFuture(U.cast(e));
        }
    }

    /**
     * @param c Closure to execute.
     * @param sys If {@code true}, then system pool will be used, otherwise public pool will be used.
     * @return Future.
     * @throws IgniteCheckedException Thrown in case of any errors.
     */
    private <R> IgniteInternalFuture<R> callLocal(@Nullable final Callable<R> c, boolean sys) throws IgniteCheckedException {
        return callLocal(c, sys ? GridIoPolicy.SYSTEM_POOL : GridIoPolicy.PUBLIC_POOL);
    }

    /**
     * @param c Closure to execute.
     * @param plc Whether to run on system or public pool.
     * @param <R> Type of closure return value.
     * @return Future.
     * @throws IgniteCheckedException Thrown in case of any errors.
     */
    private <R> IgniteInternalFuture<R> callLocal(@Nullable final Callable<R> c, byte plc)
        throws IgniteCheckedException {
        if (c == null)
            return new GridFinishedFuture<>();

        busyLock.readLock();

        try {
            // Inject only if needed.
            if (!(c instanceof GridPlainCallable))
                ctx.resource().inject(ctx.deploy().getDeployment(c.getClass().getName()), c.getClass(), c);

            final ClassLoader ldr = Thread.currentThread().getContextClassLoader();

            final GridWorkerFuture<R> fut = new GridWorkerFuture<>();

            GridWorker w = new GridWorker(ctx.gridName(), "closure-proc-worker", log) {
                @Override protected void body() {
                    try {
                        if (ldr != null)
                            fut.onDone(U.wrapThreadLoader(ldr, c));
                        else
                            fut.onDone(c.call());
                    }
                    catch (Throwable e) {
                        if (e instanceof Error)
                            U.error(log, "Closure execution failed with error.", e);

                        fut.onDone(U.cast(e));

                        if (e instanceof Error)
                            throw (Error)e;
                    }
                }
            };

            fut.setWorker(w);

            try {
                pools.poolForPolicy(plc).execute(w);
            }
            catch (RejectedExecutionException e) {
                U.error(log, "Failed to execute worker due to execution rejection " +
                    "(increase upper bound on executor service) [policy=" + plc + ']', e);

                w.run();
            }

            return fut;
        }
        finally {
            busyLock.readUnlock();
        }
    }

    /**
     * Executes closure on system pool. Companion to {@link #callLocal(Callable, boolean)}
     * but in case of rejected execution re-runs the closure in the current thread (blocking).
     *
     * @param c Closure to execute.
     * @return Future.
     */
    public <R> IgniteInternalFuture<R> callLocalSafe(Callable<R> c) {
        return callLocalSafe(c, true);
    }

    /**
     * Executes closure on system pool. Companion to {@link #callLocal(Callable, boolean)}
     * but in case of rejected execution re-runs the closure in the current thread (blocking).
     *
     * @param c Closure to execute.
     * @param sys If {@code true}, then system pool will be used, otherwise public pool will be used.
     * @return Future.
     */
    public <R> IgniteInternalFuture<R> callLocalSafe(Callable<R> c, boolean sys) {
        return callLocalSafe(c, sys ? GridIoPolicy.SYSTEM_POOL : GridIoPolicy.PUBLIC_POOL);
    }

    /**
     * Companion to {@link #callLocal(Callable, boolean)} but in case of rejected execution re-runs
     * the closure in the current thread (blocking).
     *
     * @param c Closure to execute.
     * @param plc Policy to choose executor pool.
     * @return Future.
     */
<<<<<<< HEAD
    public <R> IgniteInternalFuture<R> callLocalSafe(Callable<R> c, byte plc) {
=======
    public  <R> IgniteInternalFuture<R> callLocalSafe(Callable<R> c, byte plc) {
>>>>>>> 2ab094e0
        try {
            return callLocal(c, plc);
        }
        catch (IgniteCheckedException e) {
            // If execution was rejected - rerun locally.
            if (e.getCause() instanceof RejectedExecutionException) {
                U.warn(log, "Closure execution has been rejected (will execute in the same thread) [plc=" + plc +
                    ", closure=" + c + ']');

                try {
                    return new GridFinishedFuture<>(c.call());
                }
                // If failed again locally - return error future.
                catch (Exception e2) {
                    return new GridFinishedFuture<>(U.cast(e2));
                }
            }
            // If failed for other reasons - return error future.
            else
                return new GridFinishedFuture<>(U.cast(e));
        }
    }

    /**
     * Converts given closure with arguments to grid job.
     * @param job Job.
     * @param arg Optional argument.
     * @return Job.
     */
    private static <T, R> ComputeJob job(final IgniteClosure<T, R> job, @Nullable final T arg) {
        A.notNull(job, "job");

        return job instanceof ComputeJobMasterLeaveAware ? new C1MLAV2<>(job, arg) : new C1V2<>(job, arg);
    }

    /**
     * Converts given closure to a grid job.
     *
     * @param c Closure to convert to grid job.
     * @return Grid job made out of closure.
     */
    private static <R> ComputeJob job(final Callable<R> c) {
        A.notNull(c, "job");

        return c instanceof ComputeJobMasterLeaveAware ? new C2MLAV2<>(c) : new C2V2<>(c);
    }

    /**
     * Converts given closure to a grid job.
     *
     * @param r Closure to convert to grid job.
     * @return Grid job made out of closure.
     */
    private static ComputeJob job(final Runnable r) {
        A.notNull(r, "job");

        return r instanceof ComputeJobMasterLeaveAware ? new C4MLAV2(r) : new C4V2(r);
    }

    /**
     * Downgrades provided job to older version if target does not support it.
     *
     * @param job Job.
     * @param node Node.
     * @return Provided or downgraded job.
     */
    private static ComputeJob downgradeJobIfNeeded(ComputeJob job, ClusterNode node) {
        A.notNull(job, "job");

        assert node != null;

        IgniteProductVersion nodeVer = node.version();

        if (nodeVer.compareTo(BINARYLIZABLE_CLOSURES_SINCE) >= 0)
            return job;

        if (job instanceof C1V2) {
            if (job instanceof C1MLAV2)
                return new C1MLA<>(((C1MLAV2)job).job, ((C1MLAV2)job).arg);
            else
                return new C1<>(((C1V2)job).job, ((C1V2)job).arg);
        }
        else if (job instanceof C2V2) {
            if (job instanceof C2MLAV2)
                return new C2MLA<>(((C2MLAV2)job).c);
            else
                return new C2<>(((C2V2)job).c);
        }
        else if (job instanceof C4V2) {
            if (job instanceof C4MLAV2)
                return new C4MLA(((C4MLAV2)job).r);
            else
                return new C4(((C4V2)job).r);
        }

        return job;
    }

    /**
     * Get collection of actual results.
     *
     * @param res Initial results.
     * @return Converted results.
     */
    private static <R> Collection<R> jobResults(List<ComputeJobResult> res) {
        if (res == null)
            return Collections.emptyList();
        else {
            List<R> res0 = new ArrayList<>(res.size());

            for (int i = 0; i < res.size(); i++)
                res0.add(res.get(i).<R>getData());

            return res0;
        }
    }

    /**
     *
     */
    private class JobMapper {
        /** */
        private final Map<ComputeJob, ClusterNode> map;

        /** */
        private boolean hadLocNode;

        /** */
        private byte[] closureBytes;

        /** */
        private IgniteClosure<?, ?> closure;

        /**
         * @param expJobCnt Expected Jobs count.
         */
        private JobMapper(int expJobCnt) {
            map = IgniteUtils.newHashMap(expJobCnt);
        }

        /**
         * @param job Job.
         * @param node Node.
         * @throws IgniteCheckedException In case of error.
         */
        public void map(@NotNull ComputeJob job, @NotNull ClusterNode node) throws IgniteCheckedException {
            if (ctx.localNodeId().equals(node.id())) {
                if (hadLocNode) {
                    Marshaller marsh = ctx.config().getMarshaller();

                    if (job instanceof C1) {
                        C1 c = (C1)job;

                        if (closureBytes == null) {
                            closure = c.job;

                            closureBytes = U.marshal(marsh, c.job);
                        }

                        if (c.job == closure)
                            c.job = U.unmarshal(marsh, closureBytes, U.resolveClassLoader(ctx.config()));
                        else
                            c.job = U.unmarshal(marsh, U.marshal(marsh, c.job), U.resolveClassLoader(ctx.config()));
                    }
                    else
                        job = U.unmarshal(marsh, U.marshal(marsh, job), U.resolveClassLoader(ctx.config()));
                }
                else
                    hadLocNode = true;
            }

            map.put(job, node);
        }

        /**
         * @return Map.
         */
        public Map<ComputeJob, ClusterNode> map() {
            return map;
        }
    }

    /**
     * No-reduce task adapter.
     */
    private abstract static class TaskNoReduceAdapter<T> extends GridPeerDeployAwareTaskAdapter<T, Void> {
        /** */
        private static final long serialVersionUID = 0L;

        /**
         * @param pda Peer deploy aware instance.
         */
        protected TaskNoReduceAdapter(@Nullable GridPeerDeployAware pda) {
            super(pda);
        }

        /** {@inheritDoc} */
        @Nullable @Override public Void reduce(List<ComputeJobResult> results) {
            return null;
        }
    }

    /**
     * Task that is free of dragged in enclosing context for the method
     * {@link GridClosureProcessor#runAsync(GridClosureCallMode, Collection, Collection)}.
     */
    private class T1 extends TaskNoReduceAdapter<Void> implements GridNoImplicitInjection {
        /** */
        private static final long serialVersionUID = 0L;

        /** */
        @LoadBalancerResource
        private ComputeLoadBalancer lb;

        /** */
        private IgniteBiTuple<GridClosureCallMode, Collection<? extends Runnable>> t;

        /**
         * @param mode Call mode.
         * @param jobs Collection of jobs.
         */
        private T1(GridClosureCallMode mode, Collection<? extends Runnable> jobs) {
            super(U.peerDeployAware0(jobs));

            t = F.<
                GridClosureCallMode,
                Collection<? extends Runnable>
                >t(mode, jobs);
        }

        /** {@inheritDoc} */
        @Override public Map<? extends ComputeJob, ClusterNode> map(List<ClusterNode> subgrid, @Nullable Void arg) {
            return absMap(t.get1(), t.get2(), subgrid, lb);
        }
    }

    /**
     * Task that is free of dragged in enclosing context for the method
     * {@link GridClosureProcessor#runAsync(GridClosureCallMode, Runnable, Collection)}.
     */
    private class T2 extends TaskNoReduceAdapter<Void> implements GridNoImplicitInjection {
        /** */
        private static final long serialVersionUID = 0L;

        /** */
        @LoadBalancerResource
        private ComputeLoadBalancer lb;

        /** */
        private IgniteBiTuple<GridClosureCallMode, Runnable> t;

        /**
         * @param mode Call mode.
         * @param job Job.
         */
        private T2(GridClosureCallMode mode, Runnable job) {
            super(U.peerDeployAware(job));

            t = F.t(mode, job);
        }

        /** {@inheritDoc} */
        @Override public Map<? extends ComputeJob, ClusterNode> map(List<ClusterNode> subgrid, @Nullable Void arg) {
            return absMap(t.get1(), F.asList(t.get2()), subgrid, lb);
        }
    }

    /**
     * Task that is free of dragged in enclosing context for the method
     * {@link GridClosureProcessor#forkjoinAsync(GridClosureCallMode, Collection, org.apache.ignite.lang.IgniteReducer, Collection)}
     */
    private class T3<R1, R2> extends GridPeerDeployAwareTaskAdapter<Void, R2> implements GridNoImplicitInjection {
        /** */
        private static final long serialVersionUID = 0L;

        /** */
        @LoadBalancerResource
        private ComputeLoadBalancer lb;

        /** */
        private GridTuple3<GridClosureCallMode,
            Collection<? extends Callable<R1>>,
            IgniteReducer<R1, R2>
            > t;

        /**
         *
         * @param mode Call mode.
         * @param jobs Collection of jobs.
         * @param rdc Reducer.
         */
        private T3(GridClosureCallMode mode, Collection<? extends Callable<R1>> jobs, IgniteReducer<R1, R2> rdc) {
            super(U.peerDeployAware0(jobs));

            t = F.<
                GridClosureCallMode,
                Collection<? extends Callable<R1>>,
                IgniteReducer<R1, R2>
                >t(mode, jobs, rdc);
        }

        /** {@inheritDoc} */
        @Override public Map<? extends ComputeJob, ClusterNode> map(List<ClusterNode> subgrid, @Nullable Void arg) {
            return outMap(t.get1(), t.get2(), subgrid, lb);
        }

        /** {@inheritDoc} */
        @Override public ComputeJobResultPolicy result(ComputeJobResult res, List<ComputeJobResult> rcvd) {
            ComputeJobResultPolicy resPlc = super.result(res, rcvd);

            if (res.getException() == null && resPlc != FAILOVER && !t.get3().collect((R1)res.getData()))
                resPlc = REDUCE; // If reducer returned false - reduce right away.

            return resPlc;
        }

        /** {@inheritDoc} */
        @Override public R2 reduce(List<ComputeJobResult> res) {
            return t.get3().reduce();
        }
    }

    /**
     */
    private static class T4 extends TaskNoReduceAdapter<Void> implements GridNoImplicitInjection, AffinityTask {
        /** */
        private static final long serialVersionUID = 0L;

        /** */
        private ClusterNode node;

        /** */
        private Runnable job;

        /** */
        private Object affKey;

        /** */
        private int partId;

        /** */
        private AffinityTopologyVersion topVer;

        /** */
        private Collection<String> affCacheNames;


        /**
         * @param node Cluster node.
         * @param job Job affinity partition.
         * @param affCacheNames Affinity caches.
         * @param partId Partition.
         * @param affKey Affinity key.
         * @param topVer Affinity topology version.
         */
        private T4(ClusterNode node, Runnable job, Collection<String> affCacheNames, int partId, Object affKey,
            AffinityTopologyVersion topVer) {
            super(U.peerDeployAware0(job));

            assert partId >= 0;

            this.node = node;
            this.job = job;
            this.affCacheNames = affCacheNames;
            this.partId = partId;
            this.affKey = affKey;
            this.topVer = topVer;
        }

        /** {@inheritDoc} */
        @Override public Map<? extends ComputeJob, ClusterNode> map(List<ClusterNode> subgrid, @Nullable Void arg) {
            return Collections.singletonMap(downgradeJobIfNeeded(job(this.job), node), node);
        }

        /** {@inheritDoc} */
        @Override public int partition() {
            return partId;
        }

        /** {@inheritDoc} */
        @Nullable @Override public Collection<String> affinityCacheNames() {
            return affCacheNames;
        }

        /** {@inheritDoc} */
        @Nullable @Override public AffinityTopologyVersion topologyVersion() {
            return topVer;
        }

        /** {@inheritDoc} */
        @Nullable @Override public Object affinityKey() {
            return affKey;
        }
    }

    /**
     */
    private static class T5<R> extends GridPeerDeployAwareTaskAdapter<Void, R> implements
        GridNoImplicitInjection, AffinityTask {
        /** */
        private static final long serialVersionUID = 0L;

        /** */
        private ClusterNode node;

        /** */
        private Callable<R> job;

        /** */
        private Object affKey;

        /** */
        private int partId;

        /** */
        private AffinityTopologyVersion topVer;

        /** */
        private Collection<String> affCacheNames;



        /**
         * @param node Cluster node.
         * @param job Job affinity partition.
         * @param affCacheNames Affinity caches.
         * @param partId Partition.
         * @param affKey Affinity key.
         * @param topVer Affinity topology version.
         */
        private T5(ClusterNode node,
            Callable<R> job,
            Collection<String> affCacheNames,
            int partId,
            Object affKey,
            AffinityTopologyVersion topVer) {
            super(U.peerDeployAware0(job));

            this.node = node;
            this.job = job;
            this.affCacheNames = affCacheNames;
            this.partId = partId;
            this.affKey = affKey;
            this.topVer = topVer;
        }

        /** {@inheritDoc} */
        @Override public Map<? extends ComputeJob, ClusterNode> map(List<ClusterNode> subgrid, @Nullable Void arg) {
            return Collections.singletonMap(downgradeJobIfNeeded(job(this.job), node), node);
        }

        /** {@inheritDoc} */
        @Override public R reduce(List<ComputeJobResult> res) {
            for (ComputeJobResult r : res) {
                if (r.getException() == null)
                    return r.getData();
            }

            throw new IgniteException("Failed to find successful job result: " + res);
        }

        /** {@inheritDoc} */
        @Nullable @Override public Object affinityKey() {
            return affKey;
        }

        /** {@inheritDoc} */
        @Override public int partition() {
            return partId;
        }

        /** {@inheritDoc} */
        @Nullable @Override public Collection<String> affinityCacheNames() {
            return affCacheNames;
        }

        /** {@inheritDoc} */
        @Nullable @Override public AffinityTopologyVersion topologyVersion() {
            return topVer;
        }
    }

    /**
     * Task that is free of dragged in enclosing context for the method
     * {@link GridClosureProcessor#callAsync(GridClosureCallMode, Collection, Collection)}
     */
    private class T6<R> extends GridPeerDeployAwareTaskAdapter<Void, Collection<R>> implements GridNoImplicitInjection {
        /** */
        private static final long serialVersionUID = 0L;

        /** */
        private final GridClosureCallMode mode;

        /** */
        private final Collection<? extends Callable<R>> jobs;

        /** */
        @LoadBalancerResource
        private ComputeLoadBalancer lb;

        /**
         *
         * @param mode Call mode.
         * @param jobs Collection of jobs.
         */
        private T6(
            GridClosureCallMode mode,
            Collection<? extends Callable<R>> jobs) {
            super(U.peerDeployAware0(jobs));

            this.mode = mode;
            this.jobs = jobs;
        }

        /** {@inheritDoc} */
        @Override public Map<? extends ComputeJob, ClusterNode> map(List<ClusterNode> subgrid, @Nullable Void arg) {
            return outMap(mode, jobs, subgrid, lb);
        }

        /** {@inheritDoc} */
        @Override public Collection<R> reduce(List<ComputeJobResult> res) {
            return jobResults(res);
        }
    }

    /**
     * Task that is free of dragged in enclosing context for the method
     * {@link GridClosureProcessor#callAsync(GridClosureCallMode, Callable, Collection)}
     */
    private class T7<R> extends GridPeerDeployAwareTaskAdapter<Void, R> implements GridNoImplicitInjection {
        /** */
        private static final long serialVersionUID = 0L;

        /** */
        private IgniteBiTuple<GridClosureCallMode, Callable<R>> t;

        /** */
        @LoadBalancerResource
        private ComputeLoadBalancer lb;

        /**
         * @param mode Call mode.
         * @param job Job.
         */
        private T7(GridClosureCallMode mode, Callable<R> job) {
            super(U.peerDeployAware(job));

            t = F.t(mode, job);
        }

        /** {@inheritDoc} */
        @Override public Map<? extends ComputeJob, ClusterNode> map(List<ClusterNode> subgrid, @Nullable Void arg) {
            return outMap(t.get1(), F.asList(t.get2()), subgrid, lb);
        }

        /** {@inheritDoc} */
        @Override public R reduce(List<ComputeJobResult> res) {
            for (ComputeJobResult r : res)
                if (r.getException() == null)
                    return r.getData();

            throw new IgniteException("Failed to find successful job result: " + res);
        }
    }

    /**
     */
    private static class T8<T, R> extends GridPeerDeployAwareTaskAdapter<Void, R> implements GridNoImplicitInjection {
        /** */
        private static final long serialVersionUID = 0L;

        /** */
        private IgniteClosure<T, R> job;

        /** */
        private T arg;

        /** */
        @LoadBalancerResource
        private ComputeLoadBalancer lb;

        /**
         * @param job Job.
         * @param arg Optional job argument.
         */
        private T8(IgniteClosure<T, R> job, @Nullable T arg) {
            super(U.peerDeployAware(job));

            this.job = job;
            this.arg = arg;
        }

        /** {@inheritDoc} */
        @Override public Map<? extends ComputeJob, ClusterNode> map(List<ClusterNode> subgrid, @Nullable Void arg) {
            ComputeJob job = job(this.job, this.arg);

            ClusterNode node = lb.getBalancedNode(job, null);

            return Collections.singletonMap(downgradeJobIfNeeded(job, node), node);
        }

        /** {@inheritDoc} */
        @Override public R reduce(List<ComputeJobResult> res) throws IgniteException {
            for (ComputeJobResult r : res)
                if (r.getException() == null)
                    return r.getData();

            throw new IgniteException("Failed to find successful job result: " + res);
        }
    }

    /**
     */
    private class T9<T, R> extends GridPeerDeployAwareTaskAdapter<Void, Collection<R>>
        implements GridNoImplicitInjection {
        /** */
        private static final long serialVersionUID = 0L;

        /** */
        private IgniteClosure<T, R> job;

        /** */
        private Collection<? extends T> args;

        /** */
        @LoadBalancerResource
        private ComputeLoadBalancer lb;

        /**
         * @param job Job.
         * @param args Job arguments.
         */
        private T9(IgniteClosure<T, R> job, Collection<? extends T> args) {
            super(U.peerDeployAware(job));

            this.job = job;
            this.args = args;
        }

        /** {@inheritDoc} */
        @Override public Map<? extends ComputeJob, ClusterNode> map(List<ClusterNode> subgrid, @Nullable Void arg) {
            try {
                JobMapper mapper = new JobMapper(args.size());

                for (T jobArg : args) {
                    ComputeJob job = job(this.job, jobArg);

                    ClusterNode node = lb.getBalancedNode(job, null);

                    mapper.map(downgradeJobIfNeeded(job, node), node);
                }

                return mapper.map();
            }
            catch (IgniteCheckedException e) {
                throw new IgniteException(e);
            }
        }

        /** {@inheritDoc} */
        @Override public Collection<R> reduce(List<ComputeJobResult> res) throws IgniteException {
            return jobResults(res);
        }
    }

    /**
     */
    private class T10<T, R1, R2> extends GridPeerDeployAwareTaskAdapter<Void, R2> implements GridNoImplicitInjection {
        /** */
        private static final long serialVersionUID = 0L;

        /** */
        private IgniteClosure<T, R1> job;

        /** */
        private Collection<? extends T> args;

        /** */
        private IgniteReducer<R1, R2> rdc;

        /** */
        @LoadBalancerResource
        private ComputeLoadBalancer lb;

        /**
         * @param job Job.
         * @param args Job arguments.
         * @param rdc Reducer.
         */
        private T10(IgniteClosure<T, R1> job, Collection<? extends T> args, IgniteReducer<R1, R2> rdc) {
            super(U.peerDeployAware(job));

            this.job = job;
            this.args = args;
            this.rdc = rdc;
        }

        /** {@inheritDoc} */
        @Override public Map<? extends ComputeJob, ClusterNode> map(List<ClusterNode> subgrid, @Nullable Void arg) {
            try {
                JobMapper mapper = new JobMapper(args.size());

                for (T jobArg : args) {
                    ComputeJob job = job(this.job, jobArg);

                    ClusterNode node = lb.getBalancedNode(job, null);

                    mapper.map(downgradeJobIfNeeded(job, node), node);
                }

                return mapper.map();
            }
            catch (IgniteCheckedException e) {
                throw new IgniteException(e);
            }
        }

        /** {@inheritDoc} */
        @Override public ComputeJobResultPolicy result(ComputeJobResult res, List<ComputeJobResult> rcvd) {
            ComputeJobResultPolicy resPlc = super.result(res, rcvd);

            if (res.getException() == null && resPlc != FAILOVER && !rdc.collect((R1)res.getData()))
                resPlc = REDUCE; // If reducer returned false - reduce right away.

            return resPlc;
        }

        /** {@inheritDoc} */
        @Override public R2 reduce(List<ComputeJobResult> res) {
            return rdc.reduce();
        }
    }

    /**
     */
    private class T11<T, R> extends GridPeerDeployAwareTaskAdapter<T, Collection<R>>
        implements GridNoImplicitInjection {
        /** */
        private static final long serialVersionUID = 0L;

        /** */
        private final IgniteClosure<T, R> job;

        /**
         * @param job Job.
         */
        private T11(IgniteClosure<T, R> job) {
            super(U.peerDeployAware(job));

            this.job = job;
        }

        /** {@inheritDoc} */
        @Override public Map<? extends ComputeJob, ClusterNode> map(List<ClusterNode> subgrid, @Nullable T arg) {
            if (F.isEmpty(subgrid))
                return Collections.emptyMap();

            try {
                JobMapper mapper = new JobMapper(subgrid.size());

                for (ClusterNode n : subgrid)
                    mapper.map(downgradeJobIfNeeded(job(job, arg), n), n);

                return mapper.map();
            }
            catch (IgniteCheckedException e) {
                throw new IgniteException(e);
            }
        }

        /** {@inheritDoc} */
        @Override public Collection<R> reduce(List<ComputeJobResult> res) {
            return jobResults(res);
        }
    }

    /**
     *
     */
    private static class C1<T, R> implements ComputeJob, Externalizable, GridNoImplicitInjection,
        GridInternalWrapper<IgniteClosure> {
        /** */
        private static final long serialVersionUID = 0L;

        /** */
        @GridToStringInclude
        protected IgniteClosure<T, R> job;

        /** */
        @GridToStringInclude
        private T arg;

        /**
         *
         */
        public C1() {
            // No-op.
        }

        /**
         * @param job Job.
         * @param arg Argument.
         */
        C1(IgniteClosure<T, R> job, T arg) {
            this.job = job;
            this.arg = arg;
        }

        /** {@inheritDoc} */
        @Nullable @Override public Object execute() {
            return job.apply(arg);
        }

        /** {@inheritDoc} */
        @Override public void cancel() {
            // No-op.
        }

        /** {@inheritDoc} */
        @Override public void writeExternal(ObjectOutput out) throws IOException {
            out.writeObject(job);
            out.writeObject(arg);
        }

        /** {@inheritDoc} */
        @Override public void readExternal(ObjectInput in) throws IOException, ClassNotFoundException {
            job = (IgniteClosure<T, R>)in.readObject();
            arg = (T)in.readObject();
        }

        /** {@inheritDoc} */
        @Override public IgniteClosure userObject() {
            return job;
        }

        /** {@inheritDoc} */
        @Override public String toString() {
            return S.toString(C1.class, this);
        }
    }

    /**
     *
     */
    public static class C1V2<T, R> implements ComputeJob, Binarylizable, GridNoImplicitInjection,
        GridInternalWrapper<IgniteClosure> {
        /** */
        private static final long serialVersionUID = 0L;

        /** */
        @GridToStringInclude
        protected IgniteClosure<T, R> job;

        /** */
        @GridToStringInclude
        protected T arg;

        /**
         *
         */
        public C1V2() {
            // No-op.
        }

        /**
         * @param job Job.
         * @param arg Argument.
         */
        C1V2(IgniteClosure<T, R> job, T arg) {
            this.job = job;
            this.arg = arg;
        }

        /** {@inheritDoc} */
        @Nullable @Override public Object execute() {
            return job.apply(arg);
        }

        /** {@inheritDoc} */
        @Override public void cancel() {
            // No-op.
        }

        @Override public void writeBinary(BinaryWriter writer) throws BinaryObjectException {
            BinaryRawWriter rawWriter = writer.rawWriter();

            rawWriter.writeObject(job);
            rawWriter.writeObject(arg);
        }

        @Override public void readBinary(BinaryReader reader) throws BinaryObjectException {
            BinaryRawReader rawReader = reader.rawReader();

            job = rawReader.readObject();
            arg = rawReader.readObject();
        }

        /** {@inheritDoc} */
        @Override public IgniteClosure userObject() {
            return job;
        }

        /** {@inheritDoc} */
        @Override public String toString() {
            return S.toString(C1V2.class, this);
        }
    }

    /**
     *
     */
    private static class C1MLA<T, R> extends C1<T, R> implements ComputeJobMasterLeaveAware {
        /** */
        private static final long serialVersionUID = 0L;

        /**
         *
         */
        public C1MLA() {
            // No-op.
        }

        /**
         * @param job Job.
         * @param arg Argument.
         */
        private C1MLA(IgniteClosure<T, R> job, T arg) {
            super(job, arg);
        }

        /** {@inheritDoc} */
        @Override public void onMasterNodeLeft(ComputeTaskSession ses) {
            ((ComputeJobMasterLeaveAware)job).onMasterNodeLeft(ses);
        }

        /** {@inheritDoc} */
        @Override public String toString() {
            return S.toString(C1MLA.class, this, super.toString());
        }
    }

    /**
     *
     */
    public static class C1MLAV2<T, R> extends C1V2<T, R> implements ComputeJobMasterLeaveAware {
        /** */
        private static final long serialVersionUID = 0L;

        /**
         *
         */
        public C1MLAV2() {
            // No-op.
        }

        /**
         * @param job Job.
         * @param arg Argument.
         */
        private C1MLAV2(IgniteClosure<T, R> job, T arg) {
            super(job, arg);
        }

        /** {@inheritDoc} */
        @Override public void onMasterNodeLeft(ComputeTaskSession ses) {
            ((ComputeJobMasterLeaveAware)job).onMasterNodeLeft(ses);
        }

        /** {@inheritDoc} */
        @Override public String toString() {
            return S.toString(C1MLAV2.class, this, super.toString());
        }
    }

    /**
     *
     */
    private static class C2<R> implements ComputeJob, Externalizable, GridNoImplicitInjection, GridInternalWrapper<Callable> {
        /** */
        private static final long serialVersionUID = 0L;

        /** */
        @GridToStringInclude
        protected Callable<R> c;

        /**
         *
         */
        public C2() {
            // No-op.
        }

        /**
         * @param c Callable.
         */
        private C2(Callable<R> c) {
            this.c = c;
        }

        /** {@inheritDoc} */
        @Override public Object execute() {
            try {
                return c.call();
            }
            catch (Exception e) {
                throw new IgniteException(e);
            }
        }

        /** {@inheritDoc} */
        @Override public void cancel() {
            // No-op.
        }

        /** {@inheritDoc} */
        @Override public void writeExternal(ObjectOutput out) throws IOException {
            out.writeObject(c);
        }

        /** {@inheritDoc} */
        @Override public void readExternal(ObjectInput in) throws IOException, ClassNotFoundException {
            c = (Callable<R>)in.readObject();
        }

        /** {@inheritDoc} */
        @Override public Callable userObject() {
            return c;
        }

        /** {@inheritDoc} */
        @Override public String toString() {
            return S.toString(C2.class, this);
        }
    }

    /**
     *
     */
    public static class C2V2<R> implements ComputeJob, Binarylizable, GridNoImplicitInjection,
        GridInternalWrapper<Callable> {
        /** */
        private static final long serialVersionUID = 0L;

        /** */
        @GridToStringInclude
        protected Callable<R> c;

        /**
         *
         */
        public C2V2() {
            // No-op.
        }

        /**
         * @param c Callable.
         */
        private C2V2(Callable<R> c) {
            this.c = c;
        }

        /** {@inheritDoc} */
        @Override public Object execute() {
            try {
                return c.call();
            }
            catch (Exception e) {
                throw new IgniteException(e);
            }
        }

        /** {@inheritDoc} */
        @Override public void cancel() {
            // No-op.
        }

        @Override public void writeBinary(BinaryWriter writer) throws BinaryObjectException {
            writer.rawWriter().writeObject(c);
        }

        @Override public void readBinary(BinaryReader reader) throws BinaryObjectException {
            c = reader.rawReader().readObject();
        }

        /** {@inheritDoc} */
        @Override public Callable userObject() {
            return c;
        }

        /** {@inheritDoc} */
        @Override public String toString() {
            return S.toString(C2V2.class, this);
        }
    }

    /**
     *
     */
    private static class C2MLA<R> extends C2<R> implements ComputeJobMasterLeaveAware {
        /** */
        private static final long serialVersionUID = 0L;

        /**
         *
         */
        public C2MLA() {
            // No-op.
        }

        /**
         * @param c Callable.
         */
        private C2MLA(Callable<R> c) {
            super(c);
        }

        /** {@inheritDoc} */
        @Override public void onMasterNodeLeft(ComputeTaskSession ses) {
            ((ComputeJobMasterLeaveAware)c).onMasterNodeLeft(ses);
        }

        /** {@inheritDoc} */
        @Override public String toString() {
            return S.toString(C2MLA.class, this, super.toString());
        }
    }

    /**
     *
     */
    public static class C2MLAV2<R> extends C2V2<R> implements ComputeJobMasterLeaveAware {
        /** */
        private static final long serialVersionUID = 0L;

        /**
         *
         */
        public C2MLAV2() {
            // No-op.
        }

        /**
         * @param c Callable.
         */
        private C2MLAV2(Callable<R> c) {
            super(c);
        }

        /** {@inheritDoc} */
        @Override public void onMasterNodeLeft(ComputeTaskSession ses) {
            ((ComputeJobMasterLeaveAware)c).onMasterNodeLeft(ses);
        }

        /** {@inheritDoc} */
        @Override public String toString() {
            return S.toString(C2MLAV2.class, this, super.toString());
        }
    }

    /**
     */
    private static class C4 implements ComputeJob, Externalizable, GridNoImplicitInjection, GridInternalWrapper<Runnable> {
        /** */
        private static final long serialVersionUID = 0L;

        /** */
        @GridToStringInclude
        protected Runnable r;

        /**
         *
         */
        public C4() {
            // No-op.
        }

        /**
         * @param r Runnable.
         */
        private C4(Runnable r) {
            this.r = r;
        }

        /** {@inheritDoc} */
        @Nullable @Override public Object execute() {
            r.run();

            return null;
        }

        /** {@inheritDoc} */
        @Override public void cancel() {
            // No-op.
        }

        /** {@inheritDoc} */
        @Override public void writeExternal(ObjectOutput out) throws IOException {
            out.writeObject(r);
        }

        /** {@inheritDoc} */
        @Override public void readExternal(ObjectInput in) throws IOException, ClassNotFoundException {
            r = (Runnable)in.readObject();
        }

        /** {@inheritDoc} */
        @Override public Runnable userObject() {
            return r;
        }

        /** {@inheritDoc} */
        @Override public String toString() {
            return S.toString(C4.class, this);
        }
    }

    /**
     */
    public static class C4V2 implements ComputeJob, Binarylizable, GridNoImplicitInjection, GridInternalWrapper<Runnable> {
        /** */
        private static final long serialVersionUID = 0L;

        /** */
        @GridToStringInclude
        protected Runnable r;

        /**
         *
         */
        public C4V2() {
            // No-op.
        }

        /**
         * @param r Runnable.
         */
        private C4V2(Runnable r) {
            this.r = r;
        }

        /** {@inheritDoc} */
        @Nullable @Override public Object execute() {
            r.run();

            return null;
        }

        /** {@inheritDoc} */
        @Override public void cancel() {
            // No-op.
        }

        @Override public void writeBinary(BinaryWriter writer) throws BinaryObjectException {
            writer.rawWriter().writeObject(r);
        }

        @Override public void readBinary(BinaryReader reader) throws BinaryObjectException {
            r = reader.rawReader().readObject();
        }

        /** {@inheritDoc} */
        @Override public Runnable userObject() {
            return r;
        }

        /** {@inheritDoc} */
        @Override public String toString() {
            return S.toString(C4V2.class, this);
        }
    }

    /**
     *
     */
    private static class C4MLA extends C4 implements ComputeJobMasterLeaveAware {
        /** */
        private static final long serialVersionUID = 0L;

        /**
         *
         */
        public C4MLA() {
            // No-op.
        }

        /**
         * @param r Runnable.
         */
        private C4MLA(Runnable r) {
            super(r);
        }

        /** {@inheritDoc} */
        @Override public void onMasterNodeLeft(ComputeTaskSession ses) {
            ((ComputeJobMasterLeaveAware)r).onMasterNodeLeft(ses);
        }

        /** {@inheritDoc} */
        @Override public String toString() {
            return S.toString(C4MLA.class, this, super.toString());
        }
    }

    /**
     *
     */
    public static class C4MLAV2 extends C4V2 implements ComputeJobMasterLeaveAware {
        /** */
        private static final long serialVersionUID = 0L;

        /**
         *
         */
        public C4MLAV2() {
            // No-op.
        }

        /**
         * @param r Runnable.
         */
        private C4MLAV2(Runnable r) {
            super(r);
        }

        /** {@inheritDoc} */
        @Override public void onMasterNodeLeft(ComputeTaskSession ses) {
            ((ComputeJobMasterLeaveAware)r).onMasterNodeLeft(ses);
        }

        /** {@inheritDoc} */
        @Override public String toString() {
            return S.toString(C4MLAV2.class, this, super.toString());
        }
    }
}<|MERGE_RESOLUTION|>--- conflicted
+++ resolved
@@ -744,11 +744,7 @@
      * @return Future.
      * @throws IgniteCheckedException Thrown in case of any errors.
      */
-<<<<<<< HEAD
     public IgniteInternalFuture<?> runLocal(@Nullable final Runnable c, byte plc)
-=======
-    private IgniteInternalFuture<?> runLocal(@Nullable final Runnable c, byte plc)
->>>>>>> 2ab094e0
         throws IgniteCheckedException {
         if (c == null)
             return new GridFinishedFuture();
@@ -976,11 +972,7 @@
      * @param plc Policy to choose executor pool.
      * @return Future.
      */
-<<<<<<< HEAD
     public <R> IgniteInternalFuture<R> callLocalSafe(Callable<R> c, byte plc) {
-=======
-    public  <R> IgniteInternalFuture<R> callLocalSafe(Callable<R> c, byte plc) {
->>>>>>> 2ab094e0
         try {
             return callLocal(c, plc);
         }
