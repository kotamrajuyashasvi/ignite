/*
 * Licensed to the Apache Software Foundation (ASF) under one or more
 * contributor license agreements.  See the NOTICE file distributed with
 * this work for additional information regarding copyright ownership.
 * The ASF licenses this file to You under the Apache License, Version 2.0
 * (the "License"); you may not use this file except in compliance with
 * the License.  You may obtain a copy of the License at
 *
 *      http://www.apache.org/licenses/LICENSE-2.0
 *
 * Unless required by applicable law or agreed to in writing, software
 * distributed under the License is distributed on an "AS IS" BASIS,
 * WITHOUT WARRANTIES OR CONDITIONS OF ANY KIND, either express or implied.
 * See the License for the specific language governing permissions and
 * limitations under the License.
 */

package org.apache.ignite.internal.processors.cache.distributed.dht.atomic;

import java.util.Collections;
import java.util.List;
import java.util.Map;
import java.util.UUID;
import javax.cache.expiry.ExpiryPolicy;
import javax.cache.processor.EntryProcessor;
import org.apache.ignite.IgniteCheckedException;
import org.apache.ignite.cache.CacheWriteSynchronizationMode;
import org.apache.ignite.cluster.ClusterNode;
import org.apache.ignite.internal.IgniteInternalFuture;
import org.apache.ignite.internal.cluster.ClusterTopologyCheckedException;
import org.apache.ignite.internal.cluster.ClusterTopologyServerNotFoundException;
import org.apache.ignite.internal.processors.affinity.AffinityTopologyVersion;
import org.apache.ignite.internal.processors.cache.CacheEntryPredicate;
import org.apache.ignite.internal.processors.cache.CachePartialUpdateCheckedException;
import org.apache.ignite.internal.processors.cache.CacheStoppedException;
import org.apache.ignite.internal.processors.cache.EntryProcessorResourceInjectorProxy;
import org.apache.ignite.internal.processors.cache.GridCacheContext;
import org.apache.ignite.internal.processors.cache.GridCacheOperation;
import org.apache.ignite.internal.processors.cache.GridCacheReturn;
import org.apache.ignite.internal.processors.cache.KeyCacheObject;
import org.apache.ignite.internal.processors.cache.distributed.dht.GridDhtTopologyFuture;
import org.apache.ignite.internal.processors.cache.distributed.near.GridNearAtomicCache;
import org.apache.ignite.internal.util.future.GridFinishedFuture;
import org.apache.ignite.internal.util.typedef.CI1;
import org.apache.ignite.internal.util.typedef.F;
import org.apache.ignite.internal.util.typedef.X;
import org.apache.ignite.internal.util.typedef.internal.CU;
import org.apache.ignite.internal.util.typedef.internal.S;
import org.jetbrains.annotations.Nullable;

import static org.apache.ignite.cache.CacheWriteSynchronizationMode.FULL_ASYNC;
import static org.apache.ignite.internal.processors.cache.GridCacheOperation.TRANSFORM;

/**
 * DHT atomic cache near update future.
 */
public class GridNearAtomicSingleUpdateFuture extends GridNearAtomicAbstractUpdateFuture {
    /** Keys */
    private Object key;

    /** Values. */
    private Object val;

    /** */
    private PrimaryRequestState reqState;

    /**
     * @param cctx Cache context.
     * @param cache Cache instance.
     * @param syncMode Write synchronization mode.
     * @param op Update operation.
     * @param key Keys to update.
     * @param val Values or transform closure.
     * @param invokeArgs Optional arguments for entry processor.
     * @param retval Return value require flag.
     * @param rawRetval {@code True} if should return {@code GridCacheReturn} as future result.
     * @param expiryPlc Expiry policy explicitly specified for cache operation.
     * @param filter Entry filter.
     * @param subjId Subject ID.
     * @param taskNameHash Task name hash code.
     * @param skipStore Skip store flag.
     * @param keepBinary Keep binary flag.
     * @param recovery {@code True} if cache operation is called in recovery mode.
     * @param remapCnt Maximum number of retries.
     */
    public GridNearAtomicSingleUpdateFuture(
        GridCacheContext cctx,
        GridDhtAtomicCache cache,
        CacheWriteSynchronizationMode syncMode,
        GridCacheOperation op,
        Object key,
        @Nullable Object val,
        @Nullable Object[] invokeArgs,
        final boolean retval,
        final boolean rawRetval,
        @Nullable ExpiryPolicy expiryPlc,
        final CacheEntryPredicate[] filter,
        UUID subjId,
        int taskNameHash,
        boolean skipStore,
        boolean keepBinary,
        boolean recovery,
        int remapCnt
    ) {
        super(cctx,
            cache,
            syncMode,
            op,
            invokeArgs,
            retval,
            rawRetval,
            expiryPlc,
            filter,
            subjId,
            taskNameHash,
            skipStore,
            keepBinary,
            recovery,
            remapCnt);

        assert subjId != null;

        this.key = key;
        this.val = val;
    }

    /** {@inheritDoc} */
    @Override public boolean onNodeLeft(UUID nodeId) {
        GridCacheReturn opRes0 = null;
        CachePartialUpdateCheckedException err0 = null;
        AffinityTopologyVersion remapTopVer0 = null;

        GridNearAtomicCheckUpdateRequest checkReq = null;

        boolean rcvAll = false;

        long futId;

        synchronized (this) {
            if (!futureMapped())
                return false;

            futId = this.futId;

            if (reqState.req.nodeId.equals(nodeId)) {
                GridNearAtomicAbstractUpdateRequest req = reqState.onPrimaryFail();

                if (req != null) {
                    GridNearAtomicUpdateResponse res = primaryFailedResponse(req);

                    rcvAll = true;

                    reqState.onPrimaryResponse(res, cctx);

                    onPrimaryError(req, res);
                }
            }
            else {
                DhtLeftResult res = reqState.onDhtNodeLeft(nodeId);

                if (res == DhtLeftResult.DONE)
                    rcvAll = true;
                else if (res == DhtLeftResult.ALL_RCVD_CHECK_PRIMARY)
                    checkReq = new GridNearAtomicCheckUpdateRequest(reqState.req);
                else
                    return false;
            }

            if (rcvAll) {
                opRes0 = opRes;
                err0 = err;
                remapTopVer0 = onAllReceived();
            }
        }

        if (checkReq != null)
            sendCheckUpdateRequest(checkReq);
        else if (rcvAll)
            finishUpdateFuture(opRes0, err0, remapTopVer0, futId);

        return false;
    }

    /** {@inheritDoc} */
    @Override public void onDhtResponse(UUID nodeId, GridDhtAtomicNearResponse res) {
        GridCacheReturn opRes0;
        CachePartialUpdateCheckedException err0;
        AffinityTopologyVersion remapTopVer0;

        synchronized (this) {
            if (!checkFutureId(res.futureId()))
                return;

            assert reqState != null;
            assert reqState.req.nodeId().equals(res.primaryId());

            if (opRes == null && res.hasResult())
                opRes = res.result();

            if (reqState.onDhtResponse(nodeId, res)) {
                opRes0 = opRes;
                err0 = err;
                remapTopVer0 = onAllReceived();
            }
            else
                return;
        }

        UpdateErrors errors = res.errors();

        if (errors != null) {
            assert errors.error() != null;

            completeFuture(null, errors.error(), res.futureId());

            return;
        }

        finishUpdateFuture(opRes0, err0, remapTopVer0, res.futureId());
    }

    /** {@inheritDoc} */
    @SuppressWarnings({"unchecked", "ThrowableResultOfMethodCallIgnored"})
    @Override public void onPrimaryResponse(UUID nodeId, GridNearAtomicUpdateResponse res, boolean nodeErr) {
        GridNearAtomicAbstractUpdateRequest req;

        AffinityTopologyVersion remapTopVer0;

        GridCacheReturn opRes0 = null;
        CachePartialUpdateCheckedException err0 = null;

        synchronized (this) {
            if (!checkFutureId(res.futureId()))
                return;

            req = reqState.processPrimaryResponse(nodeId, res);

            if (req == null)
                return;

            boolean remapKey = res.remapTopologyVersion() != null;

            if (remapKey) {
                assert !req.topologyVersion().equals(res.remapTopologyVersion());

                assert remapTopVer == null : remapTopVer;

                remapTopVer = res.remapTopologyVersion();
            }
            else if (res.error() != null)
                onPrimaryError(req, res);
            else {
                GridCacheReturn ret = res.returnValue();

                if (op == TRANSFORM) {
                    if (ret != null) {
                        assert ret.value() == null || ret.value() instanceof Map : ret.value();

                        if (ret.value() != null) {
                            if (opRes != null)
                                opRes.mergeEntryProcessResults(ret);
                            else
                                opRes = ret;
                        }
                    }
                }
                else
                    opRes = ret;

                assert reqState != null;

                if (!reqState.onPrimaryResponse(res, cctx))
                    return;
            }

            remapTopVer0 = onAllReceived();

            if (remapTopVer0 == null) {
                err0 = err;
                opRes0 = opRes;
            }
        }

        if (res.error() != null && res.failedKeys() == null) {
            completeFuture(null, res.error(), res.futureId());

            return;
        }

        if (remapTopVer0 != null) {
            waitAndRemap(remapTopVer0);

            return;
        }

        if (nearEnabled && !nodeErr)
            updateNear(req, res);

        completeFuture(opRes0, err0, res.futureId());
    }

    /**
     * @return Non-null topology version if update should be remapped.
     */
    private AffinityTopologyVersion onAllReceived() {
        assert Thread.holdsLock(this);
        assert futureMapped() : this;

        AffinityTopologyVersion remapTopVer0 = null;

        if (remapTopVer == null) {
            if (err != null &&
                X.hasCause(err, CachePartialUpdateCheckedException.class) &&
                X.hasCause(err, ClusterTopologyCheckedException.class) &&
                storeFuture() &&
                --remapCnt > 0) {
                ClusterTopologyCheckedException topErr = X.cause(err, ClusterTopologyCheckedException.class);

                if (!(topErr instanceof ClusterTopologyServerNotFoundException)) {
                    CachePartialUpdateCheckedException cause =
                        X.cause(err, CachePartialUpdateCheckedException.class);

                    assert cause != null && cause.topologyVersion() != null : err;

                    remapTopVer0 = new AffinityTopologyVersion(cause.topologyVersion().topologyVersion() + 1);

                    err = null;
                }
            }
        }
        else
            remapTopVer0 = remapTopVer;

        if (remapTopVer0 != null) {
            cctx.mvcc().removeAtomicFuture(futId);

            reqState = null;
            topVer = AffinityTopologyVersion.ZERO;
            futId = 0;

            remapTopVer = null;
        }

        return remapTopVer0;
    }

    /**
     * @param remapTopVer New topology version.
     */
    private void waitAndRemap(AffinityTopologyVersion remapTopVer) {
        if (topLocked) {
            CachePartialUpdateCheckedException e =
                new CachePartialUpdateCheckedException("Failed to update keys (retry update if possible).");

            ClusterTopologyCheckedException cause = new ClusterTopologyCheckedException(
                "Failed to update keys, topology changed while execute atomic update inside transaction.");

            cause.retryReadyFuture(cctx.affinity().affinityReadyFuture(remapTopVer));

            e.add(Collections.singleton(cctx.toCacheKeyObject(key)), cause);

            completeFuture(null, e, null);

            return;
        }

        IgniteInternalFuture<AffinityTopologyVersion> fut = cctx.shared().exchange().affinityReadyFuture(remapTopVer);

        if (fut == null)
            fut = new GridFinishedFuture<>(remapTopVer);

        fut.listen(new CI1<IgniteInternalFuture<AffinityTopologyVersion>>() {
            @Override public void apply(final IgniteInternalFuture<AffinityTopologyVersion> fut) {
                cctx.kernalContext().closure().runLocalSafe(new Runnable() {
                    @Override public void run() {
                        mapOnTopology();
                    }
                });
            }
        });
    }

    /**
     * Updates near cache.
     *
     * @param req Update request.
     * @param res Update response.
     */
    private void updateNear(GridNearAtomicAbstractUpdateRequest req, GridNearAtomicUpdateResponse res) {
        assert nearEnabled;

        if (res.remapTopologyVersion() != null)
            return;

        GridNearAtomicCache near = (GridNearAtomicCache)cctx.dht().near();

        near.processNearAtomicUpdateResponse(req, res);
    }

    /** {@inheritDoc} */
    @Override protected void mapOnTopology() {
        AffinityTopologyVersion topVer;

<<<<<<< HEAD

            if (cache.topology().stopping()) {
                onDone(new CacheStoppedException(
                    cache.name()));
=======
        if (cache.topology().stopping()) {
            completeFuture(null,
                new IgniteCheckedException("Failed to perform cache operation (cache is stopped): " + cache.name()),
                null);
>>>>>>> a04aa10a

            return;
        }

        GridDhtTopologyFuture fut = cache.topology().topologyVersionFuture();

        if (fut.isDone()) {
            Throwable err = fut.validateCache(cctx, recovery, /*read*/false, key, null);

            if (err != null) {
                completeFuture(null, err, null);

                return;
            }

            topVer = fut.topologyVersion();
        }
        else {
            assert !topLocked : this;

            fut.listen(new CI1<IgniteInternalFuture<AffinityTopologyVersion>>() {
                @Override public void apply(IgniteInternalFuture<AffinityTopologyVersion> t) {
                    cctx.kernalContext().closure().runLocalSafe(new Runnable() {
                        @Override public void run() {
                            mapOnTopology();
                        }
                    });
                }
            });

            return;
        }

        map(topVer);
    }

    /** {@inheritDoc} */
    @Override protected void map(AffinityTopologyVersion topVer) {
        long futId = cctx.mvcc().nextAtomicId();

        Exception err = null;
        PrimaryRequestState reqState0 = null;

        try {
            reqState0 = mapSingleUpdate(topVer, futId);

            synchronized (this) {
                assert topVer.topologyVersion() > 0 : topVer;
                assert this.topVer == AffinityTopologyVersion.ZERO : this;

                this.topVer = topVer;
                this.futId = futId;

                reqState = reqState0;
            }

            if (storeFuture() && !cctx.mvcc().addAtomicFuture(futId, this)) {
                assert isDone();

                return;
            }
        }
        catch (Exception e) {
            err = e;
        }

        if (err != null) {
            completeFuture(null, err, futId);

            return;
        }

        // Optimize mapping for single key.
        sendSingleRequest(reqState0.req.nodeId(), reqState0.req);

        if (syncMode == FULL_ASYNC) {
            completeFuture(new GridCacheReturn(cctx, true, true, null, true), null, null);

            return;
        }

        if (reqState0.req.initMappingLocally() && (cctx.discovery().topologyVersion() != topVer.topologyVersion()))
            checkDhtNodes(futId);
    }

    /**
     * @param futId Future ID.
     */
    private void checkDhtNodes(long futId) {
        GridCacheReturn opRes0 = null;
        CachePartialUpdateCheckedException err0 = null;
        AffinityTopologyVersion remapTopVer0 = null;

        GridNearAtomicCheckUpdateRequest checkReq = null;

        synchronized (this) {
            if (!checkFutureId(futId))
                return;

            assert reqState != null;

            DhtLeftResult res = reqState.checkDhtNodes(cctx);

            if (res == DhtLeftResult.DONE) {
                opRes0 = opRes;
                err0 = err;
                remapTopVer0 = onAllReceived();
            }
            else if (res == DhtLeftResult.ALL_RCVD_CHECK_PRIMARY)
                checkReq = new GridNearAtomicCheckUpdateRequest(reqState.req);
            else
                return;
        }

        if (checkReq != null)
            sendCheckUpdateRequest(checkReq);
        else
            finishUpdateFuture(opRes0, err0, remapTopVer0, futId);
    }

    /**
     * @param topVer Topology version.
     * @param futId Future ID.
     * @return Request.
     * @throws Exception If failed.
     */
    private PrimaryRequestState mapSingleUpdate(AffinityTopologyVersion topVer, long futId)
        throws Exception {
        if (key == null)
            throw new NullPointerException("Null key.");

        Object val = this.val;

        if (val == null && op != GridCacheOperation.DELETE)
            throw new NullPointerException("Null value.");

        KeyCacheObject cacheKey = cctx.toCacheKeyObject(key);

        if (op != TRANSFORM)
            val = cctx.toCacheObject(val);
        else
            val = EntryProcessorResourceInjectorProxy.wrap(cctx.kernalContext(), (EntryProcessor)val);

        boolean mappingKnown = cctx.topology().rebalanceFinished(topVer) &&
            !cctx.discovery().hasNearCache(cctx.cacheId(), topVer);

        List<ClusterNode> nodes = cctx.affinity().nodesByKey(cacheKey, topVer);

        if (F.isEmpty(nodes))
            throw new ClusterTopologyServerNotFoundException("Failed to map keys for cache (all partition nodes " +
                "left the grid).");

        ClusterNode primary = nodes.get(0);

        boolean needPrimaryRes = !mappingKnown || primary.isLocal() || nodes.size() == 1;

        GridNearAtomicAbstractUpdateRequest req;

        if (canUseSingleRequest()) {
            if (op == TRANSFORM) {
                req = new GridNearAtomicSingleUpdateInvokeRequest(
                    cctx.cacheId(),
                    primary.id(),
                    futId,
                    topVer,
                    topLocked,
                    syncMode,
                    op,
                    retval,
                    invokeArgs,
                    subjId,
                    taskNameHash,
                    needPrimaryRes,
                    skipStore,
                    keepBinary,
                    recovery,
                    cctx.deploymentEnabled());
            }
            else {
                if (filter == null || filter.length == 0) {
                    req = new GridNearAtomicSingleUpdateRequest(
                        cctx.cacheId(),
                        primary.id(),
                        futId,
                        topVer,
                        topLocked,
                        syncMode,
                        op,
                        retval,
                        subjId,
                        taskNameHash,
                        needPrimaryRes,
                        skipStore,
                        keepBinary,
                        recovery,
                        cctx.deploymentEnabled());
                }
                else {
                    req = new GridNearAtomicSingleUpdateFilterRequest(
                        cctx.cacheId(),
                        primary.id(),
                        futId,
                        topVer,
                        topLocked,
                        syncMode,
                        op,
                        retval,
                        filter,
                        subjId,
                        taskNameHash,
                        needPrimaryRes,
                        skipStore,
                        keepBinary,
                        recovery,
                        cctx.deploymentEnabled());
                }
            }
        }
        else {
            req = new GridNearAtomicFullUpdateRequest(
                cctx.cacheId(),
                primary.id(),
                futId,
                topVer,
                topLocked,
                syncMode,
                op,
                retval,
                expiryPlc,
                invokeArgs,
                filter,
                subjId,
                taskNameHash,
                needPrimaryRes,
                skipStore,
                keepBinary,
                recovery,
                cctx.deploymentEnabled(),
                1);
        }

        req.addUpdateEntry(cacheKey,
            val,
            CU.TTL_NOT_CHANGED,
            CU.EXPIRE_TIME_CALCULATE,
            null);

        return new PrimaryRequestState(req, nodes, true);
    }

    /**
     * @param opRes Operation result.
     * @param err Operation error.
     * @param remapTopVer Not-null topology version if need remap update.
     * @param futId Future ID.
     */
    private void finishUpdateFuture(GridCacheReturn opRes,
        CachePartialUpdateCheckedException err,
        @Nullable AffinityTopologyVersion remapTopVer,
        long futId) {
        if (remapTopVer != null) {
            waitAndRemap(remapTopVer);

            return;
        }

        if (nearEnabled) {
            assert reqState.req.response() != null;

            updateNear(reqState.req, reqState.req.response());
        }

        completeFuture(opRes, err, futId);
    }

    /**
     * @return {@code True} can use 'single' update requests.
     */
    private boolean canUseSingleRequest() {
        return expiryPlc == null;
    }

    /** {@inheritDoc} */
    public synchronized String toString() {
        return S.toString(GridNearAtomicSingleUpdateFuture.class, this, super.toString());
    }
}<|MERGE_RESOLUTION|>--- conflicted
+++ resolved
@@ -401,17 +401,10 @@
     @Override protected void mapOnTopology() {
         AffinityTopologyVersion topVer;
 
-<<<<<<< HEAD
-
-            if (cache.topology().stopping()) {
-                onDone(new CacheStoppedException(
-                    cache.name()));
-=======
         if (cache.topology().stopping()) {
-            completeFuture(null,
-                new IgniteCheckedException("Failed to perform cache operation (cache is stopped): " + cache.name()),
+            completeFuture(null,new CacheStoppedException(
+                cache.name()),
                 null);
->>>>>>> a04aa10a
 
             return;
         }
