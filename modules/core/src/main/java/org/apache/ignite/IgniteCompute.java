/*
 * Licensed to the Apache Software Foundation (ASF) under one or more
 * contributor license agreements.  See the NOTICE file distributed with
 * this work for additional information regarding copyright ownership.
 * The ASF licenses this file to You under the Apache License, Version 2.0
 * (the "License"); you may not use this file except in compliance with
 * the License.  You may obtain a copy of the License at
 *
 *      http://www.apache.org/licenses/LICENSE-2.0
 *
 * Unless required by applicable law or agreed to in writing, software
 * distributed under the License is distributed on an "AS IS" BASIS,
 * WITHOUT WARRANTIES OR CONDITIONS OF ANY KIND, either express or implied.
 * See the License for the specific language governing permissions and
 * limitations under the License.
 */

package org.apache.ignite;

import org.apache.ignite.cluster.*;
import org.apache.ignite.compute.*;
import org.apache.ignite.lang.*;
import org.apache.ignite.marshaller.optimized.IgniteOptimizedMarshaller;
import org.apache.ignite.resources.*;
import org.apache.ignite.spi.failover.FailoverSpi;
import org.apache.ignite.spi.loadbalancing.LoadBalancingSpi;
import org.jetbrains.annotations.*;

import java.io.*;
import java.util.*;
import java.util.concurrent.*;

/**
 * Defines compute grid functionality for executing tasks and closures over nodes
 * in the {@link ClusterGroup}. Instance of {@code GridCompute} is obtained from grid projection
 * as follows:
 * <pre name="code" class="java">
 * GridCompute c = GridGain.grid().compute();
 * </pre>
 * The methods are grouped as follows:
 * <ul>
 * <li>{@code apply(...)} methods execute {@link IgniteClosure} jobs over nodes in the projection.</li>
 * <li>
 *     {@code call(...)} methods execute {@link Callable} jobs over nodes in the projection.
 *     Use {@link IgniteCallable} for better performance as it implements {@link Serializable}.
 * </li>
 * <li>
 *     {@code run(...)} methods execute {@link Runnable} jobs over nodes in the projection.
 *     Use {@link IgniteRunnable} for better performance as it implements {@link Serializable}.
 * </li>
 * <li>{@code broadcast(...)} methods broadcast jobs to all nodes in the projection.</li>
 * <li>{@code affinity(...)} methods colocate jobs with nodes on which a specified key is cached.</li>
 * </ul>
 * Note that if attempt is made to execute a computation over an empty projection (i.e. projection that does
 * not have any alive nodes), then {@link ClusterGroupEmptyException} will be thrown out of result future.
 * <h1 class="header">Serializable</h1>
 * Also note that {@link Runnable} and {@link Callable} implementations must support serialization as required
 * by the configured marshaller. For example, {@link IgniteOptimizedMarshaller} requires {@link Serializable}
 * objects by default, but can be configured not to. Generally speaking objects that implement {@link Serializable}
 * or {@link Externalizable} will perform better. For {@link Runnable} and {@link Callable} interfaces
 * GridGain provides analogous {@link IgniteRunnable} and {@link IgniteCallable} classes which are
 * {@link Serializable} and should be used to run computations on the grid.
 * <h1 class="header">Load Balancing</h1>
 * In all cases other than {@code broadcast(...)}, GridGain must select a node for a computation
 * to be executed. The node will be selected based on the underlying {@link LoadBalancingSpi},
 * which by default sequentially picks next available node from grid projection. Other load balancing
 * policies, such as {@code random} or {@code adaptive}, can be configured as well by selecting
 * a different load balancing SPI in grid configuration. If your logic requires some custom
 * load balancing behavior, consider implementing {@link ComputeTask} directly.
 * <h1 class="header">Fault Tolerance</h1>
 * GridGain guarantees that as long as there is at least one grid node standing, every job will be
 * executed. Jobs will automatically failover to another node if a remote node crashed
 * or has rejected execution due to lack of resources. By default, in case of failover, next
 * load balanced node will be picked for job execution. Also jobs will never be re-routed to the
 * nodes they have failed on. This behavior can be changed by configuring any of the existing or a custom
 * {@link FailoverSpi} in grid configuration.
 * <h1 class="header">Resource Injection</h1>
 * All compute jobs, including closures, runnables, callables, and tasks can be injected with
 * grid resources. Both, field and method based injections are supported. The following grid
 * resources can be injected:
 * <ul>
<<<<<<< HEAD
 * <li>{@link org.apache.ignite.resources.IgniteTaskSessionResource}</li>
 * <li>{@link org.apache.ignite.resources.IgniteInstanceResource}</li>
 * <li>{@link org.apache.ignite.resources.IgniteLoggerResource}</li>
 * <li>{@link org.apache.ignite.resources.IgniteSpringApplicationContextResource}</li>
 * <li>{@link org.apache.ignite.resources.IgniteSpringResource}</li>
=======
 * <li>{@link IgniteTaskSessionResource}</li>
 * <li>{@link IgniteInstanceResource}</li>
 * <li>{@link IgniteLoggerResource}</li>
 * <li>{@link IgniteHomeResource}</li>
 * <li>{@link IgniteExecutorServiceResource}</li>
 * <li>{@link IgniteLocalNodeIdResource}</li>
 * <li>{@link IgniteMBeanServerResource}</li>
 * <li>{@link IgniteMarshallerResource}</li>
 * <li>{@link IgniteSpringApplicationContextResource}</li>
 * <li>{@link IgniteSpringResource}</li>
>>>>>>> b7db2154
 * </ul>
 * Refer to corresponding resource documentation for more information.
 * Here is an example of how to inject instance of {@link Ignite} into a computation:
 * <pre name="code" class="java">
 * public class MyGridJob extends GridRunnable {
 *      ...
 *      &#64;GridInstanceResource
 *      private Grid grid;
 *      ...
 *  }
 * </pre>
 * <h1 class="header">Computation SPIs</h1>
 * Note that regardless of which method is used for executing computations, all relevant SPI implementations
 * configured for this grid instance will be used (i.e. failover, load balancing, collision resolution,
 * checkpoints, etc.). If you need to override configured defaults, you should use compute task together with
 * {@link ComputeTaskSpis} annotation. Refer to {@link ComputeTask} documentation for more information.
 */
public interface IgniteCompute extends IgniteAsyncSupport {
    /**
     * Gets grid projection to which this {@code GridCompute} instance belongs.
     *
     * @return Grid projection to which this {@code GridCompute} instance belongs.
     */
    public ClusterGroup clusterGroup();

    /**
     * Executes given job on the node where data for provided affinity key is located
     * (a.k.a. affinity co-location).
     * <p>
     * Supports asynchronous execution (see {@link IgniteAsyncSupport}).
     *
     * @param cacheName Name of the cache to use for affinity co-location.
     * @param affKey Affinity key.
     * @param job Job which will be co-located on the node with given affinity key.
     * @see ComputeJobContext#cacheName()
     * @see ComputeJobContext#affinityKey()
     * @throws IgniteCheckedException If job failed.
     */
    @IgniteAsyncSupported
    public void affinityRun(@Nullable String cacheName, Object affKey, Runnable job) throws IgniteCheckedException;

    /**
     * Executes given job on the node where data for provided affinity key is located
     * (a.k.a. affinity co-location).
     * <p>
     * Supports asynchronous execution (see {@link IgniteAsyncSupport}).
     *
     * @param cacheName Name of the cache to use for affinity co-location.
     * @param affKey Affinity key.
     * @param job Job which will be co-located on the node with given affinity key.
     * @return Job result.
     * @throws IgniteCheckedException If job failed.
     * @see ComputeJobContext#cacheName()
     * @see ComputeJobContext#affinityKey()
     */
    @IgniteAsyncSupported
    public <R> R affinityCall(@Nullable String cacheName, Object affKey, Callable<R> job) throws IgniteCheckedException;

    /**
     * Executes given task on the grid projection. For step-by-step explanation of task execution process
     * refer to {@link ComputeTask} documentation.
     * <p>
     * Supports asynchronous execution (see {@link IgniteAsyncSupport}).
     *
     * @param taskCls Class of the task to execute. If class has {@link ComputeTaskName} annotation,
     *      then task is deployed under a name specified within annotation. Otherwise, full
     *      class name is used as task name.
     * @param arg Optional argument of task execution, can be {@code null}.
     * @return Task result.
     * @throws IgniteCheckedException If task failed.
     */
    @IgniteAsyncSupported
    public <T, R> R execute(Class<? extends ComputeTask<T, R>> taskCls, @Nullable T arg) throws IgniteCheckedException;

    /**
     * Executes given task on this grid projection. For step-by-step explanation of task execution process
     * refer to {@link ComputeTask} documentation.
     * <p>
     * Supports asynchronous execution (see {@link IgniteAsyncSupport}).
     *
     * @param task Instance of task to execute. If task class has {@link ComputeTaskName} annotation,
     *      then task is deployed under a name specified within annotation. Otherwise, full
     *      class name is used as task name.
     * @param arg Optional argument of task execution, can be {@code null}.
     * @return Task result.
     * @throws IgniteCheckedException If task failed.
     */
    @IgniteAsyncSupported
    public <T, R> R execute(ComputeTask<T, R> task, @Nullable T arg) throws IgniteCheckedException;

    /**
     * Executes given task on this grid projection. For step-by-step explanation of task execution process
     * refer to {@link ComputeTask} documentation.
     * <p>
     * If task for given name has not been deployed yet, then {@code taskName} will be
     * used as task class name to auto-deploy the task (see {@link #localDeployTask(Class, ClassLoader)} method).
     * <p>
     * Supports asynchronous execution (see {@link IgniteAsyncSupport}).
     *
     * @param taskName Name of the task to execute.
     * @param arg Optional argument of task execution, can be {@code null}.
     * @return Task result.
     * @throws IgniteCheckedException If task failed.
     * @see ComputeTask for information about task execution.
     */
    @IgniteAsyncSupported
    public <T, R> R execute(String taskName, @Nullable T arg) throws IgniteCheckedException;

    /**
     * Broadcasts given job to all nodes in grid projection.
     * <p>
     * Supports asynchronous execution (see {@link IgniteAsyncSupport}).
     *
     * @param job Job to broadcast to all projection nodes.
     * @throws IgniteCheckedException If job failed.
     */
    @IgniteAsyncSupported
    public void broadcast(Runnable job) throws IgniteCheckedException;

    /**
     * Broadcasts given job to all nodes in grid projection. Every participating node will return a
     * job result. Collection of all returned job results is returned from the result future.
     * <p>
     * Supports asynchronous execution (see {@link IgniteAsyncSupport}).
     *
     * @param job Job to broadcast to all projection nodes.
     * @return Collection of results for this execution.
     * @throws IgniteCheckedException If execution failed.
     */
    @IgniteAsyncSupported
    public <R> Collection<R> broadcast(Callable<R> job) throws IgniteCheckedException;

    /**
     * Broadcasts given closure job with passed in argument to all nodes in grid projection.
     * Every participating node will return a job result. Collection of all returned job results
     * is returned from the result future.
     * <p>
     * Supports asynchronous execution (see {@link IgniteAsyncSupport}).
     *
     * @param job Job to broadcast to all projection nodes.
     * @param arg Job closure argument.
     * @return Collection of results for this execution.
     * @throws IgniteCheckedException If execution failed.
     */
    @IgniteAsyncSupported
    public <R, T> Collection<R> broadcast(IgniteClosure<T, R> job, @Nullable T arg) throws IgniteCheckedException;

    /**
     * Executes provided job on a node in this grid projection.
     * <p>
     * Supports asynchronous execution (see {@link IgniteAsyncSupport}).
     *
     * @param job Job closure to execute.
     * @throws IgniteCheckedException If execution failed.
     */
    @IgniteAsyncSupported
    public void run(Runnable job) throws IgniteCheckedException;

    /**
     * Executes collection of jobs on grid nodes within this grid projection.
     * <p>
     * Supports asynchronous execution (see {@link IgniteAsyncSupport}).
     *
     * @param jobs Collection of jobs to execute.
     * @throws IgniteCheckedException If execution failed.
     */
    @IgniteAsyncSupported
    public void run(Collection<? extends Runnable> jobs) throws IgniteCheckedException;

    /**
     * Executes provided job on a node in this grid projection. The result of the
     * job execution is returned from the result closure.
     * <p>
     * Supports asynchronous execution (see {@link IgniteAsyncSupport}).
     *
     * @param job Job to execute.
     * @return Job result.
     * @throws IgniteCheckedException If execution failed.
     */
    @IgniteAsyncSupported
    public <R> R call(Callable<R> job) throws IgniteCheckedException;

    /**
     * Executes collection of jobs on nodes within this grid projection.
     * Collection of all returned job results is returned from the result future.
     * <p>
     * Supports asynchronous execution (see {@link IgniteAsyncSupport}).
     *
     * @param jobs Collection of jobs to execute.
     * @return Collection of job results for this execution.
     * @throws IgniteCheckedException If execution failed.
     */
    @IgniteAsyncSupported
    public <R> Collection<R> call(Collection<? extends Callable<R>> jobs) throws IgniteCheckedException;

    /**
     * Executes collection of jobs on nodes within this grid projection. The returned
     * job results will be reduced into an individual result by provided reducer.
     * <p>
     * Supports asynchronous execution (see {@link IgniteAsyncSupport}).
     *
     * @param jobs Collection of jobs to execute.
     * @param rdc Reducer to reduce all job results into one individual return value.
     * @return Future with reduced job result for this execution.
     * @throws IgniteCheckedException If execution failed.
     */
    @IgniteAsyncSupported
    public <R1, R2> R2 call(Collection<? extends Callable<R1>> jobs, IgniteReducer<R1, R2> rdc) throws IgniteCheckedException;

    /**
     * Executes provided closure job on a node in this grid projection. This method is different
     * from {@code run(...)} and {@code call(...)} methods in a way that it receives job argument
     * which is then passed into the closure at execution time.
     * <p>
     * Supports asynchronous execution (see {@link IgniteAsyncSupport}).
     *
     * @param job Job to run.
     * @param arg Job argument.
     * @return Job result.
     * @throws IgniteCheckedException If execution failed.
     */
    @IgniteAsyncSupported
    public <R, T> R apply(IgniteClosure<T, R> job, @Nullable T arg) throws IgniteCheckedException;

    /**
     * Executes provided closure job on nodes within this grid projection. A new job is executed for
     * every argument in the passed in collection. The number of actual job executions will be
     * equal to size of the job arguments collection.
     * <p>
     * Supports asynchronous execution (see {@link IgniteAsyncSupport}).
     *
     * @param job Job to run.
     * @param args Job arguments.
     * @return Collection of job results.
     * @throws IgniteCheckedException If execution failed.
     */
    @IgniteAsyncSupported
    public <T, R> Collection<R> apply(IgniteClosure<T, R> job, Collection<? extends T> args) throws IgniteCheckedException;

    /**
     * Executes provided closure job on nodes within this grid projection. A new job is executed for
     * every argument in the passed in collection. The number of actual job executions will be
     * equal to size of the job arguments collection. The returned job results will be reduced
     * into an individual result by provided reducer.
     * <p>
     * Supports asynchronous execution (see {@link IgniteAsyncSupport}).
     *
     * @param job Job to run.
     * @param args Job arguments.
     * @param rdc Reducer to reduce all job results into one individual return value.
     * @return Future with reduced job result for this execution.
     * @throws IgniteCheckedException If execution failed.
     */
    @IgniteAsyncSupported
    public <R1, R2, T> R2 apply(IgniteClosure<T, R1> job, Collection<? extends T> args,
        IgniteReducer<R1, R2> rdc) throws IgniteCheckedException;

    /**
     * Gets tasks future for active tasks started on local node.
     *
     * @return Map of active tasks keyed by their task task session ID.
     */
    public <R> Map<IgniteUuid, ComputeTaskFuture<R>> activeTaskFutures();

    /**
     * Sets task name for the next executed task on this projection in the <b>current thread</b>.
     * When task starts execution, the name is reset, so one name is used only once. You may use
     * this method to set task name when executing jobs directly, without explicitly
     * defining {@link ComputeTask}.
     * <p>
     * Here is an example.
     * <pre name="code" class="java">
     * GridGain.grid().withName("MyTask").run(new MyRunnable() {...});
     * </pre>
     *
     * @param taskName Task name.
     * @return This {@code GridCompute} instance for chaining calls.
     */
    public IgniteCompute withName(String taskName);

    /**
     * Sets task timeout for the next executed task on this projection in the <b>current thread</b>.
     * When task starts execution, the timeout is reset, so one timeout is used only once. You may use
     * this method to set task name when executing jobs directly, without explicitly
     * defining {@link ComputeTask}.
     * <p>
     * Here is an example.
     * <pre name="code" class="java">
     * GridGain.grid().withTimeout(10000).run(new MyRunnable() {...});
     * </pre>
     *
     * @param timeout Computation timeout in milliseconds.
     * @return This {@code GridCompute} instance for chaining calls.
     */
    public IgniteCompute withTimeout(long timeout);

    /**
     * Sets no-failover flag for the next executed task on this projection in the <b>current thread</b>.
     * If flag is set, job will be never failed over even if remote node crashes or rejects execution.
     * When task starts execution, the no-failover flag is reset, so all other task will use default
     * failover policy, unless this flag is set again.
     * <p>
     * Here is an example.
     * <pre name="code" class="java">
     * GridGain.grid().compute().withNoFailover().run(new MyRunnable() {...});
     * </pre>
     *
     * @return This {@code GridCompute} instance for chaining calls.
     */
    public IgniteCompute withNoFailover();

    /**
     * Explicitly deploys a task with given class loader on the local node. Upon completion of this method,
     * a task can immediately be executed on the grid, considering that all participating
     * remote nodes also have this task deployed.
     * <p>
     * Note that tasks are automatically deployed upon first execution (if peer-class-loading is enabled),
     * so use this method only when the provided class loader is different from the
     * {@code taskClass.getClassLoader()}.
     * <p>
     * Another way of class deployment is deployment from local class path.
     * Classes from local class path always have a priority over P2P deployed ones.
     * <p>
     * Note that class can be deployed multiple times on remote nodes, i.e. re-deployed. GridGain
     * maintains internal version of deployment for each instance of deployment (analogous to
     * class and class loader in Java). Execution happens always on the latest deployed instance.
     * <p>
     * This method has no effect if the class passed in was already deployed.
     *
     * @param taskCls Task class to deploy. If task class has {@link ComputeTaskName} annotation,
     *      then task will be deployed under the name specified within annotation. Otherwise, full
     *      class name will be used as task's name.
     * @param clsLdr Task class loader. This class loader is in charge
     *      of loading all necessary resources for task execution.
     * @throws IgniteCheckedException If task is invalid and cannot be deployed.
     */
    public void localDeployTask(Class<? extends ComputeTask> taskCls, ClassLoader clsLdr) throws IgniteCheckedException;

    /**
     * Gets map of all locally deployed tasks keyed by their task name .
     *
     * @return Map of locally deployed tasks keyed by their task name.
     */
    public Map<String, Class<? extends ComputeTask<?, ?>>> localTasks();

    /**
     * Makes the best attempt to undeploy a task with given name from this grid projection. Note that this
     * method returns immediately and does not wait until the task will actually be
     * undeployed on every node.
     *
     * @param taskName Name of the task to undeploy.
     * @throws IgniteCheckedException Thrown if undeploy failed.
     */
    public void undeployTask(String taskName) throws IgniteCheckedException;

    /** {@inheritDoc} */
    @Override public <R> ComputeTaskFuture<R> future();

    /** {@inheritDoc} */
    @Override public IgniteCompute enableAsync();
}<|MERGE_RESOLUTION|>--- conflicted
+++ resolved
@@ -79,24 +79,11 @@
  * grid resources. Both, field and method based injections are supported. The following grid
  * resources can be injected:
  * <ul>
-<<<<<<< HEAD
- * <li>{@link org.apache.ignite.resources.IgniteTaskSessionResource}</li>
- * <li>{@link org.apache.ignite.resources.IgniteInstanceResource}</li>
- * <li>{@link org.apache.ignite.resources.IgniteLoggerResource}</li>
- * <li>{@link org.apache.ignite.resources.IgniteSpringApplicationContextResource}</li>
- * <li>{@link org.apache.ignite.resources.IgniteSpringResource}</li>
-=======
  * <li>{@link IgniteTaskSessionResource}</li>
  * <li>{@link IgniteInstanceResource}</li>
  * <li>{@link IgniteLoggerResource}</li>
- * <li>{@link IgniteHomeResource}</li>
- * <li>{@link IgniteExecutorServiceResource}</li>
- * <li>{@link IgniteLocalNodeIdResource}</li>
- * <li>{@link IgniteMBeanServerResource}</li>
- * <li>{@link IgniteMarshallerResource}</li>
  * <li>{@link IgniteSpringApplicationContextResource}</li>
  * <li>{@link IgniteSpringResource}</li>
->>>>>>> b7db2154
  * </ul>
  * Refer to corresponding resource documentation for more information.
  * Here is an example of how to inject instance of {@link Ignite} into a computation:
