--- conflicted
+++ resolved
@@ -484,11 +484,6 @@
                                 T2<CacheObject, GridCacheVersion> res = entry.innerGetVersioned(
                                     null,
                                     null,
-<<<<<<< HEAD
-                                    /*swap*/true,
-                                    /*unmarshal*/true,
-=======
->>>>>>> 4a8fb8f3
                                     /**update-metrics*/false,
                                     /*event*/!skipVals,
                                     subjId,
@@ -506,10 +501,6 @@
                                 v = entry.innerGet(
                                     null,
                                     null,
-<<<<<<< HEAD
-                                    /*swap*/true,
-=======
->>>>>>> 4a8fb8f3
                                     /*read-through*/false,
                                     /**update-metrics*/false,
                                     /*event*/!skipVals,
