/*
 * Licensed to the Apache Software Foundation (ASF) under one or more
 * contributor license agreements.  See the NOTICE file distributed with
 * this work for additional information regarding copyright ownership.
 * The ASF licenses this file to You under the Apache License, Version 2.0
 * (the "License"); you may not use this file except in compliance with
 * the License.  You may obtain a copy of the License at
 *
 *      http://www.apache.org/licenses/LICENSE-2.0
 *
 * Unless required by applicable law or agreed to in writing, software
 * distributed under the License is distributed on an "AS IS" BASIS,
 * WITHOUT WARRANTIES OR CONDITIONS OF ANY KIND, either express or implied.
 * See the License for the specific language governing permissions and
 * limitations under the License.
 */

package org.apache.ignite.internal.processors.cache;

import java.nio.ByteBuffer;
import java.util.Collection;
import java.util.Collections;
import java.util.UUID;
import java.util.concurrent.atomic.AtomicReference;
import javax.cache.Cache;
import javax.cache.expiry.ExpiryPolicy;
import javax.cache.processor.EntryProcessor;
import javax.cache.processor.EntryProcessorResult;
import org.apache.ignite.IgniteCache;
import org.apache.ignite.IgniteCheckedException;
import org.apache.ignite.IgniteException;
import org.apache.ignite.IgniteLogger;
import org.apache.ignite.cache.CacheAtomicWriteOrderMode;
import org.apache.ignite.cache.CacheMemoryMode;
import org.apache.ignite.cache.eviction.EvictableEntry;
import org.apache.ignite.internal.managers.deployment.GridDeploymentInfo;
import org.apache.ignite.internal.managers.deployment.GridDeploymentInfoBean;
import org.apache.ignite.internal.processors.affinity.AffinityTopologyVersion;
import org.apache.ignite.internal.processors.cache.distributed.dht.GridDhtCacheEntry;
import org.apache.ignite.internal.processors.cache.extras.GridCacheEntryExtras;
import org.apache.ignite.internal.processors.cache.extras.GridCacheMvccEntryExtras;
import org.apache.ignite.internal.processors.cache.extras.GridCacheObsoleteEntryExtras;
import org.apache.ignite.internal.processors.cache.extras.GridCacheTtlEntryExtras;
import org.apache.ignite.internal.processors.cache.query.GridCacheQueryManager;
import org.apache.ignite.internal.processors.cache.transactions.IgniteInternalTx;
import org.apache.ignite.internal.processors.cache.transactions.IgniteTxKey;
import org.apache.ignite.internal.processors.cache.transactions.IgniteTxLocalAdapter;
import org.apache.ignite.internal.processors.cache.version.GridCachePlainVersionedEntry;
import org.apache.ignite.internal.processors.cache.version.GridCacheVersion;
import org.apache.ignite.internal.processors.cache.version.GridCacheVersionConflictContext;
import org.apache.ignite.internal.processors.cache.version.GridCacheVersionEx;
import org.apache.ignite.internal.processors.cache.version.GridCacheVersionedEntryEx;
import org.apache.ignite.internal.processors.dr.GridDrType;
import org.apache.ignite.internal.util.lang.GridClosureException;
import org.apache.ignite.internal.util.lang.GridMetadataAwareAdapter;
import org.apache.ignite.internal.util.lang.GridTuple;
import org.apache.ignite.internal.util.lang.GridTuple3;
import org.apache.ignite.internal.util.offheap.unsafe.GridUnsafeMemory;
import org.apache.ignite.internal.util.tostring.GridToStringExclude;
import org.apache.ignite.internal.util.tostring.GridToStringInclude;
import org.apache.ignite.internal.util.typedef.F;
import org.apache.ignite.internal.util.typedef.T3;
import org.apache.ignite.internal.util.typedef.internal.CU;
import org.apache.ignite.internal.util.typedef.internal.S;
import org.apache.ignite.internal.util.typedef.internal.U;
import org.apache.ignite.lang.IgniteBiTuple;
import org.apache.ignite.lang.IgniteUuid;
import org.jetbrains.annotations.Nullable;

import static org.apache.ignite.events.EventType.EVT_CACHE_OBJECT_EXPIRED;
import static org.apache.ignite.events.EventType.EVT_CACHE_OBJECT_PUT;
import static org.apache.ignite.events.EventType.EVT_CACHE_OBJECT_READ;
import static org.apache.ignite.events.EventType.EVT_CACHE_OBJECT_REMOVED;
import static org.apache.ignite.internal.processors.dr.GridDrType.DR_NONE;

/**
 * Adapter for cache entry.
 */
@SuppressWarnings({
    "NonPrivateFieldAccessedInSynchronizedContext", "TooBroadScope", "FieldAccessedSynchronizedAndUnsynchronized"})
public abstract class GridCacheMapEntry extends GridMetadataAwareAdapter implements GridCacheEntryEx {
    /** */
    private static final byte IS_DELETED_MASK = 0x01;

    /** */
    private static final byte IS_UNSWAPPED_MASK = 0x02;

    /** */
    private static final byte IS_OFFHEAP_PTR_MASK = 0x04;

    /** */
    public static final GridCacheAtomicVersionComparator ATOMIC_VER_COMPARATOR = new GridCacheAtomicVersionComparator();

    /**
     * NOTE
     * ====
     * Make sure to recalculate this value any time when adding or removing fields from entry.
     * The size should be count as follows:
     * <ul>
     * <li>Primitives: byte/boolean = 1, short = 2, int/float = 4, long/double = 8</li>
     * <li>References: 8 each</li>
     * <li>Each nested object should be analyzed in the same way as above.</li>
     * </ul>
     */
    // 7 * 8 /*references*/  + 2 * 8 /*long*/  + 1 * 4 /*int*/ + 1 * 1 /*byte*/ + array at parent = 85
    private static final int SIZE_OVERHEAD = 85 /*entry*/ + 32 /* version */ + 4 * 7 /* key + val */;

    /** Static logger to avoid re-creation. Made static for test purpose. */
    protected static final AtomicReference<IgniteLogger> logRef = new AtomicReference<>();

    /** Logger. */
    protected static volatile IgniteLogger log;

    /** Cache registry. */
    @GridToStringExclude
    protected final GridCacheContext<?, ?> cctx;

    /** Key. */
    @GridToStringInclude
    protected final KeyCacheObject key;

    /** Value. */
    @GridToStringInclude
    protected CacheObject val;

    /** Start version. */
    @GridToStringInclude
    protected final long startVer;

    /** Version. */
    @GridToStringInclude
    protected GridCacheVersion ver;

    /** Next entry in the linked list. */
    @GridToStringExclude
    private volatile GridCacheMapEntry next0;

    /** Next entry in the linked list. */
    @GridToStringExclude
    private volatile GridCacheMapEntry next1;

    /** Key hash code. */
    @GridToStringInclude
    private final int hash;

    /** Extras */
    @GridToStringInclude
    private GridCacheEntryExtras extras;

    /**
     * Flags:
     * <ul>
     *     <li>Deleted flag - mask {@link #IS_DELETED_MASK}</li>
     *     <li>Unswapped flag - mask {@link #IS_UNSWAPPED_MASK}</li>
     * </ul>
     */
    @GridToStringInclude
    protected byte flags;

    /**
     * @param cctx Cache context.
     * @param key Cache key.
     * @param hash Key hash value.
     * @param val Entry value.
     * @param next Next entry in the linked list.
     * @param hdrId Header id.
     */
    protected GridCacheMapEntry(GridCacheContext<?, ?> cctx,
        KeyCacheObject key,
        int hash,
        CacheObject val,
        GridCacheMapEntry next,
        int hdrId)
    {
        if (log == null)
            log = U.logger(cctx.kernalContext(), logRef, GridCacheMapEntry.class);

        key = (KeyCacheObject)cctx.kernalContext().cacheObjects().prepareForCache(key, cctx);

        assert key != null;

        this.key = key;
        this.hash = hash;
        this.cctx = cctx;

        val = cctx.kernalContext().cacheObjects().prepareForCache(val, cctx);

        synchronized (this) {
            value(val);
        }

        next(hdrId, next);

        ver = cctx.versions().next();

        startVer = ver.order();
    }

    /** {@inheritDoc} */
    @Override public long startVersion() {
        return startVer;
    }

    /**
     * Sets entry value. If off-heap value storage is enabled, will serialize value to off-heap.
     *
     * @param val Value to store.
     */
    protected void value(@Nullable CacheObject val) {
        assert Thread.holdsLock(this);

        // In case we deal with IGFS cache, count updated data
        if (cctx.cache().isIgfsDataCache() &&
            cctx.kernalContext().igfsHelper().isIgfsBlockKey(key.value(cctx.cacheObjectContext(), false))) {
            int newSize = valueLength0(val, null);
            int oldSize = valueLength0(this.val, (this.val == null && hasOffHeapPointer()) ? valueBytes0() : null);

            int delta = newSize - oldSize;

            if (delta != 0 && !cctx.isNear())
                cctx.cache().onIgfsDataSizeChanged(delta);
        }

        if (!isOffHeapValuesOnly()) {
            this.val = val;

            offHeapPointer(0);
        }
        else {
            try {
                if (cctx.kernalContext().config().isPeerClassLoadingEnabled()) {
                    Object val0 = null;

                    if (val != null && val.type() != CacheObject.TYPE_BYTE_ARR) {
                        val0 = cctx.cacheObjects().unmarshal(cctx.cacheObjectContext(),
                            val.valueBytes(cctx.cacheObjectContext()), cctx.deploy().globalLoader());

                        if (val0 != null)
                            cctx.gridDeploy().deploy(val0.getClass(), val0.getClass().getClassLoader());
                    }

                    if (U.p2pLoader(val0)) {
                        cctx.deploy().addDeploymentContext(
                            new GridDeploymentInfoBean((GridDeploymentInfo)val0.getClass().getClassLoader()));
                    }
                }

                GridUnsafeMemory mem = cctx.unsafeMemory();

                assert mem != null;

                if (val != null) {
                    byte type = val.type();

                    offHeapPointer(mem.putOffHeap(offHeapPointer(), val.valueBytes(cctx.cacheObjectContext()), type));
                }
                else {
                    mem.removeOffHeap(offHeapPointer());

                    offHeapPointer(0);
                }
            }
            catch (IgniteCheckedException e) {
                U.error(log, "Failed to deserialize value [entry=" + this + ", val=" + val + ']');

                throw new IgniteException(e);
            }
        }
    }

    /**
     * Isolated method to get length of IGFS block.
     *
     * @param val Value.
     * @param valBytes Value bytes.
     * @return Length of value.
     */
    private int valueLength0(@Nullable CacheObject val, @Nullable IgniteBiTuple<byte[], Byte> valBytes) {
        byte[] bytes = val != null ? (byte[])val.value(cctx.cacheObjectContext(), false) : null;

        if (bytes != null)
            return bytes.length;

        if (valBytes == null)
            return 0;

        return valBytes.get1().length - (((valBytes.get2() == CacheObject.TYPE_BYTE_ARR) ? 0 : 6));
    }

    /**
     * @return Value bytes.
     */
    protected CacheObject valueBytesUnlocked() {
        assert Thread.holdsLock(this);

        CacheObject val0 = val;

        if (val0 == null && hasOffHeapPointer()) {
            IgniteBiTuple<byte[], Byte> t = valueBytes0();

            return cctx.cacheObjects().toCacheObject(cctx.cacheObjectContext(), t.get2(), t.get1());
        }

        return val0;
    }

    /** {@inheritDoc} */
    @Override public int memorySize() throws IgniteCheckedException {
        byte[] kb;
        byte[] vb = null;

        int extrasSize;

        synchronized (this) {
            key.prepareMarshal(cctx.cacheObjectContext());

            kb = key.valueBytes(cctx.cacheObjectContext());

            if (val != null) {
                val.prepareMarshal(cctx.cacheObjectContext());

                vb = val.valueBytes(cctx.cacheObjectContext());
            }

            extrasSize = extrasSize();
        }

        return SIZE_OVERHEAD + extrasSize + kb.length + (vb == null ? 1 : vb.length);
    }

    /** {@inheritDoc} */
    @Override public boolean isInternal() {
        return key.internal();
    }

    /** {@inheritDoc} */
    @Override public boolean isDht() {
        return false;
    }

    /** {@inheritDoc} */
    @Override public boolean isLocal() {
        return false;
    }

    /** {@inheritDoc} */
    @Override public boolean isNear() {
        return false;
    }

    /** {@inheritDoc} */
    @Override public boolean isReplicated() {
        return false;
    }

    /** {@inheritDoc} */
    @Override public boolean detached() {
        return false;
    }

    /** {@inheritDoc} */
    @Override public <K, V> GridCacheContext<K, V> context() {
        return (GridCacheContext<K, V>)cctx;
    }

    /** {@inheritDoc} */
    @Override public boolean isNew() throws GridCacheEntryRemovedException {
        assert Thread.holdsLock(this);

        checkObsolete();

        return isStartVersion();
    }

    /** {@inheritDoc} */
    @Override public synchronized boolean isNewLocked() throws GridCacheEntryRemovedException {
        checkObsolete();

        return isStartVersion();
    }

    /**
     * @return {@code True} if start version.
     */
    public boolean isStartVersion() {
        return ver.nodeOrder() == cctx.localNode().order() && ver.order() == startVer;
    }

    /** {@inheritDoc} */
    @Override public boolean valid(AffinityTopologyVersion topVer) {
        return true;
    }

    /** {@inheritDoc} */
    @Override public int partition() {
        return 0;
    }

    /** {@inheritDoc} */
    @Override public boolean partitionValid() {
        return true;
    }

    /** {@inheritDoc} */
    @Nullable @Override public GridCacheEntryInfo info() {
        GridCacheEntryInfo info = null;

        long time = U.currentTimeMillis();

        synchronized (this) {
            if (!obsolete()) {
                info = new GridCacheEntryInfo();

                info.key(key);
                info.cacheId(cctx.cacheId());

                long expireTime = expireTimeExtras();

                boolean expired = expireTime != 0 && expireTime <= time;

                info.ttl(ttlExtras());
                info.expireTime(expireTime);
                info.version(ver);
                info.setNew(isStartVersion());
                info.setDeleted(deletedUnlocked());

                if (!expired)
                    info.value(valueBytesUnlocked());
            }
        }

        return info;
    }

    /** {@inheritDoc} */
<<<<<<< HEAD
    @Override public boolean offheapSwapEvict(byte[] vb, GridCacheVersion evictVer, GridCacheVersion obsoleteVer)
=======
    @Override public boolean offheapSwapEvict(byte[] entry, GridCacheVersion evictVer, GridCacheVersion obsoleteVer)
>>>>>>> 367d805d
        throws IgniteCheckedException, GridCacheEntryRemovedException {
        assert cctx.swap().swapEnabled() && cctx.swap().offHeapEnabled() : this;

        boolean obsolete;

        synchronized (this) {
            checkObsolete();

            if (hasReaders() || !isStartVersion())
                return false;

            GridCacheMvcc mvcc = mvccExtras();

            if (mvcc != null && !mvcc.isEmpty(obsoleteVer))
                return false;

<<<<<<< HEAD
            if (cctx.swap().removeOffheap(key, partition(), evictVer)) {
=======
            if (cctx.swap().offheapSwapEvict(key, entry, partition(), evictVer)) {
>>>>>>> 367d805d
                assert !hasValueUnlocked() : this;

                obsolete = markObsolete0(obsoleteVer, false);

                assert obsolete : this;
<<<<<<< HEAD

                cctx.swap().writeToSwap(partition(), key, vb);
=======
>>>>>>> 367d805d
            }
            else
                obsolete = false;
        }

        if (obsolete)
            onMarkedObsolete();

        return obsolete;
    }

    /** {@inheritDoc} */
    @Override public CacheObject unswap() throws IgniteCheckedException, GridCacheEntryRemovedException {
        return unswap(true);
    }

    /**
     * Unswaps an entry.
     *
     * @param needVal If {@code false} then do not to deserialize value during unswap.
     * @return Value.
     * @throws IgniteCheckedException If failed.
     */
    @Nullable @Override public CacheObject unswap(boolean needVal)
        throws IgniteCheckedException, GridCacheEntryRemovedException {
        boolean swapEnabled = cctx.swap().swapEnabled();

        if (!swapEnabled && !cctx.isOffHeapEnabled())
            return null;

        synchronized (this) {
            checkObsolete();

            if (isStartVersion() && ((flags & IS_UNSWAPPED_MASK) == 0)) {
                GridCacheSwapEntry e;

                if (cctx.offheapTiered()) {
                    e = cctx.swap().readOffheapPointer(this);

                    if (e != null) {
                        if (e.offheapPointer() > 0) {
                            offHeapPointer(e.offheapPointer());

                            flags |= IS_OFFHEAP_PTR_MASK;

                            if (needVal) {
                                CacheObject val = cctx.fromOffheap(offHeapPointer(), false);

                                e.value(val);
                            }
                        }
                        else // Read from swap.
                            offHeapPointer(0);
                    }
                }
                else
                    e = detached() ? cctx.swap().read(this, true, true, true) : cctx.swap().readAndRemove(this);

                if (log.isDebugEnabled())
                    log.debug("Read swap entry [swapEntry=" + e + ", cacheEntry=" + this + ']');

                flags |= IS_UNSWAPPED_MASK;

                // If there is a value.
                if (e != null) {
                    long delta = e.expireTime() == 0 ? 0 : e.expireTime() - U.currentTimeMillis();

                    if (delta >= 0) {
                        CacheObject val = e.value();

                        val = cctx.kernalContext().cacheObjects().prepareForCache(val, cctx);

                        // Set unswapped value.
                        update(val, e.expireTime(), e.ttl(), e.version());

                        // Must update valPtr again since update() will reset it.
                        if (cctx.offheapTiered() && e.offheapPointer() > 0)
                            offHeapPointer(e.offheapPointer());

                        return val;
                    }
                    else
                        clearIndex(e.value());
                }
            }
        }

        return null;
    }

    /**
     * @throws IgniteCheckedException If failed.
     */
    private void swap() throws IgniteCheckedException {
        if (cctx.isSwapOrOffheapEnabled() && !deletedUnlocked() && hasValueUnlocked() && !detached()) {
            assert Thread.holdsLock(this);

            long expireTime = expireTimeExtras();

            if (expireTime > 0 && U.currentTimeMillis() >= expireTime) { // Don't swap entry if it's expired.
                // Entry might have been updated.
                if (cctx.offheapTiered()) {
                    cctx.swap().removeOffheap(key);

                    offHeapPointer(0);
                }

                return;
            }

            if (cctx.offheapTiered() && hasOffHeapPointer()) {
                if (log.isDebugEnabled())
                    log.debug("Value did not change, skip write swap entry: " + this);

                if (cctx.swap().offheapEvictionEnabled())
                    cctx.swap().enableOffheapEviction(key(), partition());

                return;
            }

            IgniteUuid valClsLdrId = null;
            IgniteUuid keyClsLdrId = null;

            if (cctx.kernalContext().config().isPeerClassLoadingEnabled()) {
                if (val != null) {
                    valClsLdrId = cctx.deploy().getClassLoaderId(
                        U.detectObjectClassLoader(val.value(cctx.cacheObjectContext(), false)));
                }

                keyClsLdrId = cctx.deploy().getClassLoaderId(
                    U.detectObjectClassLoader(key.value(cctx.cacheObjectContext(), false)));
            }

            IgniteBiTuple<byte[], Byte> valBytes = valueBytes0();

            cctx.swap().write(key(),
                ByteBuffer.wrap(valBytes.get1()),
                valBytes.get2(),
                ver,
                ttlExtras(),
                expireTime,
                keyClsLdrId,
                valClsLdrId);

            if (log.isDebugEnabled())
                log.debug("Wrote swap entry: " + this);
        }
    }

    /**
     * @return Value bytes and flag indicating whether value is byte array.
     */
    protected IgniteBiTuple<byte[], Byte> valueBytes0() {
        assert Thread.holdsLock(this);

        if (hasOffHeapPointer()) {
            assert isOffHeapValuesOnly() || cctx.offheapTiered();

            return cctx.unsafeMemory().get(offHeapPointer());
        }
        else {
            assert val != null;

            try {
                byte[] bytes = val.valueBytes(cctx.cacheObjectContext());

                return new IgniteBiTuple<>(bytes, val.type());
            }
            catch (IgniteCheckedException e) {
                throw new IgniteException(e);
            }
        }
    }

    /**
     * @throws IgniteCheckedException If failed.
     */
    protected final void releaseSwap() throws IgniteCheckedException {
        if (cctx.isSwapOrOffheapEnabled()) {
            synchronized (this) {
                cctx.swap().remove(key());
            }

            if (log.isDebugEnabled())
                log.debug("Removed swap entry [entry=" + this + ']');
        }
    }

    /**
     * @param tx Transaction.
     * @param key Key.
     * @param reload flag.
     * @param subjId Subject ID.
     * @param taskName Task name.
     * @return Read value.
     * @throws IgniteCheckedException If failed.
     */
    @SuppressWarnings({"RedundantTypeArguments"})
    @Nullable protected Object readThrough(@Nullable IgniteInternalTx tx, KeyCacheObject key, boolean reload, UUID subjId,
        String taskName) throws IgniteCheckedException {
        return cctx.store().load(tx, key);
    }

    /** {@inheritDoc} */
    @Nullable @Override public final CacheObject innerGet(@Nullable IgniteInternalTx tx,
        boolean readSwap,
        boolean readThrough,
        boolean failFast,
        boolean unmarshal,
        boolean updateMetrics,
        boolean evt,
        boolean tmp,
        UUID subjId,
        Object transformClo,
        String taskName,
        @Nullable IgniteCacheExpiryPolicy expirePlc)
        throws IgniteCheckedException, GridCacheEntryRemovedException {
        return innerGet0(tx,
            readSwap,
            readThrough,
            evt,
            unmarshal,
            updateMetrics,
            tmp,
            subjId,
            transformClo,
            taskName,
            expirePlc);
    }

    /** {@inheritDoc} */
    @SuppressWarnings({"unchecked", "RedundantTypeArguments", "TooBroadScope"})
    private CacheObject innerGet0(IgniteInternalTx tx,
        boolean readSwap,
        boolean readThrough,
        boolean evt,
        boolean unmarshal,
        boolean updateMetrics,
        boolean tmp,
        UUID subjId,
        Object transformClo,
        String taskName,
        @Nullable IgniteCacheExpiryPolicy expiryPlc)
        throws IgniteCheckedException, GridCacheEntryRemovedException {
        // Disable read-through if there is no store.
        if (readThrough && !cctx.readThrough())
            readThrough = false;

        GridCacheMvccCandidate owner;

        CacheObject old;
        CacheObject ret = null;

        GridCacheVersion startVer;

        boolean expired = false;

        CacheObject expiredVal = null;

        boolean hasOldBytes;

        synchronized (this) {
            checkObsolete();

            // Cache version for optimistic check.
            startVer = ver;

            GridCacheMvcc mvcc = mvccExtras();

            owner = mvcc == null ? null : mvcc.anyOwner();

            double delta;

            long expireTime = expireTimeExtras();

            if (expireTime > 0) {
                delta = expireTime - U.currentTimeMillis();

                if (log.isDebugEnabled())
                    log.debug("Checked expiration time for entry [timeLeft=" + delta + ", entry=" + this + ']');

                if (delta <= 0)
                    expired = true;
            }

            CacheObject val = this.val;

            hasOldBytes = hasOffHeapPointer();

            if ((unmarshal || isOffHeapValuesOnly()) && !expired && val == null && hasOldBytes)
                val = rawGetOrUnmarshalUnlocked(tmp);

            boolean valid = valid(tx != null ? tx.topologyVersion() : cctx.affinity().affinityTopologyVersion());

            // Attempt to load from swap.
            if (val == null && !hasOldBytes && readSwap) {
                // Only promote when loading initial state.
                if (isNew() || !valid) {
                    // If this entry is already expired (expiration time was too low),
                    // we simply remove from swap and clear index.
                    if (expired) {
                        releaseSwap();

                        // Previous value is guaranteed to be null
                        clearIndex(null);
                    }
                    else {
                        // Read and remove swap entry.
                        if (tmp) {
                            unswap(false);

                            val = rawGetOrUnmarshalUnlocked(true);
                        }
                        else
                            val = unswap();

                        // Recalculate expiration after swap read.
                        if (expireTime > 0) {
                            delta = expireTime - U.currentTimeMillis();

                            if (log.isDebugEnabled())
                                log.debug("Checked expiration time for entry [timeLeft=" + delta +
                                    ", entry=" + this + ']');

                            if (delta <= 0)
                                expired = true;
                        }
                    }
                }
            }

            old = expired || !valid ? null : val;

            if (expired) {
                expiredVal = val;

                value(null);
            }

            if (old == null && !hasOldBytes) {
                if (updateMetrics && cctx.cache().configuration().isStatisticsEnabled())
                    cctx.cache().metrics0().onRead(false);
            }
            else {
                if (updateMetrics && cctx.cache().configuration().isStatisticsEnabled())
                    cctx.cache().metrics0().onRead(true);

                // Set retVal here for event notification.
                ret = old;
            }

            if (evt && expired) {
                if (cctx.events().isRecordable(EVT_CACHE_OBJECT_EXPIRED)) {
                    cctx.events().addEvent(partition(),
                        key,
                        tx,
                        owner,
                        EVT_CACHE_OBJECT_EXPIRED,
                        null,
                        false,
                        expiredVal,
                        expiredVal != null || hasOldBytes,
                        subjId,
                        null,
                        taskName);
                }

                cctx.continuousQueries().onEntryExpired(this, key, expiredVal);

                // No more notifications.
                evt = false;
            }

            if (evt && !expired && cctx.events().isRecordable(EVT_CACHE_OBJECT_READ)) {
                cctx.events().addEvent(partition(), key, tx, owner, EVT_CACHE_OBJECT_READ, ret, ret != null, old,
                    hasOldBytes || old != null, subjId,
                    transformClo != null ? transformClo.getClass().getName() : null, taskName);

                // No more notifications.
                evt = false;
            }

            if (ret != null && expiryPlc != null)
                updateTtl(expiryPlc);
        }

        if (ret != null)
            // If return value is consistent, then done.
            return ret;

        boolean loadedFromStore = false;

        if (ret == null && readThrough) {
            IgniteInternalTx tx0 = null;

            if (tx != null && tx.local()) {
                if (cctx.isReplicated() || cctx.isColocated() || tx.near())
                    tx0 = tx;
                else if (tx.dht()) {
                    GridCacheVersion ver = tx.nearXidVersion();

                    tx0 = cctx.dht().near().context().tm().tx(ver);
                }
            }

            Object storeVal = readThrough(tx0, key, false, subjId, taskName);

            ret = cctx.toCacheObject(storeVal);

            loadedFromStore = true;
        }

        synchronized (this) {
            long ttl = ttlExtras();

            // If version matched, set value.
            if (startVer.equals(ver)) {
                if (ret != null) {
                    // Detach value before index update.
                    ret = cctx.kernalContext().cacheObjects().prepareForCache(ret, cctx);

                    GridCacheVersion nextVer = nextVersion();

                    CacheObject prevVal = rawGetOrUnmarshalUnlocked(false);

                    long expTime = CU.toExpireTime(ttl);

                    if (loadedFromStore)
                        // Update indexes before actual write to entry.
                        updateIndex(ret, expTime, nextVer, prevVal);

                    boolean hadValPtr = hasOffHeapPointer();

                    // Don't change version for read-through.
                    update(ret, expTime, ttl, nextVer);

                    if (hadValPtr && cctx.offheapTiered())
                        cctx.swap().removeOffheap(key);

                    if (cctx.deferredDelete() && deletedUnlocked() && !isInternal() && !detached())
                        deletedUnlocked(false);
                }

                if (evt && cctx.events().isRecordable(EVT_CACHE_OBJECT_READ))
                    cctx.events().addEvent(partition(), key, tx, owner, EVT_CACHE_OBJECT_READ, ret, ret != null,
                        old, hasOldBytes, subjId, transformClo != null ? transformClo.getClass().getName() : null,
                        taskName);
            }
        }

        return ret;
    }

    /** {@inheritDoc} */
    @SuppressWarnings({"unchecked", "TooBroadScope"})
    @Nullable @Override public final CacheObject innerReload()
        throws IgniteCheckedException, GridCacheEntryRemovedException {
        CU.checkStore(cctx);

        GridCacheVersion startVer;

        boolean wasNew;

        synchronized (this) {
            checkObsolete();

            // Cache version for optimistic check.
            startVer = ver;

            wasNew = isNew();
        }

        String taskName = cctx.kernalContext().job().currentTaskName();

        // Check before load.
        CacheObject ret = cctx.toCacheObject(readThrough(null, key, true, cctx.localNodeId(), taskName));

        boolean touch = false;

        try {
            synchronized (this) {
                long ttl = ttlExtras();

                // Generate new version.
                GridCacheVersion nextVer = cctx.versions().nextForLoad(ver);

                // If entry was loaded during read step.
                if (wasNew && !isNew())
                    // Map size was updated on entry creation.
                    return ret;

                // If version matched, set value.
                if (startVer.equals(ver)) {
                    releaseSwap();

                    CacheObject old = rawGetOrUnmarshalUnlocked(false);

                    long expTime = CU.toExpireTime(ttl);

                    // Detach value before index update.
                    ret = cctx.kernalContext().cacheObjects().prepareForCache(ret, cctx);

                    // Update indexes.
                    if (ret != null) {
                        updateIndex(ret, expTime, nextVer, old);

                        if (cctx.deferredDelete() && !isInternal() && !detached() && deletedUnlocked())
                            deletedUnlocked(false);
                    }
                    else {
                        clearIndex(old);

                        if (cctx.deferredDelete() && !isInternal() && !detached() && !deletedUnlocked())
                            deletedUnlocked(true);
                    }

                    update(ret, expTime, ttl, nextVer);

                    touch = true;

                    // If value was set - return, otherwise try again.
                    return ret;
                }
            }

            touch = true;

            return ret;
        }
        finally {
            if (touch)
                cctx.evicts().touch(this, cctx.affinity().affinityTopologyVersion());
        }
    }

    /**
     * @param nodeId Node ID.
     */
    protected void recordNodeId(UUID nodeId, AffinityTopologyVersion topVer) {
        // No-op.
    }

    /** {@inheritDoc} */
    @Override public final GridCacheUpdateTxResult innerSet(
        @Nullable IgniteInternalTx tx,
        UUID evtNodeId,
        UUID affNodeId,
        CacheObject val,
        boolean writeThrough,
        boolean retval,
        long ttl,
        boolean evt,
        boolean metrics,
        AffinityTopologyVersion topVer,
        CacheEntryPredicate[] filter,
        GridDrType drType,
        long drExpireTime,
        @Nullable GridCacheVersion explicitVer,
        @Nullable UUID subjId,
        String taskName
    ) throws IgniteCheckedException, GridCacheEntryRemovedException {
        CacheObject old;

        boolean valid = valid(tx != null ? tx.topologyVersion() : topVer);

        // Lock should be held by now.
        if (!cctx.isAll(this, filter))
            return new GridCacheUpdateTxResult(false, null);

        final GridCacheVersion newVer;

        boolean intercept = cctx.config().getInterceptor() != null;

        Object key0 = null;
        Object val0 = null;

        synchronized (this) {
            checkObsolete();

            assert tx == null || (!tx.local() && tx.onePhaseCommit()) || tx.ownsLock(this) :
                "Transaction does not own lock for update [entry=" + this + ", tx=" + tx + ']';

            // Load and remove from swap if it is new.
            boolean startVer = isStartVersion();

            if (startVer)
                unswap(retval);

            newVer = explicitVer != null ? explicitVer : tx == null ?
                nextVersion() : tx.writeVersion();

            assert newVer != null : "Failed to get write version for tx: " + tx;

            old = (retval || intercept) ? rawGetOrUnmarshalUnlocked(!retval) : this.val;

            if (intercept) {
                val0 = CU.value(val, cctx, false);

                CacheLazyEntry e = new CacheLazyEntry(cctx, key, old);

                Object interceptorVal = cctx.config().getInterceptor().onBeforePut(new CacheLazyEntry(cctx, key, old),
                    val0);

                key0 = e.key();

                if (interceptorVal == null)
                    return new GridCacheUpdateTxResult(false, (CacheObject)cctx.unwrapTemporary(old));
                else if (interceptorVal != val0)
                    val0 = cctx.unwrapTemporary(interceptorVal);

                val = cctx.toCacheObject(val0);
            }

            // Determine new ttl and expire time.
            long expireTime;

            if (drExpireTime >= 0) {
                assert ttl >= 0 : ttl;

                expireTime = drExpireTime;
            }
            else {
                if (ttl == -1L) {
                    ttl = ttlExtras();
                    expireTime = expireTimeExtras();
                }
                else
                    expireTime = CU.toExpireTime(ttl);
            }

            assert ttl >= 0 : ttl;
            assert expireTime >= 0 : expireTime;

            // Detach value before index update.
            val = cctx.kernalContext().cacheObjects().prepareForCache(val, cctx);

            // Update index inside synchronization since it can be updated
            // in load methods without actually holding entry lock.
            if (val != null) {
                updateIndex(val, expireTime, newVer, old);

                if (cctx.deferredDelete() && deletedUnlocked() && !isInternal() && !detached())
                    deletedUnlocked(false);
            }

            update(val, expireTime, ttl, newVer);

            drReplicate(drType, val, newVer);

            recordNodeId(affNodeId, topVer);

            if (metrics && cctx.cache().configuration().isStatisticsEnabled())
                cctx.cache().metrics0().onWrite();

            if (evt && newVer != null && cctx.events().isRecordable(EVT_CACHE_OBJECT_PUT)) {
                CacheObject evtOld = cctx.unwrapTemporary(old);

                cctx.events().addEvent(partition(),
                    key,
                    evtNodeId,
                    tx == null ? null : tx.xid(),
                    newVer,
                    EVT_CACHE_OBJECT_PUT,
                    val,
                    val != null,
                    evtOld,
                    evtOld != null || hasValueUnlocked(),
                    subjId, null, taskName);
            }

            if (cctx.isLocal() || cctx.isReplicated() || (tx != null && tx.local() && !isNear()))
                cctx.continuousQueries().onEntryUpdated(this, key, val, old, false);

            cctx.dataStructures().onEntryUpdated(key, false);
        }

        if (log.isDebugEnabled())
            log.debug("Updated cache entry [val=" + val + ", old=" + old + ", entry=" + this + ']');

        // Persist outside of synchronization. The correctness of the
        // value will be handled by current transaction.
        if (writeThrough)
            cctx.store().put(tx, keyValue(false), CU.value(val, cctx, false), newVer);

        if (intercept)
            cctx.config().getInterceptor().onAfterPut(new CacheLazyEntry(cctx, key, key0, val, val0));

        return valid ? new GridCacheUpdateTxResult(true, retval ? old : null) :
            new GridCacheUpdateTxResult(false, null);
    }

    /**
     * @param cpy Copy flag.
     * @return Key value.
     */
    protected Object keyValue(boolean cpy) {
        return key.value(cctx.cacheObjectContext(), cpy);
    }

    /** {@inheritDoc} */
    @Override public final GridCacheUpdateTxResult innerRemove(
        @Nullable IgniteInternalTx tx,
        UUID evtNodeId,
        UUID affNodeId,
        boolean writeThrough,
        boolean retval,
        boolean evt,
        boolean metrics,
        AffinityTopologyVersion topVer,
        CacheEntryPredicate[] filter,
        GridDrType drType,
        @Nullable GridCacheVersion explicitVer,
        @Nullable UUID subjId,
        String taskName
    ) throws IgniteCheckedException, GridCacheEntryRemovedException {
        assert cctx.transactional();

        CacheObject old;

        GridCacheVersion newVer;

        boolean valid = valid(tx != null ? tx.topologyVersion() : topVer);

        // Lock should be held by now.
        if (!cctx.isAll(this, filter))
            return new GridCacheUpdateTxResult(false, null);

        GridCacheVersion obsoleteVer = null;

        boolean intercept = cctx.config().getInterceptor() != null;

        IgniteBiTuple<Boolean, Object> interceptRes = null;

        Cache.Entry entry0 = null;

        synchronized (this) {
            checkObsolete();

            assert tx == null || (!tx.local() && tx.onePhaseCommit()) || tx.ownsLock(this) :
                    "Transaction does not own lock for remove[entry=" + this + ", tx=" + tx + ']';

            boolean startVer = isStartVersion();

            if (startVer) {
                // Release swap.
                releaseSwap();
            }

            newVer = explicitVer != null ? explicitVer : tx == null ? nextVersion() : tx.writeVersion();

            old = (retval || intercept) ? rawGetOrUnmarshalUnlocked(!retval) : val;

            if (intercept) {
                entry0 = new CacheLazyEntry(cctx, key, old);

                interceptRes = cctx.config().getInterceptor().onBeforeRemove(entry0);

                if (cctx.cancelRemove(interceptRes)) {
                    CacheObject ret = cctx.toCacheObject(cctx.unwrapTemporary(interceptRes.get2()));

                    return new GridCacheUpdateTxResult(false, ret);
                }
            }

            if (old == null)
                old = saveValueForIndexUnlocked();

            // Clear indexes inside of synchronization since indexes
            // can be updated without actually holding entry lock.
            clearIndex(old);

            boolean hadValPtr = hasOffHeapPointer();

            update(null, 0, 0, newVer);

            if (cctx.offheapTiered() && hadValPtr) {
                boolean rmv = cctx.swap().removeOffheap(key);

                assert rmv;
            }

            if (cctx.deferredDelete() && !detached() && !isInternal()) {
                if (!deletedUnlocked()) {
                    deletedUnlocked(true);

                    if (tx != null) {
                        GridCacheMvcc mvcc = mvccExtras();

                        if (mvcc == null || mvcc.isEmpty(tx.xidVersion()))
                            clearReaders();
                        else
                            clearReader(tx.originatingNodeId());
                    }
                }
            }

            drReplicate(drType, null, newVer);

            if (metrics && cctx.cache().configuration().isStatisticsEnabled())
                cctx.cache().metrics0().onRemove();

            if (tx == null)
                obsoleteVer = newVer;
            else {
                // Only delete entry if the lock is not explicit.
                if (lockedBy(tx.xidVersion()))
                    obsoleteVer = tx.xidVersion();
                else if (log.isDebugEnabled())
                    log.debug("Obsolete version was not set because lock was explicit: " + this);
            }

            if (evt && newVer != null && cctx.events().isRecordable(EVT_CACHE_OBJECT_REMOVED)) {
                CacheObject evtOld = cctx.unwrapTemporary(old);

                cctx.events().addEvent(partition(),
                    key,
                    evtNodeId,
                    tx == null ? null : tx.xid(), newVer,
                    EVT_CACHE_OBJECT_REMOVED,
                    null,
                    false,
                    evtOld,
                    evtOld != null || hasValueUnlocked(),
                    subjId,
                    null,
                    taskName);
            }

            if (cctx.isLocal() || cctx.isReplicated() || (tx != null && tx.local() && !isNear()))
                cctx.continuousQueries().onEntryUpdated(this, key, null, old, false);

            cctx.dataStructures().onEntryUpdated(key, true);
        }

        // Persist outside of synchronization. The correctness of the
        // value will be handled by current transaction.
        if (writeThrough)
            cctx.store().remove(tx, keyValue(false));

        if (cctx.deferredDelete() && !detached() && !isInternal())
            cctx.onDeferredDelete(this, newVer);
        else {
            boolean marked = false;

            synchronized (this) {
                // If entry is still removed.
                if (newVer == ver) {
                    if (obsoleteVer == null || !(marked = markObsolete0(obsoleteVer, true))) {
                        if (log.isDebugEnabled())
                            log.debug("Entry could not be marked obsolete (it is still used): " + this);
                    }
                    else {
                        recordNodeId(affNodeId, topVer);

                        // If entry was not marked obsolete, then removed lock
                        // will be registered whenever removeLock is called.
                        cctx.mvcc().addRemoved(cctx, obsoleteVer);

                        if (log.isDebugEnabled())
                            log.debug("Entry was marked obsolete: " + this);
                    }
                }
            }

            if (marked)
                onMarkedObsolete();
        }

        if (intercept)
            cctx.config().getInterceptor().onAfterRemove(entry0);

        if (valid) {
            CacheObject ret;

            if (interceptRes != null)
                ret = cctx.toCacheObject(cctx.unwrapTemporary(interceptRes.get2()));
            else
                ret = old;

            return new GridCacheUpdateTxResult(true, ret);
        }
        else
            return new GridCacheUpdateTxResult(false, null);
    }

    /** {@inheritDoc} */
    @SuppressWarnings("unchecked")
    @Override public GridTuple3<Boolean, Object, EntryProcessorResult<Object>> innerUpdateLocal(
        GridCacheVersion ver,
        GridCacheOperation op,
        @Nullable Object writeObj,
        @Nullable Object[] invokeArgs,
        boolean writeThrough,
        boolean readThrough,
        boolean retval,
        @Nullable ExpiryPolicy expiryPlc,
        boolean evt,
        boolean metrics,
        @Nullable CacheEntryPredicate[] filter,
        boolean intercept,
        @Nullable UUID subjId,
        String taskName
    ) throws IgniteCheckedException, GridCacheEntryRemovedException {
        assert cctx.isLocal() && cctx.atomic();

        CacheObject old;

        boolean res = true;

        IgniteBiTuple<Boolean, ?> interceptorRes = null;

        EntryProcessorResult<Object> invokeRes = null;

        synchronized (this) {
            boolean needVal = retval || intercept || op == GridCacheOperation.TRANSFORM || !F.isEmpty(filter);

            checkObsolete();

            // Load and remove from swap if it is new.
            if (isNew())
                unswap(retval);

            // Possibly get old value form store.
            old = needVal ? rawGetOrUnmarshalUnlocked(!retval) : val;

            boolean readFromStore = false;

            Object old0 = null;

            if (readThrough && needVal && old == null &&
                (cctx.readThrough() && (op == GridCacheOperation.TRANSFORM || cctx.loadPreviousValue()))) {
                    old0 = readThrough(null, key, false, subjId, taskName);

                old = cctx.toCacheObject(old0);

                long ttl = CU.TTL_ETERNAL;
                long expireTime = CU.EXPIRE_TIME_ETERNAL;

                if (expiryPlc != null && old != null) {
                    ttl = CU.toTtl(expiryPlc.getExpiryForCreation());

                    if (ttl == CU.TTL_ZERO) {
                        ttl = CU.TTL_MINIMUM;
                        expireTime = CU.expireTimeInPast();
                    }
                    else if (ttl == CU.TTL_NOT_CHANGED)
                        ttl = CU.TTL_ETERNAL;
                    else
                        expireTime = CU.toExpireTime(ttl);
                }

                // Detach value before index update.
                old = cctx.kernalContext().cacheObjects().prepareForCache(old, cctx);

                if (old != null)
                    updateIndex(old, expireTime, ver, null);
                else
                    clearIndex(null);

                update(old, expireTime, ttl, ver);
            }

            // Apply metrics.
            if (metrics && cctx.cache().configuration().isStatisticsEnabled() && needVal) {
                // PutIfAbsent methods mustn't update hit/miss statistics
                if (op != GridCacheOperation.UPDATE || F.isEmpty(filter) || !cctx.putIfAbsentFilter(filter))
                    cctx.cache().metrics0().onRead(old != null);
            }

            // Check filter inside of synchronization.
            if (!F.isEmpty(filter)) {
                boolean pass = cctx.isAllLocked(this, filter);

                if (!pass) {
                    if (expiryPlc != null && !readFromStore && !cctx.putIfAbsentFilter(filter) && hasValueUnlocked())
                        updateTtl(expiryPlc);

                    return new T3<>(false, retval ? CU.value(old, cctx, false) : null, null);
                }
            }

            String transformCloClsName = null;

            CacheObject updated;

            Object key0 = null;
            Object updated0 = null;

            // Calculate new value.
            if (op == GridCacheOperation.TRANSFORM) {
                transformCloClsName = writeObj.getClass().getName();

                EntryProcessor<Object, Object, ?> entryProcessor = (EntryProcessor<Object, Object, ?>)writeObj;

                assert entryProcessor != null;

                CacheInvokeEntry<Object, Object> entry = new CacheInvokeEntry<>(cctx, key, old, version());

                try {
                    Object computed = entryProcessor.process(entry, invokeArgs);

                    if (entry.modified()) {
                        updated0 = cctx.unwrapTemporary(entry.getValue());

                        updated = cctx.toCacheObject(updated0);
                    }
                    else
                        updated = old;

                    key0 = entry.key();

                    invokeRes = computed != null ? CacheInvokeResult.fromResult(cctx.unwrapTemporary(computed)) : null;
                }
                catch (Exception e) {
                    updated = old;

                    invokeRes = CacheInvokeResult.fromError(e);
                }

                if (!entry.modified()) {
                    if (expiryPlc != null && !readFromStore && hasValueUnlocked())
                        updateTtl(expiryPlc);

                    return new GridTuple3<>(false, null, invokeRes);
                }
            }
            else
                updated = (CacheObject)writeObj;

            op = updated == null ? GridCacheOperation.DELETE : GridCacheOperation.UPDATE;

            if (intercept) {
                CacheLazyEntry e;

                if (op == GridCacheOperation.UPDATE) {
                    updated0 = value(updated0, updated, false);

                    e = new CacheLazyEntry(cctx, key, key0, old, old0);

                    Object interceptorVal = cctx.config().getInterceptor().onBeforePut(e, updated0);

                    if (interceptorVal == null)
                        return new GridTuple3<>(false, cctx.unwrapTemporary(value(old0, old, false)), invokeRes);
                    else {
                        updated0 = cctx.unwrapTemporary(interceptorVal);

                        updated = cctx.toCacheObject(updated0);
                    }
                }
                else {
                    e = new CacheLazyEntry(cctx, key, key0, old, old0);

                    interceptorRes = cctx.config().getInterceptor().onBeforeRemove(e);

                    if (cctx.cancelRemove(interceptorRes))
                        return new GridTuple3<>(false, cctx.unwrapTemporary(interceptorRes.get2()), invokeRes);
                }

                key0 = e.key();
                old0 = e.value();
            }

            boolean hadVal = hasValueUnlocked();

            long ttl = CU.TTL_ETERNAL;
            long expireTime = CU.EXPIRE_TIME_ETERNAL;

            if (op == GridCacheOperation.UPDATE) {
                if (expiryPlc != null) {
                    ttl = CU.toTtl(hadVal ? expiryPlc.getExpiryForUpdate() : expiryPlc.getExpiryForCreation());

                    if (ttl == CU.TTL_NOT_CHANGED) {
                        ttl = ttlExtras();
                        expireTime = expireTimeExtras();
                    }
                    else if (ttl != CU.TTL_ZERO)
                        expireTime = CU.toExpireTime(ttl);
                }
                else {
                    ttl = ttlExtras();
                    expireTime = expireTimeExtras();
                }
            }

            if (ttl == CU.TTL_ZERO)
                op = GridCacheOperation.DELETE;

            // Try write-through.
            if (op == GridCacheOperation.UPDATE) {
                // Detach value before index update.
                updated = cctx.kernalContext().cacheObjects().prepareForCache(updated, cctx);

                if (writeThrough)
                    // Must persist inside synchronization in non-tx mode.
                    cctx.store().put(null, keyValue(false), CU.value(updated, cctx, false), ver);

                // Update index inside synchronization since it can be updated
                // in load methods without actually holding entry lock.
                updateIndex(updated, expireTime, ver, old);

                assert ttl != CU.TTL_ZERO;

                update(updated, expireTime, ttl, ver);

                if (evt) {
                    CacheObject evtOld = null;

                    if (transformCloClsName != null && cctx.events().isRecordable(EVT_CACHE_OBJECT_READ)) {
                        evtOld = cctx.unwrapTemporary(old);

                        cctx.events().addEvent(partition(), key, cctx.localNodeId(), null,
                            (GridCacheVersion)null, EVT_CACHE_OBJECT_READ, evtOld, evtOld != null || hadVal, evtOld,
                            evtOld != null || hadVal, subjId, transformCloClsName, taskName);
                    }

                    if (cctx.events().isRecordable(EVT_CACHE_OBJECT_PUT)) {
                        if (evtOld == null)
                            evtOld = cctx.unwrapTemporary(old);

                        cctx.events().addEvent(partition(), key, cctx.localNodeId(), null,
                            (GridCacheVersion)null, EVT_CACHE_OBJECT_PUT, updated, updated != null, evtOld,
                            evtOld != null || hadVal, subjId, null, taskName);
                    }
                }
            }
            else {
                if (writeThrough)
                    // Must persist inside synchronization in non-tx mode.
                    cctx.store().remove(null, keyValue(false));

                boolean hasValPtr = hasOffHeapPointer();

                // Update index inside synchronization since it can be updated
                // in load methods without actually holding entry lock.
                clearIndex(old);

                update(null, CU.TTL_ETERNAL, CU.EXPIRE_TIME_ETERNAL, ver);

                if (cctx.offheapTiered() && hasValPtr) {
                    boolean rmv = cctx.swap().removeOffheap(key);

                    assert rmv;
                }

                if (evt) {
                    CacheObject evtOld = null;

                    if (transformCloClsName != null && cctx.events().isRecordable(EVT_CACHE_OBJECT_READ))
                        cctx.events().addEvent(partition(), key, cctx.localNodeId(), null,
                            (GridCacheVersion)null, EVT_CACHE_OBJECT_READ, evtOld, evtOld != null || hadVal, evtOld,
                            evtOld != null || hadVal, subjId, transformCloClsName, taskName);

                    if (cctx.events().isRecordable(EVT_CACHE_OBJECT_REMOVED)) {
                        if (evtOld == null)
                            evtOld = cctx.unwrapTemporary(old);

                        cctx.events().addEvent(partition(), key, cctx.localNodeId(), null, (GridCacheVersion)null,
                            EVT_CACHE_OBJECT_REMOVED, null, false, evtOld, evtOld != null || hadVal, subjId, null,
                            taskName);
                    }
                }

                res = hadVal;
            }

            if (res)
                updateMetrics(op, metrics);

            cctx.continuousQueries().onEntryUpdated(this, key, val, old, false);

            cctx.dataStructures().onEntryUpdated(key, op == GridCacheOperation.DELETE);

            if (intercept) {
                if (op == GridCacheOperation.UPDATE)
                    cctx.config().getInterceptor().onAfterPut(new CacheLazyEntry(cctx, key, key0, updated, updated0));
                else
                    cctx.config().getInterceptor().onAfterRemove(new CacheLazyEntry(cctx, key, key0, old, old0));
            }
        }

        return new GridTuple3<>(res,
            cctx.unwrapTemporary(interceptorRes != null ? interceptorRes.get2() : CU.value(old, cctx, false)),
            invokeRes);
    }

    /** {@inheritDoc} */
    @SuppressWarnings("unchecked")
    @Override public GridCacheUpdateAtomicResult innerUpdate(
        GridCacheVersion newVer,
        UUID evtNodeId,
        UUID affNodeId,
        GridCacheOperation op,
        @Nullable Object writeObj,
        @Nullable Object[] invokeArgs,
        boolean writeThrough,
        boolean readThrough,
        boolean retval,
        @Nullable IgniteCacheExpiryPolicy expiryPlc,
        boolean evt,
        boolean metrics,
        boolean primary,
        boolean verCheck,
        AffinityTopologyVersion topVer,
        @Nullable CacheEntryPredicate[] filter,
        GridDrType drType,
        long explicitTtl,
        long explicitExpireTime,
        @Nullable GridCacheVersion conflictVer,
        boolean conflictResolve,
        boolean intercept,
        @Nullable UUID subjId,
        String taskName
    ) throws IgniteCheckedException, GridCacheEntryRemovedException, GridClosureException {
        assert cctx.atomic();

        boolean res = true;

        CacheObject oldVal;
        CacheObject updated;

        GridCacheVersion enqueueVer = null;

        GridCacheVersionConflictContext<?, ?> conflictCtx = null;

        IgniteBiTuple<Object, Exception> invokeRes = null;

        // System TTL/ET which may have special values.
        long newSysTtl;
        long newSysExpireTime;

        // TTL/ET which will be passed to entry on update.
        long newTtl;
        long newExpireTime;

        Object key0 = null;
        Object updated0 = null;

        synchronized (this) {
            boolean needVal = intercept || retval || op == GridCacheOperation.TRANSFORM || !F.isEmptyOrNulls(filter);

            checkObsolete();

            // Load and remove from swap if it is new.
            if (isNew())
                unswap(retval);

            Object transformClo = null;

            // Request-level conflict resolution is needed, i.e. we do not know who will win in advance.
            if (conflictResolve) {
                GridCacheVersion oldConflictVer = version().conflictVersion();

                // Cache is conflict-enabled.
                if (cctx.conflictNeedResolve()) {
                    // Get new value, optionally unmarshalling and/or transforming it.
                    Object writeObj0;

                    if (op == GridCacheOperation.TRANSFORM) {
                        transformClo = writeObj;

                        EntryProcessor<Object, Object, ?> entryProcessor = (EntryProcessor<Object, Object, ?>)writeObj;

                        oldVal = rawGetOrUnmarshalUnlocked(true);

                        CacheInvokeEntry<Object, Object> entry = new CacheInvokeEntry(cctx, key, oldVal, version());

                        try {
                            Object computed = entryProcessor.process(entry, invokeArgs);

                            if (entry.modified()) {
                                writeObj0 = cctx.unwrapTemporary(entry.getValue());
                                writeObj = cctx.toCacheObject(writeObj0);
                            }
                            else {
                                writeObj = oldVal;
                                writeObj0 = CU.value(oldVal, cctx, false);
                            }

                            key0 = entry.key();

                            if (computed != null)
                                invokeRes = new IgniteBiTuple(cctx.unwrapTemporary(computed), null);
                        }
                        catch (Exception e) {
                            invokeRes = new IgniteBiTuple(null, e);

                            writeObj = oldVal;
                            writeObj0 = CU.value(oldVal, cctx, false);
                        }
                    }
                    else
                        writeObj0 = CU.value((CacheObject)writeObj, cctx, false);

                    GridTuple3<Long, Long, Boolean> expiration = ttlAndExpireTime(expiryPlc,
                        explicitTtl,
                        explicitExpireTime);

                    // Prepare old and new entries for conflict resolution.
                    GridCacheVersionedEntryEx oldEntry = versionedEntry();
                    GridCacheVersionedEntryEx newEntry = new GridCachePlainVersionedEntry<>(
                        oldEntry.key(),
                        writeObj0,
                        expiration.get1(),
                        expiration.get2(),
                        conflictVer != null ? conflictVer : newVer);

                    // Resolve conflict.
                    conflictCtx = cctx.conflictResolve(oldEntry, newEntry, verCheck);

                    assert conflictCtx != null;

                    boolean ignoreTime = cctx.config().getAtomicWriteOrderMode() == CacheAtomicWriteOrderMode.PRIMARY;

                    // Use old value?
                    if (conflictCtx.isUseOld()) {
                        GridCacheVersion newConflictVer = conflictVer != null ? conflictVer : newVer;

                        // Handle special case with atomic comparator.
                        if (!isNew() &&                                                                       // Not initial value,
                            verCheck &&                                                                       // and atomic version check,
                            oldConflictVer.dataCenterId() == newConflictVer.dataCenterId() &&                 // and data centers are equal,
                            ATOMIC_VER_COMPARATOR.compare(oldConflictVer, newConflictVer, ignoreTime) == 0 && // and both versions are equal,
                            cctx.writeThrough() &&                                                            // and store is enabled,
                            primary)                                                                          // and we are primary.
                        {
                            CacheObject val = rawGetOrUnmarshalUnlocked(false);

                            if (val == null) {
                                assert deletedUnlocked();

                                cctx.store().remove(null, keyValue(false));
                            }
                            else
                                cctx.store().put(null, keyValue(false), CU.value(val, cctx, false), ver);
                        }

                        return new GridCacheUpdateAtomicResult(false,
                            retval ? rawGetOrUnmarshalUnlocked(false) : null,
                            null,
                            invokeRes,
                            CU.TTL_ETERNAL,
                            CU.EXPIRE_TIME_ETERNAL,
                            null,
                            null,
                            false);
                    }
                    // Will update something.
                    else {
                        // Merge is a local update which override passed value bytes.
                        if (conflictCtx.isMerge()) {
                            writeObj = cctx.toCacheObject(conflictCtx.mergeValue());

                            conflictVer = null;
                        }
                        else
                            assert conflictCtx.isUseNew();

                        // Update value is known at this point, so update operation type.
                        op = writeObj != null ? GridCacheOperation.UPDATE : GridCacheOperation.DELETE;
                    }
                }
                else
                    // Nullify conflict version on this update, so that we will use regular version during next updates.
                    conflictVer = null;
            }

            boolean ignoreTime = cctx.config().getAtomicWriteOrderMode() == CacheAtomicWriteOrderMode.PRIMARY;

            // Perform version check only in case there was no explicit conflict resolution.
            if (conflictCtx == null) {
                if (verCheck) {
                    if (!isNew() && ATOMIC_VER_COMPARATOR.compare(ver, newVer, ignoreTime) >= 0) {
                        if (ATOMIC_VER_COMPARATOR.compare(ver, newVer, ignoreTime) == 0 && cctx.writeThrough() && primary) {
                            if (log.isDebugEnabled())
                                log.debug("Received entry update with same version as current (will update store) " +
                                    "[entry=" + this + ", newVer=" + newVer + ']');

                            CacheObject val = rawGetOrUnmarshalUnlocked(false);

                            if (val == null) {
                                assert deletedUnlocked();

                                cctx.store().remove(null, keyValue(false));
                            }
                            else
                                cctx.store().put(null, keyValue(false), CU.value(val, cctx, false), ver);
                        }
                        else {
                            if (log.isDebugEnabled())
                                log.debug("Received entry update with smaller version than current (will ignore) " +
                                    "[entry=" + this + ", newVer=" + newVer + ']');
                        }

                        return new GridCacheUpdateAtomicResult(false,
                            retval ? rawGetOrUnmarshalUnlocked(false) : null,
                            null,
                            invokeRes,
                            CU.TTL_ETERNAL,
                            CU.EXPIRE_TIME_ETERNAL,
                            null,
                            null,
                            false);
                    }
                }
                else
                    assert isNew() || ATOMIC_VER_COMPARATOR.compare(ver, newVer, ignoreTime) <= 0 :
                        "Invalid version for inner update [entry=" + this + ", newVer=" + newVer + ']';
            }

            // Prepare old value and value bytes.
            oldVal = needVal ? rawGetOrUnmarshalUnlocked(!retval) : val;

            // Possibly read value from store.
            boolean readFromStore = false;

            Object old0 = null;

            if (readThrough && needVal && oldVal == null && (cctx.readThrough() &&
                (op == GridCacheOperation.TRANSFORM || cctx.loadPreviousValue()))) {
                old0 = readThrough(null, key, false, subjId, taskName);

                oldVal = cctx.toCacheObject(old0);

                readFromStore = true;

                // Detach value before index update.
                oldVal = cctx.kernalContext().cacheObjects().prepareForCache(oldVal, cctx);

                // Calculate initial TTL and expire time.
                long initTtl;
                long initExpireTime;

                if (expiryPlc != null && oldVal != null) {
                    IgniteBiTuple<Long, Long> initTtlAndExpireTime = initialTtlAndExpireTime(expiryPlc);

                    initTtl = initTtlAndExpireTime.get1();
                    initExpireTime = initTtlAndExpireTime.get2();
                }
                else {
                    initTtl = CU.TTL_ETERNAL;
                    initExpireTime = CU.EXPIRE_TIME_ETERNAL;
                }

                if (oldVal != null)
                    updateIndex(oldVal, initExpireTime, ver, null);
                else
                    clearIndex(null);

                update(oldVal, initExpireTime, initTtl, ver);

                if (deletedUnlocked() && oldVal != null && !isInternal())
                    deletedUnlocked(false);
            }

            // Apply metrics.
            if (metrics && cctx.cache().configuration().isStatisticsEnabled() && needVal) {
                // PutIfAbsent methods mustn't update hit/miss statistics
                if (op != GridCacheOperation.UPDATE || F.isEmpty(filter) || !cctx.putIfAbsentFilter(filter))
                    cctx.cache().metrics0().onRead(oldVal != null);
            }

            // Check filter inside of synchronization.
            if (!F.isEmptyOrNulls(filter)) {
                boolean pass = cctx.isAllLocked(this, filter);

                if (!pass) {
                    if (expiryPlc != null && !readFromStore && hasValueUnlocked() && !cctx.putIfAbsentFilter(filter))
                        updateTtl(expiryPlc);

                    return new GridCacheUpdateAtomicResult(false,
                        retval ? oldVal : null,
                        null,
                        invokeRes,
                        CU.TTL_ETERNAL,
                        CU.EXPIRE_TIME_ETERNAL,
                        null,
                        null,
                        false);
                }
            }

            // Calculate new value in case we met transform.
            if (op == GridCacheOperation.TRANSFORM) {
                assert conflictCtx == null : "Cannot be TRANSFORM here if conflict resolution was performed earlier.";

                transformClo = writeObj;

                EntryProcessor<Object, Object, ?> entryProcessor = (EntryProcessor<Object, Object, ?>)writeObj;

                CacheInvokeEntry<Object, Object> entry = new CacheInvokeEntry(cctx, key, oldVal, version());

                try {
                    Object computed = entryProcessor.process(entry, invokeArgs);

                    if (entry.modified()) {
                        updated0 = cctx.unwrapTemporary(entry.getValue());
                        updated = cctx.toCacheObject(updated0);
                    }
                    else
                        updated = oldVal;

                    key0 = entry.key();

                    if (computed != null)
                        invokeRes = new IgniteBiTuple(cctx.unwrapTemporary(computed), null);
                }
                catch (Exception e) {
                    invokeRes = new IgniteBiTuple(null, e);

                    updated = oldVal;
                }

                if (!entry.modified()) {
                    if (expiryPlc != null && !readFromStore && hasValueUnlocked())
                        updateTtl(expiryPlc);

                    return new GridCacheUpdateAtomicResult(false,
                        retval ? oldVal : null,
                        null,
                        invokeRes,
                        CU.TTL_ETERNAL,
                        CU.EXPIRE_TIME_ETERNAL,
                        null,
                        null,
                        false);
                }
            }
            else
                updated = (CacheObject)writeObj;

            op = updated == null ? GridCacheOperation.DELETE : GridCacheOperation.UPDATE;

            assert op == GridCacheOperation.UPDATE || (op == GridCacheOperation.DELETE && updated == null);

            boolean hadVal = hasValueUnlocked();

            // Incorporate conflict version into new version if needed.
            if (conflictVer != null && conflictVer != newVer)
                newVer = new GridCacheVersionEx(newVer.topologyVersion(),
                    newVer.globalTime(),
                    newVer.order(),
                    newVer.nodeOrder(),
                    newVer.dataCenterId(),
                    conflictVer);

            if (op == GridCacheOperation.UPDATE) {
                // Conflict context is null if there were no explicit conflict resolution.
                if (conflictCtx == null) {
                    // Calculate TTL and expire time for local update.
                    if (explicitTtl != CU.TTL_NOT_CHANGED) {
                        // If conflict existed, expire time must be explicit.
                        assert conflictVer == null || explicitExpireTime != CU.EXPIRE_TIME_CALCULATE;

                        newSysTtl = newTtl = explicitTtl;
                        newSysExpireTime = explicitExpireTime;

                        newExpireTime = explicitExpireTime != CU.EXPIRE_TIME_CALCULATE ?
                            explicitExpireTime : CU.toExpireTime(explicitTtl);
                    }
                    else {
                        newSysTtl = expiryPlc == null ? CU.TTL_NOT_CHANGED :
                            hadVal ? expiryPlc.forUpdate() : expiryPlc.forCreate();

                        if (newSysTtl == CU.TTL_NOT_CHANGED) {
                            newSysExpireTime = CU.EXPIRE_TIME_CALCULATE;
                            newTtl = ttlExtras();
                            newExpireTime = expireTimeExtras();
                        }
                        else if (newSysTtl == CU.TTL_ZERO) {
                            op = GridCacheOperation.DELETE;

                            newSysTtl = CU.TTL_NOT_CHANGED;
                            newSysExpireTime = CU.EXPIRE_TIME_CALCULATE;

                            newTtl = CU.TTL_ETERNAL;
                            newExpireTime = CU.EXPIRE_TIME_ETERNAL;

                            updated = null;
                        }
                        else {
                            newSysExpireTime = CU.EXPIRE_TIME_CALCULATE;
                            newTtl = newSysTtl;
                            newExpireTime = CU.toExpireTime(newTtl);
                        }
                    }
                }
                else {
                    newSysTtl = newTtl = conflictCtx.ttl();
                    newSysExpireTime = newExpireTime = conflictCtx.expireTime();
                }
            }
            else {
                assert op == GridCacheOperation.DELETE;

                newSysTtl = CU.TTL_NOT_CHANGED;
                newSysExpireTime = CU.EXPIRE_TIME_CALCULATE;

                newTtl = CU.TTL_ETERNAL;
                newExpireTime = CU.EXPIRE_TIME_ETERNAL;
            }

            // TTL and expire time must be resolved at this point.
            assert newTtl != CU.TTL_NOT_CHANGED && newTtl != CU.TTL_ZERO && newTtl >= 0;
            assert newExpireTime != CU.EXPIRE_TIME_CALCULATE && newExpireTime >= 0;

            IgniteBiTuple<Boolean, Object> interceptRes = null;

            // Actual update.
            if (op == GridCacheOperation.UPDATE) {
                if (intercept) {
                    updated0 = value(updated0, updated, false);

                    Object interceptorVal = cctx.config().getInterceptor()
                        .onBeforePut(new CacheLazyEntry(cctx, key, key0, oldVal, old0), updated0);

                    if (interceptorVal == null)
                        return new GridCacheUpdateAtomicResult(false,
                            retval ? oldVal : null,
                            null,
                            invokeRes,
                            CU.TTL_ETERNAL,
                            CU.EXPIRE_TIME_ETERNAL,
                            null,
                            null,
                            false);
                    else if (interceptorVal != updated0) {
                        updated0 = cctx.unwrapTemporary(interceptorVal);

                        updated = cctx.toCacheObject(updated0);
                    }
                }

                // Try write-through.
                if (writeThrough)
                    // Must persist inside synchronization in non-tx mode.
                    cctx.store().put(null, keyValue(false), CU.value(updated, cctx, false), newVer);

                if (!hadVal) {
                    boolean new0 = isNew();

                    assert deletedUnlocked() || new0 || isInternal(): "Invalid entry [entry=" + this + ", locNodeId=" +
                        cctx.localNodeId() + ']';

                    if (!new0 && !isInternal())
                        deletedUnlocked(false);
                }
                else {
                    assert !deletedUnlocked() : "Invalid entry [entry=" + this +
                        ", locNodeId=" + cctx.localNodeId() + ']';

                    // Do not change size.
                }

                updated = cctx.kernalContext().cacheObjects().prepareForCache(updated, cctx);

                // Update index inside synchronization since it can be updated
                // in load methods without actually holding entry lock.
                updateIndex(updated, newExpireTime, newVer, oldVal);

                update(updated, newExpireTime, newTtl, newVer);

                drReplicate(drType, updated, newVer);

                recordNodeId(affNodeId, topVer);

                if (evt) {
                    CacheObject evtOld = null;

                    if (transformClo != null && cctx.events().isRecordable(EVT_CACHE_OBJECT_READ)) {
                        evtOld = cctx.unwrapTemporary(oldVal);

                        cctx.events().addEvent(partition(), key, evtNodeId, null,
                            newVer, EVT_CACHE_OBJECT_READ, evtOld, evtOld != null || hadVal, evtOld,
                            evtOld != null || hadVal, subjId, transformClo.getClass().getName(), taskName);
                    }

                    if (newVer != null && cctx.events().isRecordable(EVT_CACHE_OBJECT_PUT)) {
                        if (evtOld == null)
                            evtOld = cctx.unwrapTemporary(oldVal);

                        cctx.events().addEvent(partition(), key, evtNodeId, null,
                            newVer, EVT_CACHE_OBJECT_PUT, updated, updated != null, evtOld,
                            evtOld != null || hadVal, subjId, null, taskName);
                    }
                }
            }
            else {
                if (intercept) {
                    interceptRes = cctx.config().getInterceptor().onBeforeRemove(new CacheLazyEntry(cctx, key, key0,
                        oldVal, old0));

                    if (cctx.cancelRemove(interceptRes))
                        return new GridCacheUpdateAtomicResult(false,
                            cctx.toCacheObject(cctx.unwrapTemporary(interceptRes.get2())),
                            null,
                            invokeRes,
                            CU.TTL_ETERNAL,
                            CU.EXPIRE_TIME_ETERNAL,
                            null,
                            null,
                            false);
                }

                if (writeThrough)
                    // Must persist inside synchronization in non-tx mode.
                    cctx.store().remove(null, keyValue(false));

                // Update index inside synchronization since it can be updated
                // in load methods without actually holding entry lock.
                clearIndex(oldVal);

                if (hadVal) {
                    assert !deletedUnlocked();

                    if (!isInternal())
                        deletedUnlocked(true);
                }
                else {
                    boolean new0 = isNew();

                    assert deletedUnlocked() || new0 || isInternal() : "Invalid entry [entry=" + this + ", locNodeId=" +
                        cctx.localNodeId() + ']';

                    if (new0) {
                        if (!isInternal())
                            deletedUnlocked(true);
                    }
                }

                enqueueVer = newVer;

                boolean hasValPtr = hasOffHeapPointer();

                // Clear value on backup. Entry will be removed from cache when it got evicted from queue.
                update(null, CU.TTL_ETERNAL, CU.EXPIRE_TIME_ETERNAL, newVer);

                assert newSysTtl == CU.TTL_NOT_CHANGED;
                assert newSysExpireTime == CU.EXPIRE_TIME_CALCULATE;

                if (cctx.offheapTiered() && hasValPtr) {
                    boolean rmv = cctx.swap().removeOffheap(key);

                    assert rmv;
                }

                clearReaders();

                recordNodeId(affNodeId, topVer);

                drReplicate(drType, null, newVer);

                if (evt) {
                    CacheObject evtOld = null;

                    if (transformClo != null && cctx.events().isRecordable(EVT_CACHE_OBJECT_READ)) {
                        evtOld = cctx.unwrapTemporary(oldVal);

                        cctx.events().addEvent(partition(), key, evtNodeId, null,
                            newVer, EVT_CACHE_OBJECT_READ, evtOld, evtOld != null || hadVal, evtOld,
                            evtOld != null || hadVal, subjId, transformClo.getClass().getName(), taskName);
                    }

                    if (newVer != null && cctx.events().isRecordable(EVT_CACHE_OBJECT_REMOVED)) {
                        if (evtOld == null)
                            evtOld = cctx.unwrapTemporary(oldVal);

                        cctx.events().addEvent(partition(), key, evtNodeId, null, newVer,
                            EVT_CACHE_OBJECT_REMOVED, null, false, evtOld, evtOld != null || hadVal,
                            subjId, null, taskName);
                    }
                }

                res = hadVal;
            }

            if (res)
                updateMetrics(op, metrics);

            if (cctx.isReplicated() || primary)
                cctx.continuousQueries().onEntryUpdated(this, key, val, oldVal, false);

            cctx.dataStructures().onEntryUpdated(key, op == GridCacheOperation.DELETE);

            if (intercept) {
                if (op == GridCacheOperation.UPDATE)
                    cctx.config().getInterceptor().onAfterPut(new CacheLazyEntry(cctx, key, key0, updated, updated0));
                else
                    cctx.config().getInterceptor().onAfterRemove(new CacheLazyEntry(cctx, key, key0, oldVal, old0));

                if (interceptRes != null)
                    oldVal = cctx.toCacheObject(cctx.unwrapTemporary(interceptRes.get2()));
            }
        }

        if (log.isDebugEnabled())
            log.debug("Updated cache entry [val=" + val + ", old=" + oldVal + ", entry=" + this + ']');

        return new GridCacheUpdateAtomicResult(res,
            oldVal,
            updated,
            invokeRes,
            newSysTtl,
            newSysExpireTime,
            enqueueVer,
            conflictCtx,
            true);
    }

    /**
     * @param val Value.
     * @param cacheObj Cache object.
     * @param cpy Copy flag.
     * @return Cache object value.
     */
    @Nullable private Object value(@Nullable Object val, @Nullable CacheObject cacheObj, boolean cpy) {
        if (val != null)
            return val;

        return cacheObj != null ? cacheObj.value(cctx.cacheObjectContext(), cpy) : null;
    }

    /**
     * @param expiry Expiration policy.
     * @return Tuple holding initial TTL and expire time with the given expiry.
     */
    private static IgniteBiTuple<Long, Long> initialTtlAndExpireTime(IgniteCacheExpiryPolicy expiry) {
        assert expiry != null;

        long initTtl = expiry.forCreate();
        long initExpireTime;

        if (initTtl == CU.TTL_ZERO) {
            initTtl = CU.TTL_MINIMUM;
            initExpireTime = CU.expireTimeInPast();
        }
        else if (initTtl == CU.TTL_NOT_CHANGED) {
            initTtl = CU.TTL_ETERNAL;
            initExpireTime = CU.EXPIRE_TIME_ETERNAL;
        }
        else
            initExpireTime = CU.toExpireTime(initTtl);

        return F.t(initTtl, initExpireTime);
    }

    /**
     * Get TTL, expire time and remove flag for the given entry, expiration policy and explicit TTL and expire time.
     *
     * @param expiry Expiration policy.
     * @param ttl Explicit TTL.
     * @param expireTime Explicit expire time.
     * @return Result.
     */
    private GridTuple3<Long, Long, Boolean> ttlAndExpireTime(IgniteCacheExpiryPolicy expiry, long ttl, long expireTime)
        throws GridCacheEntryRemovedException {
        boolean rmv = false;

        // 1. If TTL is not changed, then calculate it based on expiry.
        if (ttl == CU.TTL_NOT_CHANGED) {
            if (expiry != null)
                ttl = hasValueUnlocked() ? expiry.forUpdate() : expiry.forCreate();
        }

        // 2. If TTL is zero, then set delete marker.
        if (ttl == CU.TTL_ZERO) {
            rmv = true;

            ttl = CU.TTL_ETERNAL;
        }

        // 3. If TTL is still not changed, then either use old entry TTL or set it to "ETERNAL".
        if (ttl == CU.TTL_NOT_CHANGED) {
            if (isNew())
                ttl = CU.TTL_ETERNAL;
            else {
                ttl = ttlExtras();
                expireTime = expireTimeExtras();
            }
        }

        // 4 If expire time was not set explicitly, then calculate it.
        if (expireTime == CU.EXPIRE_TIME_CALCULATE)
            expireTime = CU.toExpireTime(ttl);

        return F.t(ttl, expireTime, rmv);
    }

    /**
     * Perform DR if needed.
     *
     * @param drType DR type.
     * @param val Value.
     * @param ver Version.
     * @throws IgniteCheckedException In case of exception.
     */
    private void drReplicate(GridDrType drType, @Nullable CacheObject val, GridCacheVersion ver)
        throws IgniteCheckedException {
        if (cctx.isDrEnabled() && drType != DR_NONE && !isInternal())
            cctx.dr().replicate(key, val, rawTtl(), rawExpireTime(), ver.conflictVersion(), drType);
    }

    /**
     * @return {@code true} if entry has readers. It makes sense only for dht entry.
     * @throws GridCacheEntryRemovedException If removed.
     */
    protected boolean hasReaders() throws GridCacheEntryRemovedException {
        return false;
    }

    /**
     *
     */
    protected void clearReaders() {
        // No-op.
    }

    /**
     * @param nodeId Node ID to clear.
     * @throws GridCacheEntryRemovedException If removed.
     */
    protected void clearReader(UUID nodeId) throws GridCacheEntryRemovedException {
        // No-op.
    }

    /** {@inheritDoc} */
    @Override public boolean clear(GridCacheVersion ver, boolean readers,
        @Nullable CacheEntryPredicate[] filter) throws IgniteCheckedException {
        boolean ret;
        boolean rmv;
        boolean marked;

        while (true) {
            ret = false;
            rmv = false;
            marked = false;

            // For optimistic check.
            GridCacheVersion startVer = null;

            if (!F.isEmptyOrNulls(filter)) {
                synchronized (this) {
                    startVer = this.ver;
                }

                if (!cctx.isAll(this, filter))
                    return false;
            }

            synchronized (this) {
                if (startVer != null && !startVer.equals(this.ver))
                    // Version has changed since filter checking.
                    continue;

                CacheObject val = saveValueForIndexUnlocked();

                try {
                    if ((!hasReaders() || readers)) {
                        // markObsolete will clear the value.
                        if (!(marked = markObsolete0(ver, true))) {
                            if (log.isDebugEnabled())
                                log.debug("Entry could not be marked obsolete (it is still used): " + this);

                            break;
                        }

                        clearReaders();
                    }
                    else {
                        if (log.isDebugEnabled())
                            log.debug("Entry could not be marked obsolete (it still has readers): " + this);

                        break;
                    }
                }
                catch (GridCacheEntryRemovedException ignore) {
                    if (log.isDebugEnabled())
                        log.debug("Got removed entry when clearing (will simply return): " + this);

                    ret = true;

                    break;
                }

                if (log.isDebugEnabled())
                    log.debug("Entry has been marked obsolete: " + this);

                clearIndex(val);

                releaseSwap();

                ret = true;
                rmv = true;

                break;
            }
        }

        if (marked)
            onMarkedObsolete();

        if (rmv)
            cctx.cache().removeEntry(this); // Clear cache.

        return ret;
    }

    /** {@inheritDoc} */
    @Override public synchronized GridCacheVersion obsoleteVersion() {
        return obsoleteVersionExtras();
    }

    /** {@inheritDoc} */
    @Override public boolean markObsolete(GridCacheVersion ver) {
        boolean obsolete;

        synchronized (this) {
            obsolete = markObsolete0(ver, true);
        }

        if (obsolete)
            onMarkedObsolete();

        return obsolete;
    }

    /** {@inheritDoc} */
    @Override public boolean markObsoleteIfEmpty(@Nullable GridCacheVersion ver) throws IgniteCheckedException {
        boolean obsolete = false;
        boolean deferred = false;

        try {
            synchronized (this) {
                if (obsoleteVersionExtras() != null)
                    return false;

                if (!hasValueUnlocked() || checkExpired()) {
                    if (ver == null)
                        ver = nextVersion();

                    if (cctx.deferredDelete() && !isStartVersion() && !detached() && !isInternal()) {
                        if (!deletedUnlocked()) {
                            update(null, 0L, 0L, ver);

                            deletedUnlocked(true);

                            deferred = true;
                        }
                    }
                    else
                        obsolete = markObsolete0(ver, true);
                }
            }
        }
        finally {
            if (obsolete)
                onMarkedObsolete();

            if (deferred)
                cctx.onDeferredDelete(this, ver);
        }

        return obsolete;
    }

    /** {@inheritDoc} */
    @Override public boolean markObsoleteVersion(GridCacheVersion ver) {
        assert cctx.deferredDelete();

        boolean marked;

        synchronized (this) {
            if (obsoleteVersionExtras() != null)
                return true;

            if (!this.ver.equals(ver))
                return false;

            marked = markObsolete0(ver, true);
        }

        if (marked)
            onMarkedObsolete();

        return marked;
    }

    /**
     * <p>
     * Note that {@link #onMarkedObsolete()} should always be called after this method
     * returns {@code true}.
     *
     * @param ver Version.
     * @param clear {@code True} to clear.
     * @return {@code True} if entry is obsolete, {@code false} if entry is still used by other threads or nodes.
     */
    protected final boolean markObsolete0(GridCacheVersion ver, boolean clear) {
        assert Thread.holdsLock(this);

        GridCacheVersion obsoleteVer = obsoleteVersionExtras();

        if (ver != null) {
            // If already obsolete, then do nothing.
            if (obsoleteVer != null)
                return true;

            GridCacheMvcc mvcc = mvccExtras();

            if (mvcc == null || mvcc.isEmpty(ver)) {
                obsoleteVer = ver;

                obsoleteVersionExtras(obsoleteVer);

                if (clear)
                    value(null);
            }

            return obsoleteVer != null;
        }
        else
            return obsoleteVer != null;
    }

    /** {@inheritDoc} */
    @Override public void onMarkedObsolete() {
        // No-op.
    }

    /** {@inheritDoc} */
    @Override public final synchronized boolean obsolete() {
        return obsoleteVersionExtras() != null;
    }

    /** {@inheritDoc} */
    @Override public final synchronized boolean obsolete(GridCacheVersion exclude) {
        GridCacheVersion obsoleteVer = obsoleteVersionExtras();

        return obsoleteVer != null && !obsoleteVer.equals(exclude);
    }

    /** {@inheritDoc} */
    @Override public synchronized boolean invalidate(@Nullable GridCacheVersion curVer, GridCacheVersion newVer)
        throws IgniteCheckedException {
        assert newVer != null;

        if (curVer == null || ver.equals(curVer)) {
            CacheObject val = saveValueForIndexUnlocked();

            value(null);

            ver = newVer;

            releaseSwap();

            clearIndex(val);

            onInvalidate();
        }

        return obsoleteVersionExtras() != null;
    }

    /**
     * Called when entry invalidated.
     */
    protected void onInvalidate() {
        // No-op.
    }

    /** {@inheritDoc} */
    @Override public boolean invalidate(@Nullable CacheEntryPredicate[] filter)
        throws GridCacheEntryRemovedException, IgniteCheckedException {
        if (F.isEmptyOrNulls(filter)) {
            synchronized (this) {
                checkObsolete();

                invalidate(null, nextVersion());

                return true;
            }
        }
        else {
            // For optimistic checking.
            GridCacheVersion startVer;

            synchronized (this) {
                checkObsolete();

                startVer = ver;
            }

            if (!cctx.isAll(this, filter))
                return false;

            synchronized (this) {
                checkObsolete();

                if (startVer.equals(ver)) {
                    invalidate(null, nextVersion());

                    return true;
                }
            }

            // If version has changed then repeat the process.
            return invalidate(filter);
        }
    }

    /**
     *
     * @param val New value.
     * @param expireTime Expiration time.
     * @param ttl Time to live.
     * @param ver Update version.
     */
    protected final void update(@Nullable CacheObject val, long expireTime, long ttl, GridCacheVersion ver) {
        assert ver != null;
        assert Thread.holdsLock(this);
        assert ttl != CU.TTL_ZERO && ttl != CU.TTL_NOT_CHANGED && ttl >= 0 : ttl;

        long oldExpireTime = expireTimeExtras();

        if (oldExpireTime != 0 && expireTime != oldExpireTime && cctx.config().isEagerTtl())
            cctx.ttl().removeTrackedEntry(this);

        value(val);

        ttlAndExpireTimeExtras(ttl, expireTime);

        if (expireTime != 0 && (expireTime != oldExpireTime || isStartVersion()) && cctx.config().isEagerTtl())
            cctx.ttl().addTrackedEntry(this);

        this.ver = ver;
    }

    /**
     * Update TTL if it is changed.
     *
     * @param expiryPlc Expiry policy.
     */
    private void updateTtl(ExpiryPolicy expiryPlc) {
        long ttl = CU.toTtl(expiryPlc.getExpiryForAccess());

        if (ttl != CU.TTL_NOT_CHANGED)
            updateTtl(ttl);
    }

    /**
     * Update TTL is it is changed.
     *
     * @param expiryPlc Expiry policy.
     * @throws IgniteCheckedException If failed.
     * @throws GridCacheEntryRemovedException If failed.
     */
    private void updateTtl(IgniteCacheExpiryPolicy expiryPlc)
        throws IgniteCheckedException, GridCacheEntryRemovedException {
        long ttl = expiryPlc.forAccess();

        if (ttl != CU.TTL_NOT_CHANGED) {
            updateTtl(ttl);

            expiryPlc.ttlUpdated(key(),
                version(),
                hasReaders() ? ((GridDhtCacheEntry)this).readers() : null);
        }
    }

    /**
     * @param ttl Time to live.
     */
    private void updateTtl(long ttl) {
        assert ttl >= 0 || ttl == CU.TTL_ZERO : ttl;
        assert Thread.holdsLock(this);

        long expireTime;

        if (ttl == CU.TTL_ZERO) {
            ttl = CU.TTL_MINIMUM;
            expireTime = CU.expireTimeInPast();
        }
        else
            expireTime = CU.toExpireTime(ttl);

        long oldExpireTime = expireTimeExtras();

        if (oldExpireTime != 0 && expireTime != oldExpireTime && cctx.config().isEagerTtl())
            cctx.ttl().removeTrackedEntry(this);

        ttlAndExpireTimeExtras(ttl, expireTime);

        if (expireTime != 0 && expireTime != oldExpireTime && cctx.config().isEagerTtl())
            cctx.ttl().addTrackedEntry(this);
    }

    /**
     * @return {@code True} if values should be stored off-heap.
     */
    protected boolean isOffHeapValuesOnly() {
        return cctx.config().getMemoryMode() == CacheMemoryMode.OFFHEAP_VALUES;
    }

    /**
     * @throws GridCacheEntryRemovedException If entry is obsolete.
     */
    protected void checkObsolete() throws GridCacheEntryRemovedException {
        assert Thread.holdsLock(this);

        if (obsoleteVersionExtras() != null)
            throw new GridCacheEntryRemovedException();
    }

    /** {@inheritDoc} */
    @Override public KeyCacheObject key() {
        return key;
    }

    /** {@inheritDoc} */
    @Override public IgniteTxKey txKey() {
        return cctx.txKey(key);
    }

    /** {@inheritDoc} */
    @Override public synchronized GridCacheVersion version() throws GridCacheEntryRemovedException {
        checkObsolete();

        return ver;
    }

    /**
     * Gets hash value for the entry key.
     *
     * @return Hash value.
     */
    int hash() {
        return hash;
    }

    /**
     * Gets next entry in bucket linked list within a hash map segment.
     *
     * @param segId Segment ID.
     * @return Next entry.
     */
    GridCacheMapEntry next(int segId) {
        return segId % 2 == 0 ? next0 : next1;
    }

    /**
     * Sets next entry in bucket linked list within a hash map segment.
     *
     * @param segId Segment ID.
     * @param next Next entry.
     */
    void next(int segId, @Nullable GridCacheMapEntry next) {
        if (segId % 2 == 0)
            next0 = next;
        else
            next1 = next;
    }

    /** {@inheritDoc} */
    @Nullable @Override public CacheObject peek(boolean heap,
        boolean offheap,
        boolean swap,
        AffinityTopologyVersion topVer,
        @Nullable IgniteCacheExpiryPolicy expiryPlc)
        throws GridCacheEntryRemovedException, IgniteCheckedException {
        assert heap || offheap || swap;

        try {
            if (heap) {
                GridTuple<CacheObject> val = peekGlobal(false, topVer, null, expiryPlc);

                if (val != null)
                    return val.get();
            }

            if (offheap || swap) {
                GridCacheSwapEntry e = cctx.swap().read(this, false, offheap, swap);

                return e != null ? e.value() : null;
            }

            return null;
        }
        catch (GridCacheFilterFailedException ignored) {
            assert false;

            return null;
        }
    }

    /** {@inheritDoc} */
    @Nullable @Override public CacheObject peek(
        boolean heap,
        boolean offheap,
        boolean swap,
        @Nullable IgniteCacheExpiryPolicy plc)
        throws GridCacheEntryRemovedException, IgniteCheckedException {
        IgniteInternalTx tx = cctx.tm().localTxx();

        AffinityTopologyVersion topVer = tx != null ? tx.topologyVersion() : cctx.affinity().affinityTopologyVersion();

        return peek(heap, offheap, swap, topVer, plc);
    }

    /**
     * @param failFast Fail fast flag.
     * @param topVer Topology version.
     * @param filter Filter.
     * @param expiryPlc Optional expiry policy.
     * @return Peeked value.
     * @throws GridCacheFilterFailedException If filter failed.
     * @throws GridCacheEntryRemovedException If entry got removed.
     * @throws IgniteCheckedException If unexpected cache failure occurred.
     */
    @SuppressWarnings({"RedundantTypeArguments"})
    @Nullable private GridTuple<CacheObject> peekGlobal(boolean failFast,
        AffinityTopologyVersion topVer,
        CacheEntryPredicate[] filter,
        @Nullable IgniteCacheExpiryPolicy expiryPlc)
        throws GridCacheEntryRemovedException, GridCacheFilterFailedException, IgniteCheckedException {
        if (!valid(topVer))
            return null;

        boolean rmv = false;

        try {
            while (true) {
                GridCacheVersion ver;
                CacheObject val;

                synchronized (this) {
                    if (checkExpired()) {
                        rmv = markObsolete0(cctx.versions().next(this.ver), true);

                        return null;
                    }

                    checkObsolete();

                    ver = this.ver;
                    val = rawGetOrUnmarshalUnlocked(false);

                    if (val != null && expiryPlc != null)
                        updateTtl(expiryPlc);
                }

                if (!cctx.isAll(this, filter))
                    return F.t(CU.<CacheObject>failed(failFast));

                if (F.isEmptyOrNulls(filter) || ver.equals(version()))
                    return F.t(val);
            }
        }
        finally {
            if (rmv) {
                onMarkedObsolete();

                cctx.cache().map().removeEntry(this);
            }
        }
    }

    /**
     * TODO: GG-4009: do we need to generate event and invalidate value?
     *
     * @return {@code true} if expired.
     * @throws IgniteCheckedException In case of failure.
     */
    private boolean checkExpired() throws IgniteCheckedException {
        assert Thread.holdsLock(this);

        long expireTime = expireTimeExtras();

        if (expireTime > 0) {
            long delta = expireTime - U.currentTimeMillis();

            if (log.isDebugEnabled())
                log.debug("Checked expiration time for entry [timeLeft=" + delta + ", entry=" + this + ']');

            if (delta <= 0) {
                releaseSwap();

                clearIndex(saveValueForIndexUnlocked());

                return true;
            }
        }

        return false;
    }

    /**
     * @return Value.
     */
    @Override public synchronized CacheObject rawGet() {
        return val;
    }

    /** {@inheritDoc} */
    @Nullable @Override public synchronized CacheObject rawGetOrUnmarshal(boolean tmp) throws IgniteCheckedException {
        return rawGetOrUnmarshalUnlocked(tmp);
    }

    /**
     * @param tmp If {@code true} can return temporary instance.
     * @return Value (unmarshalled if needed).
     * @throws IgniteCheckedException If failed.
     */
    @Nullable public CacheObject rawGetOrUnmarshalUnlocked(boolean tmp) throws IgniteCheckedException {
        assert Thread.holdsLock(this);

        CacheObject val = this.val;

        if (val != null)
            return val;

        if (hasOffHeapPointer()) {
            CacheObject val0 = cctx.fromOffheap(offHeapPointer(), tmp);

            if (!tmp && cctx.kernalContext().config().isPeerClassLoadingEnabled())
                val0.finishUnmarshal(cctx.cacheObjectContext(), cctx.deploy().globalLoader());

            return val0;
        }

        return null;
    }

    /** {@inheritDoc} */
    @Override public synchronized boolean hasValue() {
        return hasValueUnlocked();
    }

    /**
     * @return {@code True} if this entry has value.
     */
    protected boolean hasValueUnlocked() {
        assert Thread.holdsLock(this);

        return val != null || hasOffHeapPointer();
    }

    /** {@inheritDoc} */
    @Override public synchronized CacheObject rawPut(CacheObject val, long ttl) {
        CacheObject old = this.val;

        update(val, CU.toExpireTime(ttl), ttl, nextVersion());

        return old;
    }

    /** {@inheritDoc} */
    @SuppressWarnings({"RedundantTypeArguments"})
    @Override public boolean initialValue(
        CacheObject val,
        GridCacheVersion ver,
        long ttl,
        long expireTime,
        boolean preload,
        AffinityTopologyVersion topVer,
        GridDrType drType)
        throws IgniteCheckedException, GridCacheEntryRemovedException {
        synchronized (this) {
            checkObsolete();

            if ((isNew() && !cctx.swap().containsKey(key, partition())) || (!preload && deletedUnlocked())) {
                long expTime = expireTime < 0 ? CU.toExpireTime(ttl) : expireTime;

                val = cctx.kernalContext().cacheObjects().prepareForCache(val, cctx);

                if (val != null)
                    updateIndex(val, expTime, ver, null);

                // Version does not change for load ops.
                update(val, expTime, ttl, ver);

                boolean skipQryNtf = false;

                if (val == null) {
                    skipQryNtf = true;

                    if (cctx.deferredDelete() && !isInternal()) {
                        assert !deletedUnlocked();

                        deletedUnlocked(true);
                    }
                }
                else if (deletedUnlocked())
                    deletedUnlocked(false);

                drReplicate(drType, val, ver);

                if (!skipQryNtf) {
                    if (cctx.isLocal() || cctx.isReplicated() || cctx.affinity().primary(cctx.localNode(), key, topVer))
                        cctx.continuousQueries().onEntryUpdated(this, key, val, null, preload);

                    cctx.dataStructures().onEntryUpdated(key, false);
                }

                if (cctx.store().isLocal()) {
                    if (val != null)
                        cctx.store().put(null, keyValue(false), CU.value(val, cctx, false), ver);
                }

                return true;
            }

            return false;
        }
    }

    /** {@inheritDoc} */
    @Override public synchronized boolean initialValue(KeyCacheObject key, GridCacheSwapEntry unswapped) throws
        IgniteCheckedException,
        GridCacheEntryRemovedException {
        checkObsolete();

        if (isNew()) {
            CacheObject val = unswapped.value();

            val = cctx.kernalContext().cacheObjects().prepareForCache(val, cctx);

            // Version does not change for load ops.
            update(val,
                unswapped.expireTime(),
                unswapped.ttl(),
                unswapped.version()
            );

            return true;
        }

        return false;
    }

    /** {@inheritDoc} */
    @Override public synchronized GridCacheVersionedEntryEx versionedEntry()
        throws IgniteCheckedException, GridCacheEntryRemovedException {
        boolean isNew = isStartVersion();

        CacheObject val = isNew ? unswap(true) : rawGetOrUnmarshalUnlocked(false);

        return new GridCachePlainVersionedEntry<>(key.value(cctx.cacheObjectContext(), true),
            CU.value(val, cctx, true),
            ttlExtras(),
            expireTimeExtras(),
            ver.conflictVersion(),
            isNew);
    }

    /** {@inheritDoc} */
    @Override public synchronized boolean versionedValue(CacheObject val,
        GridCacheVersion curVer,
        GridCacheVersion newVer)
        throws IgniteCheckedException, GridCacheEntryRemovedException {
        checkObsolete();

        if (curVer == null || curVer.equals(ver)) {
            if (val != this.val) {
                if (newVer == null)
                    newVer = nextVersion();

                CacheObject old = rawGetOrUnmarshalUnlocked(false);

                long ttl = ttlExtras();

                long expTime = CU.toExpireTime(ttl);

                // Detach value before index update.
                val = cctx.kernalContext().cacheObjects().prepareForCache(val, cctx);

                if (val != null) {
                    updateIndex(val, expTime, newVer, old);

                    if (deletedUnlocked())
                        deletedUnlocked(false);
                }

                // Version does not change for load ops.
                update(val, expTime, ttl, newVer);
            }

            return true;
        }

        return false;
    }

    /**
     * Gets next version for this cache entry.
     *
     * @return Next version.
     */
    private GridCacheVersion nextVersion() {
        // Do not change topology version when generating next version.
        return cctx.versions().next(ver);
    }

    /** {@inheritDoc} */
    @Override public synchronized boolean hasLockCandidate(GridCacheVersion ver) throws GridCacheEntryRemovedException {
        checkObsolete();

        GridCacheMvcc mvcc = mvccExtras();

        return mvcc != null && mvcc.hasCandidate(ver);
    }

    /** {@inheritDoc} */
    @Override public synchronized boolean hasLockCandidate(long threadId) throws GridCacheEntryRemovedException {
        checkObsolete();

        GridCacheMvcc mvcc = mvccExtras();

        return mvcc != null && mvcc.localCandidate(threadId) != null;
    }

    /** {@inheritDoc} */
    @Override public synchronized boolean lockedByAny(GridCacheVersion... exclude)
        throws GridCacheEntryRemovedException {
        checkObsolete();

        GridCacheMvcc mvcc = mvccExtras();

        return mvcc != null && !mvcc.isEmpty(exclude);
    }

    /** {@inheritDoc} */
    @Override public boolean lockedByThread() throws GridCacheEntryRemovedException {
        return lockedByThread(Thread.currentThread().getId());
    }

    /** {@inheritDoc} */
    @Override public synchronized boolean lockedLocally(GridCacheVersion lockVer)
        throws GridCacheEntryRemovedException {
        checkObsolete();

        GridCacheMvcc mvcc = mvccExtras();

        return mvcc != null && mvcc.isLocallyOwned(lockVer);
    }

    /** {@inheritDoc} */
    @Override public synchronized boolean lockedByThread(long threadId, GridCacheVersion exclude)
        throws GridCacheEntryRemovedException {
        checkObsolete();

        GridCacheMvcc mvcc = mvccExtras();

        return mvcc != null && mvcc.isLocallyOwnedByThread(threadId, false, exclude);
    }

    /** {@inheritDoc} */
    @Override public synchronized boolean lockedLocallyByIdOrThread(GridCacheVersion lockVer, long threadId)
        throws GridCacheEntryRemovedException {
        GridCacheMvcc mvcc = mvccExtras();

        return mvcc != null && mvcc.isLocallyOwnedByIdOrThread(lockVer, threadId);
    }

    /** {@inheritDoc} */
    @Override public synchronized boolean lockedByThread(long threadId) throws GridCacheEntryRemovedException {
        checkObsolete();

        GridCacheMvcc mvcc = mvccExtras();

        return mvcc != null && mvcc.isLocallyOwnedByThread(threadId, true);
    }

    /** {@inheritDoc} */
    @Override public synchronized boolean lockedBy(GridCacheVersion ver) throws GridCacheEntryRemovedException {
        checkObsolete();

        GridCacheMvcc mvcc = mvccExtras();

        return mvcc != null && mvcc.isOwnedBy(ver);
    }

    /** {@inheritDoc} */
    @Override public synchronized boolean lockedByThreadUnsafe(long threadId) {
        GridCacheMvcc mvcc = mvccExtras();

        return mvcc != null && mvcc.isLocallyOwnedByThread(threadId, true);
    }

    /** {@inheritDoc} */
    @Override public synchronized boolean lockedByUnsafe(GridCacheVersion ver) {
        GridCacheMvcc mvcc = mvccExtras();

        return mvcc != null && mvcc.isOwnedBy(ver);
    }

    /** {@inheritDoc} */
    @Override public synchronized boolean lockedLocallyUnsafe(GridCacheVersion lockVer) {
        GridCacheMvcc mvcc = mvccExtras();

        return mvcc != null && mvcc.isLocallyOwned(lockVer);
    }

    /** {@inheritDoc} */
    @Override public synchronized boolean hasLockCandidateUnsafe(GridCacheVersion ver) {
        GridCacheMvcc mvcc = mvccExtras();

        return mvcc != null && mvcc.hasCandidate(ver);
    }

    /** {@inheritDoc} */
    @Override public synchronized Collection<GridCacheMvccCandidate> localCandidates(GridCacheVersion... exclude)
        throws GridCacheEntryRemovedException {
        checkObsolete();

        GridCacheMvcc mvcc = mvccExtras();

        return mvcc == null ? Collections.<GridCacheMvccCandidate>emptyList() : mvcc.localCandidates(exclude);
    }

    /** {@inheritDoc} */
    @Override public Collection<GridCacheMvccCandidate> remoteMvccSnapshot(GridCacheVersion... exclude) {
        return Collections.emptyList();
    }

    /** {@inheritDoc} */
    @Nullable @Override public synchronized GridCacheMvccCandidate candidate(GridCacheVersion ver)
        throws GridCacheEntryRemovedException {
        checkObsolete();

        GridCacheMvcc mvcc = mvccExtras();

        return mvcc == null ? null : mvcc.candidate(ver);
    }

    /** {@inheritDoc} */
    @Override public synchronized GridCacheMvccCandidate localCandidate(long threadId)
        throws GridCacheEntryRemovedException {
        checkObsolete();

        GridCacheMvcc mvcc = mvccExtras();

        return mvcc == null ? null : mvcc.localCandidate(threadId);
    }

    /** {@inheritDoc} */
    @Override public GridCacheMvccCandidate candidate(UUID nodeId, long threadId)
        throws GridCacheEntryRemovedException {
        boolean loc = cctx.nodeId().equals(nodeId);

        synchronized (this) {
            checkObsolete();

            GridCacheMvcc mvcc = mvccExtras();

            return mvcc == null ? null : loc ? mvcc.localCandidate(threadId) :
                mvcc.remoteCandidate(nodeId, threadId);
        }
    }

    /** {@inheritDoc} */
    @Override public synchronized GridCacheMvccCandidate localOwner() throws GridCacheEntryRemovedException {
        checkObsolete();

        GridCacheMvcc mvcc = mvccExtras();

        return mvcc == null ? null : mvcc.localOwner();
    }

    /** {@inheritDoc} */
    @Override public synchronized long rawExpireTime() {
        return expireTimeExtras();
    }

    /** {@inheritDoc} */
    @Override public long expireTimeUnlocked() {
        assert Thread.holdsLock(this);

        return expireTimeExtras();
    }

    /** {@inheritDoc} */
    @Override public boolean onTtlExpired(GridCacheVersion obsoleteVer) {
        boolean obsolete = false;
        boolean deferred = false;
        GridCacheVersion ver0 = null;

        try {
            synchronized (this) {
                CacheObject expiredVal = saveValueForIndexUnlocked();

                boolean hasOldBytes = hasOffHeapPointer();

                boolean expired = checkExpired();

                if (expired) {
                    if (!obsolete()) {
                        if (cctx.deferredDelete() && !detached() && !isInternal()) {
                            if (!deletedUnlocked()) {
                                update(null, 0L, 0L, ver0 = ver);

                                deletedUnlocked(true);

                                deferred = true;
                            }
                        }
                        else {
                            if (markObsolete0(obsoleteVer, true))
                                obsolete = true; // Success, will return "true".
                        }
                    }

                    clearIndex(expiredVal);

                    releaseSwap();

                    if (cctx.events().isRecordable(EVT_CACHE_OBJECT_EXPIRED)) {
                        cctx.events().addEvent(partition(),
                            key,
                            cctx.localNodeId(),
                            null,
                            EVT_CACHE_OBJECT_EXPIRED,
                            null,
                            false,
                            expiredVal,
                            expiredVal != null || hasOldBytes,
                            null,
                            null,
                            null);
                    }

                    cctx.continuousQueries().onEntryExpired(this, key, expiredVal);
                }
            }
        }
        catch (IgniteCheckedException e) {
            U.error(log, "Failed to clean up expired cache entry: " + this, e);
        }
        finally {
            if (obsolete) {
                onMarkedObsolete();

                cctx.cache().removeEntry(this);
            }

            if (deferred) {
                assert ver0 != null;

                cctx.onDeferredDelete(this, ver0);
            }

            if ((obsolete || deferred) && cctx.cache().configuration().isStatisticsEnabled())
                cctx.cache().metrics0().onEvict();
        }

        return obsolete;
    }

    /** {@inheritDoc} */
    @Override public synchronized long rawTtl() {
        return ttlExtras();
    }

    /** {@inheritDoc} */
    @SuppressWarnings({"IfMayBeConditional"})
    @Override public long expireTime() throws GridCacheEntryRemovedException {
        IgniteTxLocalAdapter tx = currentTx();

        if (tx != null) {
            long time = tx.entryExpireTime(txKey());

            if (time > 0)
                return time;
        }

        synchronized (this) {
            checkObsolete();

            return expireTimeExtras();
        }
    }

    /** {@inheritDoc} */
    @SuppressWarnings({"IfMayBeConditional"})
    @Override public long ttl() throws GridCacheEntryRemovedException {
        IgniteTxLocalAdapter tx = currentTx();

        if (tx != null) {
            long entryTtl = tx.entryTtl(txKey());

            if (entryTtl > 0)
                return entryTtl;
        }

        synchronized (this) {
            checkObsolete();

            return ttlExtras();
        }
    }

    /**
     * @return Current transaction.
     */
    private IgniteTxLocalAdapter currentTx() {
        if (cctx.isDht())
            return cctx.dht().near().context().tm().localTx();
        else
            return cctx.tm().localTx();
    }

    /** {@inheritDoc} */
    @Override public void updateTtl(@Nullable GridCacheVersion ver, long ttl) {
        synchronized (this) {
            updateTtl(ttl);

            /*
            TODO IGNITE-305.
            try {
                if (var == null || ver.equals(version()))
                    updateTtl(ttl);
            }
            catch (GridCacheEntryRemovedException ignored) {
                // No-op.
            }
            */
        }
    }

    /** {@inheritDoc} */
    @Override public synchronized CacheObject valueBytes() throws GridCacheEntryRemovedException {
        checkObsolete();

        return valueBytesUnlocked();
    }

    /** {@inheritDoc} */
    @Nullable @Override public CacheObject valueBytes(@Nullable GridCacheVersion ver)
        throws IgniteCheckedException, GridCacheEntryRemovedException {
        CacheObject val = null;

        synchronized (this) {
            checkObsolete();

            if (ver == null || this.ver.equals(ver))
                val = valueBytesUnlocked();
        }

        return val;
    }

    /**
     * Updates cache index.
     *
     * @param val Value.
     * @param expireTime Expire time.
     * @param ver New entry version.
     * @param prevVal Previous value.
     * @throws IgniteCheckedException If update failed.
     */
    protected void updateIndex(@Nullable CacheObject val,
        long expireTime,
        GridCacheVersion ver,
        @Nullable CacheObject prevVal) throws IgniteCheckedException {
        assert Thread.holdsLock(this);
        assert val != null : "null values in update index for key: " + key;

        try {
            GridCacheQueryManager qryMgr = cctx.queries();

            if (qryMgr != null && qryMgr.enabled()) {
                qryMgr.store(key,
                    val,
                    ver,
                    expireTime);
            }
        }
        catch (IgniteCheckedException e) {
            throw new GridCacheIndexUpdateException(e);
        }
    }

    /**
     * Clears index.
     *
     * @param prevVal Previous value (if needed for index update).
     * @throws IgniteCheckedException If failed.
     */
    protected void clearIndex(CacheObject prevVal) throws IgniteCheckedException {
        assert Thread.holdsLock(this);

        try {
            GridCacheQueryManager<?, ?> qryMgr = cctx.queries();

            if (qryMgr != null)
                qryMgr.remove(key(), prevVal == null ? null : prevVal);
        }
        catch (IgniteCheckedException e) {
            throw new GridCacheIndexUpdateException(e);
        }
    }

    /**
     * This method will return current value only if clearIndex(V) will require previous value.
     * If previous value is not required, this method will return {@code null}.
     *
     * @return Previous value or {@code null}.
     * @throws IgniteCheckedException If failed to retrieve previous value.
     */
    protected CacheObject saveValueForIndexUnlocked() throws IgniteCheckedException {
        assert Thread.holdsLock(this);

        if (cctx.queries() == null)
            return null;

        CacheObject val = rawGetOrUnmarshalUnlocked(false);

        if (val == null) {
            GridCacheSwapEntry swapEntry = cctx.swap().read(key, true, true);

            if (swapEntry == null)
                return null;

            return swapEntry.value();
        }

        return val;
    }

    /** {@inheritDoc} */
    @SuppressWarnings("unchecked")
    @Override public <K, V> Cache.Entry<K, V> wrap() {
        try {
            IgniteInternalTx tx = cctx.tm().userTx();

            CacheObject val;

            if (tx != null) {
                GridTuple<CacheObject> peek = tx.peek(cctx, false, key, null);

                val = peek == null ? rawGetOrUnmarshal(false) : peek.get();
            }
            else
                val = rawGetOrUnmarshal(false);

            return new CacheEntryImpl<>(key.<K>value(cctx.cacheObjectContext(), false),
                CU.<V>value(val, cctx, false), ver);
        }
        catch (GridCacheFilterFailedException ignored) {
            throw new IgniteException("Should never happen.");
        }
        catch (IgniteCheckedException e) {
            throw new IgniteException("Failed to wrap entry: " + this, e);
        }
    }

    /** {@inheritDoc} */
    @Override public <K, V> Cache.Entry<K, V> wrapLazyValue() {
        return new LazyValueEntry<>(key);
    }

    /** {@inheritDoc} */
    @Override @Nullable public CacheObject peekVisibleValue() {
        try {
            IgniteInternalTx tx = cctx.tm().userTx();

            if (tx != null) {
                GridTuple<CacheObject> peek = tx.peek(cctx, false, key, null);

                if (peek != null)
                    return peek.get();
            }

            if (detached())
                return rawGet();

            for (;;) {
                GridCacheEntryEx e = cctx.cache().peekEx(key);

                if (e == null)
                    return null;

                try {
                    return e.peek(true, false, false, null);
                }
                catch (GridCacheEntryRemovedException ignored) {
                    // No-op.
                }
                catch (IgniteCheckedException ex) {
                    throw new IgniteException(ex);
                }
            }
        }
        catch (GridCacheFilterFailedException ignored) {
            throw new IgniteException("Should never happen.");
        }
    }

    /** {@inheritDoc} */
    @Override public <K, V> EvictableEntry<K, V> wrapEviction() {
        return new CacheEvictableEntryImpl<>(this);
    }

    /** {@inheritDoc} */
    @Override public synchronized <K, V> CacheEntryImplEx<K, V> wrapVersioned() {
        return new CacheEntryImplEx<>(key.<K>value(cctx.cacheObjectContext(), false), null, ver);
    }

    /**
     * @return Entry which holds key, value and version.
     */
    private synchronized <K, V> CacheEntryImplEx<K, V> wrapVersionedWithValue() {
        V val = this.val == null ? null : this.val.<V>value(cctx.cacheObjectContext(), false);

        return new CacheEntryImplEx<>(key.<K>value(cctx.cacheObjectContext(), false), val, ver);
    }

    /** {@inheritDoc} */
    @Override public boolean evictInternal(boolean swap, GridCacheVersion obsoleteVer,
        @Nullable CacheEntryPredicate[] filter) throws IgniteCheckedException {
        boolean marked = false;

        try {
            if (F.isEmptyOrNulls(filter)) {
                synchronized (this) {
                    if (obsoleteVersionExtras() != null)
                        return true;

                    CacheObject prev = saveValueForIndexUnlocked();

                    if (!hasReaders() && markObsolete0(obsoleteVer, false)) {
                        if (swap) {
                            if (!isStartVersion()) {
                                try {
                                    // Write to swap.
                                    swap();
                                }
                                catch (IgniteCheckedException e) {
                                    U.error(log, "Failed to write entry to swap storage: " + this, e);
                                }
                            }
                        }
                        else
                            clearIndex(prev);

                        // Nullify value after swap.
                        value(null);

                        marked = true;

                        return true;
                    }
                    else
                        evictFailed(prev);
                }
            }
            else {
                // For optimistic check.
                while (true) {
                    GridCacheVersion v;

                    synchronized (this) {
                        v = ver;
                    }

                    if (!cctx.isAll(/*version needed for sync evicts*/this, filter))
                        return false;

                    synchronized (this) {
                        if (obsoleteVersionExtras() != null)
                            return true;

                        if (!v.equals(ver))
                            // Version has changed since entry passed the filter. Do it again.
                            continue;

                        CacheObject prevVal = saveValueForIndexUnlocked();

                        if (!hasReaders() && markObsolete0(obsoleteVer, false)) {
                            if (swap) {
                                if (!isStartVersion()) {
                                    try {
                                        // Write to swap.
                                        swap();
                                    }
                                    catch (IgniteCheckedException e) {
                                        U.error(log, "Failed to write entry to swap storage: " + this, e);
                                    }
                                }
                            }
                            else
                                clearIndex(prevVal);

                            // Nullify value after swap.
                            value(null);

                            marked = true;

                            return true;
                        }
                        else {
                            evictFailed(prevVal);

                            return false;
                        }
                    }
                }
            }
        }
        catch (GridCacheEntryRemovedException ignore) {
            if (log.isDebugEnabled())
                log.debug("Got removed entry when evicting (will simply return): " + this);

            return true;
        }
        finally {
            if (marked)
                onMarkedObsolete();
        }

        return false;
    }

    /**
     * @param prevVal Previous value.
     * @throws IgniteCheckedException If failed.
     */
    private void evictFailed(@Nullable CacheObject prevVal) throws IgniteCheckedException {
        if (cctx.offheapTiered() && ((flags & IS_OFFHEAP_PTR_MASK) != 0)) {
            flags &= ~IS_OFFHEAP_PTR_MASK;

            if (prevVal != null) {
                cctx.swap().removeOffheap(key());

                value(prevVal);

                GridCacheQueryManager qryMgr = cctx.queries();

                if (qryMgr != null)
                    qryMgr.onUnswap(key, prevVal);
            }
        }
    }

    /** {@inheritDoc} */
    @Override public GridCacheBatchSwapEntry evictInBatchInternal(GridCacheVersion obsoleteVer)
        throws IgniteCheckedException {
        assert Thread.holdsLock(this);
        assert cctx.isSwapOrOffheapEnabled();
        assert !obsolete();

        GridCacheBatchSwapEntry ret = null;

        try {
            if (!hasReaders() && markObsolete0(obsoleteVer, false)) {
                if (!isStartVersion() && hasValueUnlocked()) {
                    if (cctx.offheapTiered() && hasOffHeapPointer()) {
                        if (cctx.swap().offheapEvictionEnabled())
                            cctx.swap().enableOffheapEviction(key(), partition());

                        return null;
                    }

                    IgniteUuid valClsLdrId = null;
                    IgniteUuid keyClsLdrId = null;

                    if (cctx.kernalContext().config().isPeerClassLoadingEnabled()) {
                        if (val != null) {
                            valClsLdrId = cctx.deploy().getClassLoaderId(
                                U.detectObjectClassLoader(val.value(cctx.cacheObjectContext(), false)));
                        }

                        keyClsLdrId = cctx.deploy().getClassLoaderId(
                            U.detectObjectClassLoader(key.value(cctx.cacheObjectContext(), false)));
                    }

                    IgniteBiTuple<byte[], Byte> valBytes = valueBytes0();

                    ret = new GridCacheBatchSwapEntry(key(),
                        partition(),
                        ByteBuffer.wrap(valBytes.get1()),
                        valBytes.get2(),
                        ver,
                        ttlExtras(),
                        expireTimeExtras(),
                        keyClsLdrId,
                        valClsLdrId);
                }

                value(null);
            }
        }
        catch (GridCacheEntryRemovedException ignored) {
            if (log.isDebugEnabled())
                log.debug("Got removed entry when evicting (will simply return): " + this);
        }

        return ret;
    }

    /**
     * @param filter Entry filter.
     * @return {@code True} if entry is visitable.
     */
    public boolean visitable(CacheEntryPredicate[] filter) {
        boolean rmv = false;

        try {
            synchronized (this) {
                if (obsoleteOrDeleted())
                    return false;

                if (checkExpired()) {
                    rmv = markObsolete0(cctx.versions().next(this.ver), true);

                    return false;
                }
            }

            if (filter != CU.empty0() && !cctx.isAll(this, filter))
                return false;
        }
        catch (IgniteCheckedException e) {
            U.error(log, "An exception was thrown while filter checking.", e);

            RuntimeException ex = e.getCause(RuntimeException.class);

            if (ex != null)
                throw ex;

            Error err = e.getCause(Error.class);

            if (err != null)
                throw err;

            return false;
        }
        finally {
            if (rmv) {
                onMarkedObsolete();

                cctx.cache().map().removeEntry(this);
            }
        }

        IgniteInternalTx tx = cctx.tm().localTxx();

        return tx == null || !tx.removed(txKey());
    }

    /** {@inheritDoc} */
    @Override public boolean deleted() {
        if (!cctx.deferredDelete())
            return false;

        synchronized (this) {
            return deletedUnlocked();
        }
    }

    /** {@inheritDoc} */
    @Override public synchronized boolean obsoleteOrDeleted() {
        return obsoleteVersionExtras() != null ||
            (cctx.deferredDelete() && (deletedUnlocked() || !hasValueUnlocked()));
    }

    /**
     * @return {@code True} if deleted.
     */
    @SuppressWarnings("SimplifiableIfStatement")
    protected boolean deletedUnlocked() {
        assert Thread.holdsLock(this);

        if (!cctx.deferredDelete())
            return false;

        return (flags & IS_DELETED_MASK) != 0;
    }

    /**
     * @param deleted {@code True} if deleted.
     */
    protected void deletedUnlocked(boolean deleted) {
        assert Thread.holdsLock(this);
        assert cctx.deferredDelete();

        if (deleted) {
            assert !deletedUnlocked() : this;

            flags |= IS_DELETED_MASK;

            cctx.decrementPublicSize(this);
        }
        else {
            assert deletedUnlocked() : this;

            flags &= ~IS_DELETED_MASK;

            cctx.incrementPublicSize(this);
        }
    }

    /**
     * @return MVCC.
     */
    @Nullable protected GridCacheMvcc mvccExtras() {
        return extras != null ? extras.mvcc() : null;
    }

    /**
     * @param mvcc MVCC.
     */
    protected void mvccExtras(@Nullable GridCacheMvcc mvcc) {
        extras = (extras != null) ? extras.mvcc(mvcc) : mvcc != null ? new GridCacheMvccEntryExtras(mvcc) : null;
    }

    /**
     * @return Obsolete version.
     */
    @Nullable protected GridCacheVersion obsoleteVersionExtras() {
        return extras != null ? extras.obsoleteVersion() : null;
    }

    /**
     * @param obsoleteVer Obsolete version.
     */
    protected void obsoleteVersionExtras(@Nullable GridCacheVersion obsoleteVer) {
        extras = (extras != null) ? extras.obsoleteVersion(obsoleteVer) : obsoleteVer != null ?
            new GridCacheObsoleteEntryExtras(obsoleteVer) : null;
    }

    /**
     * Updates metrics.
     *
     * @param op Operation.
     * @param metrics Update merics flag.
     */
    private void updateMetrics(GridCacheOperation op, boolean metrics) {
        if (metrics && cctx.cache().configuration().isStatisticsEnabled()) {
            if (op == GridCacheOperation.DELETE)
                cctx.cache().metrics0().onRemove();
            else
                cctx.cache().metrics0().onWrite();
        }
    }

    /**
     * @return TTL.
     */
    public long ttlExtras() {
        return extras != null ? extras.ttl() : 0;
    }

    /**
     * @return Expire time.
     */
    public long expireTimeExtras() {
        return extras != null ? extras.expireTime() : 0L;
    }

    /**
     * @param ttl TTL.
     * @param expireTime Expire time.
     */
    protected void ttlAndExpireTimeExtras(long ttl, long expireTime) {
        assert ttl != CU.TTL_NOT_CHANGED && ttl != CU.TTL_ZERO;

        extras = (extras != null) ? extras.ttlAndExpireTime(ttl, expireTime) : ttl != CU.TTL_ETERNAL ?
            new GridCacheTtlEntryExtras(ttl, expireTime) : null;
    }

    /**
     * @return True if entry has off-heap value pointer.
     */
    protected boolean hasOffHeapPointer() {
        return false;
    }

    /**
     * @return Off-heap value pointer.
     */
    protected long offHeapPointer() {
        return 0;
    }

    /**
     * @param valPtr Off-heap value pointer.
     */
    protected void offHeapPointer(long valPtr) {
        // No-op.
    }

    /**
     * @return Size of extras object.
     */
    private int extrasSize() {
        return extras != null ? extras.size() : 0;
    }

    /** {@inheritDoc} */
    @Override public void onUnlock() {
        // No-op.
    }

    /** {@inheritDoc} */
    @Override public boolean equals(Object o) {
        // Identity comparison left on purpose.
        return o == this;
    }

    /** {@inheritDoc} */
    @Override public int hashCode() {
        return hash;
    }

    /** {@inheritDoc} */
    @Override public synchronized String toString() {
        return S.toString(GridCacheMapEntry.class, this);
    }

    /**
     *
     */
    private class LazyValueEntry<K, V> implements Cache.Entry<K, V> {
        /** */
        private final KeyCacheObject key;

        /**
         * @param key Key.
         */
        private LazyValueEntry(KeyCacheObject key) {
            this.key = key;
        }

        /** {@inheritDoc} */
        @Override public K getKey() {
            return key.value(cctx.cacheObjectContext(), false);
        }

        /** {@inheritDoc} */
        @SuppressWarnings("unchecked")
        @Override public V getValue() {
            return CU.value(peekVisibleValue(), cctx, true);
        }

        /** {@inheritDoc} */
        @SuppressWarnings("unchecked")
        @Override public <T> T unwrap(Class<T> cls) {
            if (cls.isAssignableFrom(IgniteCache.class))
                return (T)cctx.grid().cache(cctx.name());

            if (cls.isAssignableFrom(getClass()))
                return (T)this;

            if (cls.isAssignableFrom(EvictableEntry.class))
                return (T)wrapEviction();

            if (cls.isAssignableFrom(CacheEntryImplEx.class))
                return cls == CacheEntryImplEx.class ? (T)wrapVersioned() : (T)wrapVersionedWithValue();

            if (cls.isAssignableFrom(GridCacheVersion.class))
                return (T)ver;

            if (cls.isAssignableFrom(GridCacheMapEntry.this.getClass()))
                return (T)GridCacheMapEntry.this;

            throw new IllegalArgumentException("Unwrapping to class is not supported: " + cls);
        }

        /** {@inheritDoc} */
        @Override public String toString() {
            return "IteratorEntry [key=" + key + ']';
        }
    }
}<|MERGE_RESOLUTION|>--- conflicted
+++ resolved
@@ -433,11 +433,7 @@
     }
 
     /** {@inheritDoc} */
-<<<<<<< HEAD
-    @Override public boolean offheapSwapEvict(byte[] vb, GridCacheVersion evictVer, GridCacheVersion obsoleteVer)
-=======
     @Override public boolean offheapSwapEvict(byte[] entry, GridCacheVersion evictVer, GridCacheVersion obsoleteVer)
->>>>>>> 367d805d
         throws IgniteCheckedException, GridCacheEntryRemovedException {
         assert cctx.swap().swapEnabled() && cctx.swap().offHeapEnabled() : this;
 
@@ -454,21 +450,12 @@
             if (mvcc != null && !mvcc.isEmpty(obsoleteVer))
                 return false;
 
-<<<<<<< HEAD
-            if (cctx.swap().removeOffheap(key, partition(), evictVer)) {
-=======
             if (cctx.swap().offheapSwapEvict(key, entry, partition(), evictVer)) {
->>>>>>> 367d805d
                 assert !hasValueUnlocked() : this;
 
                 obsolete = markObsolete0(obsoleteVer, false);
 
                 assert obsolete : this;
-<<<<<<< HEAD
-
-                cctx.swap().writeToSwap(partition(), key, vb);
-=======
->>>>>>> 367d805d
             }
             else
                 obsolete = false;
