--- conflicted
+++ resolved
@@ -101,11 +101,7 @@
      * @param cacheName Cache name.
      * @param sample Sample size.
      * @return Data transfer object for given cache.
-<<<<<<< HEAD
-     * @throws IgniteCheckedException If failed collect metrics.
-=======
      * @throws IgniteCheckedException If failed to create data transfer object.
->>>>>>> e144a68f
      */
     public static VisorCache from(IgniteEx ignite, String cacheName, int sample) throws IgniteCheckedException {
         assert ignite != null;
