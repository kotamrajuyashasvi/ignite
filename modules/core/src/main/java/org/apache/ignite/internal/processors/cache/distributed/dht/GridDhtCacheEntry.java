--- conflicted
+++ resolved
@@ -585,16 +585,6 @@
 
                 // Give to GC.
                 update(null, 0L, 0L, ver, true);
-<<<<<<< HEAD
-
-                if (swap) {
-                    releaseSwap();
-
-                    if (log.isDebugEnabled())
-                        log.debug("Entry has been cleared from swap storage: " + this);
-                }
-=======
->>>>>>> 4a8fb8f3
 
                 if (cctx.store().isLocal())
                     cctx.store().remove(null, key);
