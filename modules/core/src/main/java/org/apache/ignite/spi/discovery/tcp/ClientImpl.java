--- conflicted
+++ resolved
@@ -23,8 +23,6 @@
 import java.net.InetSocketAddress;
 import java.net.Socket;
 import java.net.SocketTimeoutException;
-import java.nio.ByteBuffer;
-import java.nio.ByteOrder;
 import java.util.ArrayDeque;
 import java.util.ArrayList;
 import java.util.Collection;
@@ -129,12 +127,8 @@
     private static final Object SPI_RECONNECT_FAILED = "SPI_RECONNECT_FAILED";
 
     /** */
-<<<<<<< HEAD
-    private static int DEFAULT_BYTE_ARRAY_STREAM_SIZE = 512;
-=======
     @SuppressWarnings("FieldCanBeLocal")
     private static int DFLT_BYTE_ARR_STREAM_SIZE = 32 * 1024;
->>>>>>> 3b96fbe7
 
     /** Remote nodes. */
     private final ConcurrentMap<UUID, TcpDiscoveryNode> rmtNodes = new ConcurrentHashMap8<>();
@@ -527,12 +521,9 @@
 
                 Socket sock = joinRes.sockStream.socket();
 
-<<<<<<< HEAD
-=======
                 if (log.isDebugEnabled())
                     log.debug("Received response to join request [addr=" + addr + ", res=" + joinRes.receipt + ']');
 
->>>>>>> 3b96fbe7
                 switch (joinRes.receipt) {
                     case RES_OK:
                         return joinRes;
@@ -717,19 +708,6 @@
      * @throws IgniteCheckedException
      * @throws IOException
      */
-<<<<<<< HEAD
-    private void writeToSocketWithLength(final TcpDiscoveryAbstractMessage msg,
-        final Socket sock, final long sockTimeout) throws IgniteCheckedException, IOException {
-        final GridByteArrayOutputStream bout =
-            new GridByteArrayOutputStream(DEFAULT_BYTE_ARRAY_STREAM_SIZE, MESSAGE_LEN_BYTES);
-
-        spi.marsh.marshal(msg, bout);
-
-        final byte[] data = bout.toByteArray();
-
-        // Write message length in leading bytes.
-        ByteBuffer.wrap(data).order(ByteOrder.BIG_ENDIAN).putInt(data.length - MESSAGE_LEN_BYTES);
-=======
     private void writeToSocketWithLength(TcpDiscoveryAbstractMessage msg,
         Socket sock, long sockTimeout) throws IgniteCheckedException, IOException {
         final GridByteArrayOutputStream bout =
@@ -740,15 +718,10 @@
         final byte[] data = bout.toByteArray();
 
         U.intToBytes(data.length - MESSAGE_LEN_BYTES, data, 0);
->>>>>>> 3b96fbe7
 
         spi.writeToSocket(sock, msg, data, sockTimeout);
     }
 
-<<<<<<< HEAD
-
-=======
->>>>>>> 3b96fbe7
     /**
      * Marshalls credentials with discovery SPI marshaller (will replace attribute value).
      *
@@ -1045,11 +1018,7 @@
         private TcpDiscoveryAbstractMessage unackedMsg;
 
         /** */
-<<<<<<< HEAD
-        private boolean writeLength;
-=======
         private boolean writeLen;
->>>>>>> 3b96fbe7
 
         /**
          *
@@ -1075,25 +1044,15 @@
         /**
          * @param sock Socket.
          * @param clientAck {@code True} is server supports client message acknowlede.
-<<<<<<< HEAD
-         * @param writeLength Add message length if {@code true}.
-         */
-        private void setSocket(Socket sock, boolean clientAck, boolean writeLength) {
-=======
          * @param writeLen Add message length if {@code true}.
          */
         private void setSocket(Socket sock, boolean clientAck, boolean writeLen) {
->>>>>>> 3b96fbe7
             synchronized (mux) {
                 this.sock = sock;
 
                 this.clientAck = clientAck;
 
-<<<<<<< HEAD
-                this.writeLength = writeLength;
-=======
                 this.writeLen = writeLen;
->>>>>>> 3b96fbe7
 
                 unackedMsg = null;
 
@@ -1165,17 +1124,8 @@
                         }
                     }
 
-<<<<<<< HEAD
-                    if (!writeLength) {
-                        spi.writeToSocket(
-                            sock,
-                            msg,
-                            sockTimeout);
-                    }
-=======
                     if (!writeLen)
                         spi.writeToSocket(sock, msg, sockTimeout);
->>>>>>> 3b96fbe7
                     else
                         writeToSocketWithLength(msg, sock, sockTimeout);
 
@@ -1333,14 +1283,9 @@
                                             ", msg=" + msg + ']');
 
                                     if (res.success()) {
-<<<<<<< HEAD
-                                        msgWorker.addMessage(
-                                            new TcpDiscoveryClientReconnectMessageWrapper(res, joinRes.asyncMode));
-=======
                                         res.asyncMode(joinRes.asyncMode);
 
                                         msgWorker.addMessage(res);
->>>>>>> 3b96fbe7
 
                                         if (msgs != null) {
                                             for (TcpDiscoveryAbstractMessage msg0 : msgs)
@@ -2036,28 +1981,13 @@
             if (spi.getSpiContext().isStopping())
                 return;
 
-            boolean async = false;
-
-            if (msg instanceof TcpDiscoveryClientReconnectMessageWrapper) {
-                final TcpDiscoveryClientReconnectMessageWrapper wrapper =
-                    (TcpDiscoveryClientReconnectMessageWrapper) msg;
-
-                async = wrapper.async;
-
-                msg = wrapper.msg;
-            }
-
             if (getLocalNodeId().equals(msg.creatorNodeId())) {
                 if (reconnector != null) {
                     assert msg.success() : msg;
 
                     currSock = reconnector.sockStream;
 
-<<<<<<< HEAD
-                    sockWriter.setSocket(currSock.socket(), reconnector.clientAck, async);
-=======
                     sockWriter.setSocket(currSock.socket(), reconnector.clientAck, msg.asyncMode());
->>>>>>> 3b96fbe7
                     sockReader.setSocket(currSock, locNode.clientRouterNodeId());
 
                     reconnector = null;
@@ -2335,33 +2265,4 @@
             return S.toString(JoinResult.class, this);
         }
     }
-<<<<<<< HEAD
-
-    /**
-     *
-     */
-    private static class TcpDiscoveryClientReconnectMessageWrapper extends TcpDiscoveryClientReconnectMessage {
-        /** */
-        private static final long serialVersionUID = 0L;
-
-        /** */
-        final TcpDiscoveryClientReconnectMessage msg;
-
-        /** */
-        final boolean async;
-
-        /**
-         * @param msg Original message.
-         * @param async Async flag.
-         */
-        public TcpDiscoveryClientReconnectMessageWrapper(final TcpDiscoveryClientReconnectMessage msg,
-            final boolean async) {
-            super(msg.creatorNodeId(), msg.routerNodeId(), msg.lastMessageId());
-
-            this.msg = msg;
-            this.async = async;
-        }
-    }
-=======
->>>>>>> 3b96fbe7
 }