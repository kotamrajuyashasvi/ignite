/*
 * Licensed to the Apache Software Foundation (ASF) under one or more
 * contributor license agreements.  See the NOTICE file distributed with
 * this work for additional information regarding copyright ownership.
 * The ASF licenses this file to You under the Apache License, Version 2.0
 * (the "License"); you may not use this file except in compliance with
 * the License.  You may obtain a copy of the License at
 *
 *      http://www.apache.org/licenses/LICENSE-2.0
 *
 * Unless required by applicable law or agreed to in writing, software
 * distributed under the License is distributed on an "AS IS" BASIS,
 * WITHOUT WARRANTIES OR CONDITIONS OF ANY KIND, either express or implied.
 * See the License for the specific language governing permissions and
 * limitations under the License.
 */

package org.apache.ignite;

import org.apache.ignite.cache.*;
import org.apache.ignite.cache.affinity.*;
import org.apache.ignite.cluster.*;
import org.apache.ignite.configuration.*;
import org.apache.ignite.internal.util.typedef.*;
import org.apache.ignite.lang.*;
import org.apache.ignite.plugin.*;
import org.jetbrains.annotations.*;

import java.util.*;
import java.util.concurrent.*;

/**
 * Main entry-point for all Ignite APIs.
 * You can obtain an instance of {@code Grid} through {@link Ignition#ignite()},
 * or for named grids you can use {@link Ignition#ignite(String)}. Note that you
 * can have multiple instances of {@code Grid} running in the same VM by giving
 * each instance a different name.
 * <p>
 * Note that {@code Grid} extends {@link ClusterGroup} which means that it provides grid projection
 * functionality over the whole grid (instead of a subgroup of nodes).
 * <p>
 * In addition to {@link ClusterGroup} functionality, from here you can get the following:
 * <ul>
 * <li>{@link org.apache.ignite.cache.GridCache} - functionality for in-memory distributed cache.</li>
<<<<<<< HEAD
 * <li>{@link IgniteDataStreamer} - functionality for loading data large amounts of data into cache.</li>
 * <li>{@link IgniteFs} - functionality for distributed Hadoop-compliant in-memory file system and map-reduce.</li>
=======
 * <li>{@link IgniteDataLoader} - functionality for loading data large amounts of data into cache.</li>
 * <li>{@link IgniteFileSystem} - functionality for distributed Hadoop-compliant in-memory file system and map-reduce.</li>
>>>>>>> 9b0ba865
 * <li>{@link IgniteStreamer} - functionality for streaming events workflow with queries and indexes into rolling windows.</li>
 * <li>{@link IgniteScheduler} - functionality for scheduling jobs using UNIX Cron syntax.</li>
 * <li>{@link IgniteCompute} - functionality for executing tasks and closures on all grid nodes (inherited form {@link ClusterGroup}).</li>
 * <li>{@link IgniteMessaging} - functionality for topic-based message exchange on all grid nodes (inherited form {@link ClusterGroup}).</li>
 * <li>{@link IgniteEvents} - functionality for querying and listening to events on all grid nodes  (inherited form {@link ClusterGroup}).</li>
 * </ul>
 */
public interface Ignite extends AutoCloseable {
    /**
     * Gets the name of the grid this grid instance (and correspondingly its local node) belongs to.
     * Note that single Java VM can have multiple grid instances all belonging to different grids. Grid
     * name allows to indicate to what grid this particular grid instance (i.e. grid runtime and its
     * local node) belongs to.
     * <p>
     * If default grid instance is used, then
     * {@code null} is returned. Refer to {@link Ignition} documentation
     * for information on how to start named grids.
     *
     * @return Name of the grid, or {@code null} for default grid.
     */
    public String name();

    /**
     * Gets grid's logger.
     *
     * @return Grid's logger.
     */
    public IgniteLogger log();

    /**
     * Gets the configuration of this grid instance.
     * <p>
     * <b>NOTE:</b>
     * <br>
     * SPIs obtains through this method should never be used directly. SPIs provide
     * internal view on the subsystem and is used internally by Ignite kernal. In rare use cases when
     * access to a specific implementation of this SPI is required - an instance of this SPI can be obtained
     * via this method to check its configuration properties or call other non-SPI
     * methods.
     *
     * @return Grid configuration instance.
     */
    public IgniteConfiguration configuration();

    /**
     * Gets an instance of {@link IgniteCluster} interface.
     *
     * @return Instance of {@link IgniteCluster} interface.
     */
    public IgniteCluster cluster();

    /**
     * Gets {@code compute} functionality over this grid projection. All operations
     * on the returned {@link IgniteCompute} instance will only include nodes from
     * this projection.
     *
     * @return Compute instance over this grid projection.
     */
    public IgniteCompute compute();

    /**
     * @param grp Cluster group..
     * @return Compute instance over given cluster group.
     */
    public IgniteCompute compute(ClusterGroup grp);

    /**
     * Gets {@code messaging} functionality over this grid projection. All operations
     * on the returned {@link IgniteMessaging} instance will only include nodes from
     * this projection.
     *
     * @return Messaging instance over this grid projection.
     */
    public IgniteMessaging message();

    /**
     * @param grp Cluster group.
     * @return Messaging instance over given cluster group.
     */
    public IgniteMessaging message(ClusterGroup grp);

    /**
     * Gets {@code events} functionality over this grid projection. All operations
     * on the returned {@link IgniteEvents} instance will only include nodes from
     * this projection.
     *
     * @return Events instance over this grid projection.
     */
    public IgniteEvents events();

    /**
     * @param grp Cluster group.
     * @return Events instance over given cluster group.
     */
    public IgniteEvents events(ClusterGroup grp);

    /**
     * Gets {@code services} functionality over this grid projection. All operations
     * on the returned {@link IgniteMessaging} instance will only include nodes from
     * this projection.
     *
     * @return Services instance over this grid projection.
     */
    public IgniteServices services();

    /**
     * @param grp Cluster group.
     * @return {@code Services} functionality over given cluster group.
     */
    public IgniteServices services(ClusterGroup grp);

    /**
     * Creates new {@link ExecutorService} which will execute all submitted
     * {@link java.util.concurrent.Callable} and {@link Runnable} jobs on nodes in this grid projection.
     * This essentially
     * creates a <b><i>Distributed Thread Pool</i></b> that can be used as a
     * replacement for local thread pools.
     *
     * @return Grid-enabled {@code ExecutorService}.
     */
    public ExecutorService executorService();

    /**
     * @param grp Cluster group.
     * @return {@link ExecutorService} which will execute jobs on nodes in given cluster group.
     */
    public ExecutorService executorService(ClusterGroup grp);

    /**
     * Gets Ignite version.
     *
     * @return Ignite version.
     */
    public IgniteProductVersion version();

    /**
     * Gets an instance of cron-based scheduler.
     *
     * @return Instance of scheduler.
     */
    public IgniteScheduler scheduler();

    /**
     * Gets an instance of {@link IgniteCache} API. {@code IgniteCache} is a fully-compatible
     * implementation of {@code JCache (JSR 107)} specification.
     *
     * @param name Cache name.
     * @return Instance of the cache for the specified name.
     */
    public <K, V> IgniteCache<K, V> jcache(@Nullable String name);

    /**
     * Gets grid transactions facade.
     *
     * @return Grid transactions facade.
     */
    public IgniteTransactions transactions();

    /**
     * Gets a new instance of data streamer associated with given cache name. Data streamer
     * is responsible for loading external data into in-memory data grid. For more information
     * refer to {@link IgniteDataStreamer} documentation.
     *
     * @param cacheName Cache name ({@code null} for default cache).
     * @return Data streamer.
     */
    public <K, V> IgniteDataStreamer<K, V> dataStreamer(@Nullable String cacheName);

    /**
     * Gets an instance of IGFS (Ignite In-Memory File System). If one is not
     * configured then {@link IllegalArgumentException} will be thrown.
     * <p>
     * IGFS is fully compliant with Hadoop {@code FileSystem} APIs and can
     * be plugged into Hadoop installations. For more information refer to
     * documentation on Hadoop integration shipped with Ignite.
     *
     * @param name IGFS name.
     * @return IGFS instance.
     * @throws IllegalArgumentException If IGFS with such name is not configured.
     */
    public IgniteFileSystem fileSystem(String name);

    /**
     * Gets all instances of IGFS (Ignite In-Memory File System).
     *
     * @return Collection of IGFS instances.
     */
    public Collection<IgniteFileSystem> fileSystems();

    /**
     * Gets an instance of streamer by name, if one does not exist then
     * {@link IllegalArgumentException} will be thrown.
     *
     * @param name Streamer name.
     * @return Streamer for given name.
     */
    public IgniteStreamer streamer(@Nullable String name);

    /**
     * Gets all instances of streamers.
     *
     * @return Collection of all streamer instances.
     */
    public Collection<IgniteStreamer> streamers();

    /**
     * Will get an atomic sequence from cache and create one if it has not been created yet and {@code create} flag
     * is {@code true}.
     *
     * @param name Sequence name.
     * @param initVal Initial value for sequence. Ignored if {@code create} flag is {@code false}.
     * @param create Boolean flag indicating whether data structure should be created if does not exist.
     * @return Sequence for the given name.
     * @throws IgniteException If sequence could not be fetched or created.
     */
    public IgniteAtomicSequence atomicSequence(String name, long initVal, boolean create)
        throws IgniteException;

    /**
     * Will get a atomic long from cache and create one if it has not been created yet and {@code create} flag
     * is {@code true}.
     *
     * @param name Name of atomic long.
     * @param initVal Initial value for atomic long. Ignored if {@code create} flag is {@code false}.
     * @param create Boolean flag indicating whether data structure should be created if does not exist.
     * @return Atomic long.
     * @throws IgniteException If atomic long could not be fetched or created.
     */
    public IgniteAtomicLong atomicLong(String name, long initVal, boolean create) throws IgniteException;

    /**
     * Will get a atomic reference from cache and create one if it has not been created yet and {@code create} flag
     * is {@code true}.
     *
     * @param name Atomic reference name.
     * @param initVal Initial value for atomic reference. Ignored if {@code create} flag is {@code false}.
     * @param create Boolean flag indicating whether data structure should be created if does not exist.
     * @return Atomic reference for the given name.
     * @throws IgniteException If atomic reference could not be fetched or created.
     */
    public <T> IgniteAtomicReference<T> atomicReference(String name, @Nullable T initVal, boolean create)
        throws IgniteException;

    /**
     * Will get a atomic stamped from cache and create one if it has not been created yet and {@code create} flag
     * is {@code true}.
     *
     * @param name Atomic stamped name.
     * @param initVal Initial value for atomic stamped. Ignored if {@code create} flag is {@code false}.
     * @param initStamp Initial stamp for atomic stamped. Ignored if {@code create} flag is {@code false}.
     * @param create Boolean flag indicating whether data structure should be created if does not exist.
     * @return Atomic stamped for the given name.
     * @throws IgniteException If atomic stamped could not be fetched or created.
     */
    public <T, S> IgniteAtomicStamped<T, S> atomicStamped(String name, @Nullable T initVal,
        @Nullable S initStamp, boolean create) throws IgniteException;

    /**
     * Gets or creates count down latch. If count down latch is not found in cache and {@code create} flag
     * is {@code true}, it is created using provided name and count parameter.
     *
     * @param name Name of the latch.
     * @param cnt Count for new latch creation. Ignored if {@code create} flag is {@code false}.
     * @param autoDel {@code True} to automatically delete latch from cache when its count reaches zero.
     *        Ignored if {@code create} flag is {@code false}.
     * @param create Boolean flag indicating whether data structure should be created if does not exist.
     * @return Count down latch for the given name.
     * @throws IgniteException If latch could not be fetched or created.
     */
    public IgniteCountDownLatch countDownLatch(String name, int cnt, boolean autoDel, boolean create)
        throws IgniteException;

    /**
     * Will get a named queue from cache and create one if it has not been created yet and {@code cfg} is not
     * {@code null}.
     * If queue is present already, queue properties will not be changed. Use
     * collocation for {@link CacheMode#PARTITIONED} caches if you have lots of relatively
     * small queues as it will make fetching, querying, and iteration a lot faster. If you have
     * few very large queues, then you should consider turning off collocation as they simply
     * may not fit in a single node's memory.
     *
     * @param name Name of queue.
     * @param cap Capacity of queue, {@code 0} for unbounded queue. Ignored if {@code cfg} is {@code null}.
     * @param cfg Queue configuration if new queue should be created.
     * @return Queue with given properties.
     * @throws IgniteException If queue could not be fetched or created.
     */
    public <T> IgniteQueue<T> queue(String name, int cap, @Nullable CollectionConfiguration cfg)
        throws IgniteException;

    /**
     * Will get a named set from cache and create one if it has not been created yet and {@code cfg} is not
     * {@code null}.
     *
     * @param name Set name.
     * @param cfg Set configuration if new set should be created.
     * @return Set with given properties.
     * @throws IgniteException If set could not be fetched or created.
     */
    public <T> IgniteSet<T> set(String name, @Nullable CollectionConfiguration cfg) throws IgniteException;

    /**
     * Gets an instance of deployed Ignite plugin.
     *
     * @param name Plugin name.
     * @param <T> Plugin type.
     * @return Plugin instance.
     * @throws PluginNotFoundException If plugin for the given name was not found.
     */
    public <T extends IgnitePlugin> T plugin(String name) throws PluginNotFoundException;

    /**
     * Closes {@code this} instance of grid. This method is identical to calling
     * {@link G#stop(String, boolean) G.stop(gridName, true)}.
     * <p>
     * The method is invoked automatically on objects managed by the
     * {@code try-with-resources} statement.
     *
     * @throws IgniteException If failed to stop grid.
     */
    @Override public void close() throws IgniteException;

    /**
     * Gets affinity service to provide information about data partitioning
     * and distribution.
     * @param cacheName Cache name.
     * @param <K> Cache key type.
     * @return Affinity.
     */
    public <K> CacheAffinity<K> affinity(String cacheName);
}<|MERGE_RESOLUTION|>--- conflicted
+++ resolved
@@ -42,13 +42,8 @@
  * In addition to {@link ClusterGroup} functionality, from here you can get the following:
  * <ul>
  * <li>{@link org.apache.ignite.cache.GridCache} - functionality for in-memory distributed cache.</li>
-<<<<<<< HEAD
  * <li>{@link IgniteDataStreamer} - functionality for loading data large amounts of data into cache.</li>
- * <li>{@link IgniteFs} - functionality for distributed Hadoop-compliant in-memory file system and map-reduce.</li>
-=======
- * <li>{@link IgniteDataLoader} - functionality for loading data large amounts of data into cache.</li>
  * <li>{@link IgniteFileSystem} - functionality for distributed Hadoop-compliant in-memory file system and map-reduce.</li>
->>>>>>> 9b0ba865
  * <li>{@link IgniteStreamer} - functionality for streaming events workflow with queries and indexes into rolling windows.</li>
  * <li>{@link IgniteScheduler} - functionality for scheduling jobs using UNIX Cron syntax.</li>
  * <li>{@link IgniteCompute} - functionality for executing tasks and closures on all grid nodes (inherited form {@link ClusterGroup}).</li>
