--- conflicted
+++ resolved
@@ -51,13 +51,9 @@
 import org.apache.ignite.internal.events.DiscoveryCustomEvent;
 import org.apache.ignite.internal.managers.discovery.DiscoCache;
 import org.apache.ignite.internal.managers.discovery.DiscoveryCustomMessage;
-<<<<<<< HEAD
 import org.apache.ignite.internal.pagemem.snapshot.SnapshotOperation;
 import org.apache.ignite.internal.pagemem.snapshot.SnapshotOperationType;
 import org.apache.ignite.internal.pagemem.snapshot.StartSnapshotOperationAckDiscoveryMessage;
-=======
-import org.apache.ignite.internal.pagemem.snapshot.StartFullSnapshotAckDiscoveryMessage;
->>>>>>> 95890930
 import org.apache.ignite.internal.processors.affinity.AffinityTopologyVersion;
 import org.apache.ignite.internal.processors.affinity.GridAffinityAssignmentCache;
 import org.apache.ignite.internal.processors.cache.CacheAffinityChangeMessage;
@@ -65,10 +61,7 @@
 import org.apache.ignite.internal.processors.cache.CachePartitionExchangeWorkerTask;
 import org.apache.ignite.internal.processors.cache.ClusterState;
 import org.apache.ignite.internal.processors.cache.DynamicCacheChangeBatch;
-<<<<<<< HEAD
 import org.apache.ignite.internal.processors.cache.DynamicCacheChangeRequest;
-=======
->>>>>>> 95890930
 import org.apache.ignite.internal.processors.cache.DynamicCacheDescriptor;
 import org.apache.ignite.internal.processors.cache.ExchangeActions;
 import org.apache.ignite.internal.processors.cache.GridCacheContext;
@@ -1226,10 +1219,9 @@
     @Override public boolean onDone(@Nullable AffinityTopologyVersion res, @Nullable Throwable err) {
         boolean realExchange = !dummy && !forcePreload;
 
-<<<<<<< HEAD
         if (!done.compareAndSet(false, true))
             return dummy;
-=======
+
         if (err == null &&
             realExchange &&
             !cctx.kernalContext().clientNode() &&
@@ -1241,7 +1233,6 @@
                 cacheCtx.continuousQueries().flushBackupQueue(exchId.topologyVersion());
             }
        }
->>>>>>> 95890930
 
         if (err == null && realExchange) {
             for (GridCacheContext cacheCtx : cctx.cacheContexts()) {
@@ -1690,7 +1681,7 @@
                 continue;
 
             CounterWithNodes maxCntr = maxCntrs.get(part.id());
-            
+
             if (maxCntr == null && cntr == 0) {
                 CounterWithNodes cntrObj = new CounterWithNodes(cntr, cctx.localNodeId());
 
