--- conflicted
+++ resolved
@@ -190,21 +190,6 @@
 
         try {
             return delegate.clusterMxBean();
-<<<<<<< HEAD
-        }
-        finally {
-            gate.leave(prev);
-        }
-    }
-
-    /** {@inheritDoc} */
-    @Override public CacheMetricsMXBean localMxBean() {
-        CacheOperationContext prev = gate.enter(opCtx);
-
-        try {
-            return delegate.localMxBean();
-=======
->>>>>>> 4a8fb8f3
         }
         finally {
             gate.leave(prev);
@@ -1639,19 +1624,6 @@
     }
 
     /** {@inheritDoc} */
-    @Override public IgniteInternalCache<K, V> withNoRetries() {
-        CacheOperationContext prev = gate.enter(opCtx);
-
-        try {
-            return new GridCacheProxyImpl<>(ctx, delegate,
-                new CacheOperationContext(false, null, false, null, true, null));
-        }
-        finally {
-            gate.leave(prev);
-        }
-    }
-
-    /** {@inheritDoc} */
     @Override public void writeExternal(ObjectOutput out) throws IOException {
         out.writeObject(ctx);
         out.writeObject(delegate);
