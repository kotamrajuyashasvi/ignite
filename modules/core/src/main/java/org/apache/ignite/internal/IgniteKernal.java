/*
 * Licensed to the Apache Software Foundation (ASF) under one or more
 * contributor license agreements.  See the NOTICE file distributed with
 * this work for additional information regarding copyright ownership.
 * The ASF licenses this file to You under the Apache License, Version 2.0
 * (the "License"); you may not use this file except in compliance with
 * the License.  You may obtain a copy of the License at
 *
 *      http://www.apache.org/licenses/LICENSE-2.0
 *
 * Unless required by applicable law or agreed to in writing, software
 * distributed under the License is distributed on an "AS IS" BASIS,
 * WITHOUT WARRANTIES OR CONDITIONS OF ANY KIND, either express or implied.
 * See the License for the specific language governing permissions and
 * limitations under the License.
 */

package org.apache.ignite.internal;

import org.apache.ignite.*;
import org.apache.ignite.cache.*;
import org.apache.ignite.cache.affinity.*;
import org.apache.ignite.cluster.*;
import org.apache.ignite.configuration.*;
import org.apache.ignite.internal.cluster.*;
import org.apache.ignite.internal.managers.*;
import org.apache.ignite.internal.managers.checkpoint.*;
import org.apache.ignite.internal.managers.collision.*;
import org.apache.ignite.internal.managers.communication.*;
import org.apache.ignite.internal.managers.deployment.*;
import org.apache.ignite.internal.managers.discovery.*;
import org.apache.ignite.internal.managers.eventstorage.*;
import org.apache.ignite.internal.managers.failover.*;
import org.apache.ignite.internal.managers.indexing.*;
import org.apache.ignite.internal.managers.loadbalancer.*;
import org.apache.ignite.internal.managers.swapspace.*;
import org.apache.ignite.internal.processors.*;
import org.apache.ignite.internal.processors.affinity.*;
import org.apache.ignite.internal.processors.cache.*;
import org.apache.ignite.internal.processors.clock.*;
import org.apache.ignite.internal.processors.closure.*;
import org.apache.ignite.internal.processors.cluster.*;
import org.apache.ignite.internal.processors.continuous.*;
import org.apache.ignite.internal.processors.dataload.*;
import org.apache.ignite.internal.processors.datastructures.*;
import org.apache.ignite.internal.processors.hadoop.*;
import org.apache.ignite.internal.processors.job.*;
import org.apache.ignite.internal.processors.jobmetrics.*;
import org.apache.ignite.internal.processors.offheap.*;
import org.apache.ignite.internal.processors.plugin.*;
import org.apache.ignite.internal.processors.port.*;
import org.apache.ignite.internal.processors.portable.*;
import org.apache.ignite.internal.processors.query.*;
import org.apache.ignite.internal.processors.resource.*;
import org.apache.ignite.internal.processors.rest.*;
import org.apache.ignite.internal.processors.security.*;
import org.apache.ignite.internal.processors.segmentation.*;
import org.apache.ignite.internal.processors.service.*;
import org.apache.ignite.internal.processors.session.*;
import org.apache.ignite.internal.processors.streamer.*;
import org.apache.ignite.internal.processors.task.*;
import org.apache.ignite.internal.processors.timeout.*;
import org.apache.ignite.internal.util.*;
import org.apache.ignite.internal.util.lang.*;
import org.apache.ignite.internal.util.tostring.*;
import org.apache.ignite.internal.util.typedef.*;
import org.apache.ignite.internal.util.typedef.internal.*;
import org.apache.ignite.lang.*;
import org.apache.ignite.lifecycle.*;
import org.apache.ignite.marshaller.*;
import org.apache.ignite.marshaller.optimized.*;
import org.apache.ignite.mxbean.*;
import org.apache.ignite.plugin.*;
import org.apache.ignite.spi.*;
import org.jetbrains.annotations.*;

import javax.management.*;
import java.io.*;
import java.lang.management.*;
import java.lang.reflect.*;
import java.text.*;
import java.util.*;
import java.util.concurrent.*;
import java.util.concurrent.atomic.*;

import static org.apache.ignite.IgniteSystemProperties.*;
import static org.apache.ignite.internal.GridKernalState.*;
import static org.apache.ignite.internal.IgniteComponentType.*;
import static org.apache.ignite.internal.IgniteNodeAttributes.*;
import static org.apache.ignite.internal.IgniteVersionUtils.*;
import static org.apache.ignite.lifecycle.LifecycleEventType.*;

/**
 * Ignite kernal.
 * <p/>
 * See <a href="http://en.wikipedia.org/wiki/Kernal">http://en.wikipedia.org/wiki/Kernal</a> for information on the
 * misspelling.
 */
public class IgniteKernal implements IgniteEx, IgniteMXBean, Externalizable {
    /** */
    private static final long serialVersionUID = 0L;

    /** Compatible versions. */
    private static final String COMPATIBLE_VERS = IgniteProperties.get("ignite.compatible.vers");

    /** Ignite site that is shown in log messages. */
    static final String SITE = "www.gridgain.com";

    /** System line separator. */
    private static final String NL = U.nl();

    /** Periodic version check delay. */
    private static final long PERIODIC_VER_CHECK_DELAY = 1000 * 60 * 60; // Every hour.

    /** Periodic version check delay. */
    private static final long PERIODIC_VER_CHECK_CONN_TIMEOUT = 10 * 1000; // 10 seconds.

    /** Periodic starvation check interval. */
    private static final long PERIODIC_STARVATION_CHECK_FREQ = 1000 * 30;

    /** */
    @GridToStringExclude
    private GridKernalContextImpl ctx;

    /** */
    private IgniteConfiguration cfg;

    /** */
    @SuppressWarnings({"FieldAccessedSynchronizedAndUnsynchronized"})
    @GridToStringExclude
    private GridLoggerProxy log;

    /** */
    private String gridName;

    /** */
    @GridToStringExclude
    private ObjectName kernalMBean;

    /** */
    @GridToStringExclude
    private ObjectName locNodeMBean;

    /** */
    @GridToStringExclude
    private ObjectName pubExecSvcMBean;

    /** */
    @GridToStringExclude
    private ObjectName sysExecSvcMBean;

    /** */
    @GridToStringExclude
    private ObjectName mgmtExecSvcMBean;

    /** */
    @GridToStringExclude
    private ObjectName p2PExecSvcMBean;

    /** */
    @GridToStringExclude
    private ObjectName restExecSvcMBean;

    /** Kernal start timestamp. */
    private long startTime = U.currentTimeMillis();

    /** Spring context, potentially {@code null}. */
    private GridSpringResourceContext rsrcCtx;

    /** */
    @GridToStringExclude
    private Timer updateNtfTimer;

    /** */
    @GridToStringExclude
    private Timer starveTimer;

    /** */
    @GridToStringExclude
    private Timer metricsLogTimer;

    /** Indicate error on grid stop. */
    @GridToStringExclude
    private boolean errOnStop;

    /** Scheduler. */
    @GridToStringExclude
    private IgniteScheduler scheduler;

    /** Kernal gateway. */
    @GridToStringExclude
    private final AtomicReference<GridKernalGateway> gw = new AtomicReference<>();

    /** */
    @GridToStringExclude
    private final Collection<String> compatibleVers;

    /** Stop guard. */
    @GridToStringExclude
    private final AtomicBoolean stopGuard = new AtomicBoolean();

    /** Version checker. */
    @GridToStringExclude
    private GridUpdateNotifier verChecker;

    /**
     * No-arg constructor is required by externalization.
     */
    public IgniteKernal() {
        this(null);
    }

    /**
     * @param rsrcCtx Optional Spring application context.
     */
    public IgniteKernal(@Nullable GridSpringResourceContext rsrcCtx) {
        this.rsrcCtx = rsrcCtx;

        String[] compatibleVers = COMPATIBLE_VERS.split(",");

        for (int i = 0; i < compatibleVers.length; i++)
            compatibleVers[i] = compatibleVers[i].trim();

        this.compatibleVers = Collections.unmodifiableList(Arrays.asList(compatibleVers));
    }

    /** {@inheritDoc} */
    @Override public IgniteClusterEx cluster() {
        return ctx.cluster().get();
    }

    /** {@inheritDoc} */
    @Override public ClusterNode localNode() {
        return ctx.cluster().get().localNode();
    }

    /** {@inheritDoc} */
    @Override public IgniteCompute compute() {
        return ctx.cluster().get().compute();
    }

    /** {@inheritDoc} */
    @Override public IgniteMessaging message() {
        return ctx.cluster().get().message();
    }

    /** {@inheritDoc} */
    @Override public IgniteEvents events() {
        return ctx.cluster().get().events();
    }

    /** {@inheritDoc} */
    @Override public IgniteServices services() {
        return ctx.cluster().get().services();
    }

    /** {@inheritDoc} */
    @Override public ExecutorService executorService() {
        return ctx.cluster().get().executorService();
    }

    /** {@inheritDoc} */
    @Override public final IgniteCompute compute(ClusterGroup grp) {
        return ((ClusterGroupAdapter)grp).compute();
    }

    /** {@inheritDoc} */
    @Override public final IgniteMessaging message(ClusterGroup prj) {
        return ((ClusterGroupAdapter)prj).message();
    }

    /** {@inheritDoc} */
    @Override public final IgniteEvents events(ClusterGroup grp) {
        return ((ClusterGroupAdapter)grp).events();
    }

    /** {@inheritDoc} */
    @Override public IgniteServices services(ClusterGroup grp) {
        return ((ClusterGroupAdapter)grp).services();
    }

    /** {@inheritDoc} */
    @Override public ExecutorService executorService(ClusterGroup grp) {
        return ((ClusterGroupAdapter)grp).executorService();
    }

    /** {@inheritDoc} */
    @Override public String name() {
        return gridName;
    }

    /** {@inheritDoc} */
    @Override public String getCopyright() {
        return COPYRIGHT;
    }

    /** {@inheritDoc} */
    @Override public long getStartTimestamp() {
        return startTime;
    }

    /** {@inheritDoc} */
    @Override public String getStartTimestampFormatted() {
        return DateFormat.getDateTimeInstance().format(new Date(startTime));
    }

    /** {@inheritDoc} */
    @Override public long getUpTime() {
        return U.currentTimeMillis() - startTime;
    }

    /** {@inheritDoc} */
    @Override public String getUpTimeFormatted() {
        return X.timeSpan2HMSM(U.currentTimeMillis() - startTime);
    }

    /** {@inheritDoc} */
    @Override public String getFullVersion() {
        return VER_STR + '-' + BUILD_TSTAMP_STR;
    }

    /** {@inheritDoc} */
    @Override public String getCheckpointSpiFormatted() {
        assert cfg != null;

        return Arrays.toString(cfg.getCheckpointSpi());
    }

    /** {@inheritDoc} */
    @Override public String getSwapSpaceSpiFormatted() {
        assert cfg != null;

        return cfg.getSwapSpaceSpi().toString();
    }

    /** {@inheritDoc} */
    @Override public String getCommunicationSpiFormatted() {
        assert cfg != null;

        return cfg.getCommunicationSpi().toString();
    }

    /** {@inheritDoc} */
    @Override public String getDeploymentSpiFormatted() {
        assert cfg != null;

        return cfg.getDeploymentSpi().toString();
    }

    /** {@inheritDoc} */
    @Override public String getDiscoverySpiFormatted() {
        assert cfg != null;

        return cfg.getDiscoverySpi().toString();
    }

    /** {@inheritDoc} */
    @Override public String getEventStorageSpiFormatted() {
        assert cfg != null;

        return cfg.getEventStorageSpi().toString();
    }

    /** {@inheritDoc} */
    @Override public String getCollisionSpiFormatted() {
        assert cfg != null;

        return cfg.getCollisionSpi().toString();
    }

    /** {@inheritDoc} */
    @Override public String getFailoverSpiFormatted() {
        assert cfg != null;

        return Arrays.toString(cfg.getFailoverSpi());
    }

    /** {@inheritDoc} */
    @Override public String getLoadBalancingSpiFormatted() {
        assert cfg != null;

        return Arrays.toString(cfg.getLoadBalancingSpi());
    }

    /** {@inheritDoc} */
    @Override public String getOsInformation() {
        return U.osString();
    }

    /** {@inheritDoc} */
    @Override public String getJdkInformation() {
        return U.jdkString();
    }

    /** {@inheritDoc} */
    @Override public String getOsUser() {
        return System.getProperty("user.name");
    }

    /** {@inheritDoc} */
    @Override public void printLastErrors() {
        ctx.exceptionRegistry().printErrors();
    }

    /** {@inheritDoc} */
    @Override public String getVmName() {
        return ManagementFactory.getRuntimeMXBean().getName();
    }

    /** {@inheritDoc} */
    @Override public String getInstanceName() {
        return gridName;
    }

    /** {@inheritDoc} */
    @Override public String getExecutorServiceFormatted() {
        assert cfg != null;

        return String.valueOf(cfg.getPublicThreadPoolSize());
    }

    /** {@inheritDoc} */
    @Override public String getIgniteHome() {
        assert cfg != null;

        return cfg.getIgniteHome();
    }

    /** {@inheritDoc} */
    @Override public String getGridLoggerFormatted() {
        assert cfg != null;

        return cfg.getGridLogger().toString();
    }

    /** {@inheritDoc} */
    @Override public String getMBeanServerFormatted() {
        assert cfg != null;

        return cfg.getMBeanServer().toString();
    }

    /** {@inheritDoc} */
    @Override public UUID getLocalNodeId() {
        assert cfg != null;

        return cfg.getNodeId();
    }

    /** {@inheritDoc} */
    @SuppressWarnings("unchecked")
    @Override public Collection<String> getUserAttributesFormatted() {
        assert cfg != null;

        return F.transform(cfg.getUserAttributes().entrySet(), new C1<Map.Entry<String,?>,String>() {
            @Override public String apply(Map.Entry<String,?> e) {
                return e.getKey() + ", " + e.getValue().toString();
            }
        });
    }

    /** {@inheritDoc} */
    @Override public boolean isPeerClassLoadingEnabled() {
        assert cfg != null;

        return cfg.isPeerClassLoadingEnabled();
    }

    /** {@inheritDoc} */
    @Override public Collection<String> getLifecycleBeansFormatted() {
        LifecycleBean[] beans = cfg.getLifecycleBeans();

        return F.isEmpty(beans) ? Collections.<String>emptyList() : F.transform(beans, F.<LifecycleBean>string());
    }

    /**
     * @param name  New attribute name.
     * @param val New attribute value.
     * @throws IgniteCheckedException If duplicated SPI name found.
     */
    private void add(String name, @Nullable Serializable val) throws IgniteCheckedException {
        assert name != null;

        if (ctx.addNodeAttribute(name, val) != null) {
            if (name.endsWith(ATTR_SPI_CLASS))
                // User defined duplicated names for the different SPIs.
                throw new IgniteCheckedException("Failed to set SPI attribute. Duplicated SPI name found: " +
                    name.substring(0, name.length() - ATTR_SPI_CLASS.length()));

            // Otherwise it's a mistake of setting up duplicated attribute.
            assert false : "Duplicate attribute: " + name;
        }
    }

    /**
     * Notifies life-cycle beans of grid event.
     *
     * @param evt Grid event.
     * @throws IgniteCheckedException If user threw exception during start.
     */
    @SuppressWarnings({"CatchGenericClass"})
    private void notifyLifecycleBeans(LifecycleEventType evt) throws IgniteCheckedException {
        if (!cfg.isDaemon() && cfg.getLifecycleBeans() != null) {
            for (LifecycleBean bean : cfg.getLifecycleBeans())
                if (bean != null) {
                    try {
                        bean.onLifecycleEvent(evt);
                    }
                    catch (Exception e) {
                        throw new IgniteCheckedException(e);
                    }
                }
        }
    }

    /**
     * Notifies life-cycle beans of grid event.
     *
     * @param evt Grid event.
     */
    @SuppressWarnings({"CatchGenericClass"})
    private void notifyLifecycleBeansEx(LifecycleEventType evt) {
        try {
            notifyLifecycleBeans(evt);
        }
        // Catch generic throwable to secure against user assertions.
        catch (Throwable e) {
            U.error(log, "Failed to notify lifecycle bean (safely ignored) [evt=" + evt +
                ", gridName=" + gridName + ']', e);
        }
    }

    /**
     * @param cfg Configuration to use.
     * @param utilityCachePool Utility cache pool.
     * @param execSvc Executor service.
     * @param sysExecSvc System executor service.
     * @param p2pExecSvc P2P executor service.
     * @param mgmtExecSvc Management executor service.
     * @param igfsExecSvc IGFS executor service.
     * @param restExecSvc Reset executor service.
     * @param errHnd Error handler to use for notification about startup problems.
     * @throws IgniteCheckedException Thrown in case of any errors.
     */
    @SuppressWarnings({"CatchGenericClass", "unchecked"})
    public void start(final IgniteConfiguration cfg,
        ExecutorService utilityCachePool,
        final ExecutorService execSvc,
        final ExecutorService sysExecSvc,
        ExecutorService p2pExecSvc,
        ExecutorService mgmtExecSvc,
        ExecutorService igfsExecSvc,
        ExecutorService restExecSvc,
        GridAbsClosure errHnd)
        throws IgniteCheckedException
    {
        gw.compareAndSet(null, new GridKernalGatewayImpl(cfg.getGridName()));

        GridKernalGateway gw = this.gw.get();

        gw.writeLock();

        try {
            switch (gw.getState()) {
                case STARTED: {
                    U.warn(log, "Grid has already been started (ignored).");

                    return;
                }

                case STARTING: {
                    U.warn(log, "Grid is already in process of being started (ignored).");

                    return;
                }

                case STOPPING: {
                    throw new IgniteCheckedException("Grid is in process of being stopped");
                }

                case STOPPED: {
                    break;
                }
            }

            gw.setState(STARTING);
        }
        finally {
            gw.writeUnlock();
        }

        assert cfg != null;

        // Make sure we got proper configuration.
        validateCommon(cfg);

        gridName = cfg.getGridName();

        this.cfg = cfg;

        log = (GridLoggerProxy)cfg.getGridLogger().getLogger(getClass().getName() +
            (gridName != null ? '%' + gridName : ""));

        RuntimeMXBean rtBean = ManagementFactory.getRuntimeMXBean();

        // Ack various information.
        ackAsciiLogo();
        ackConfigUrl();
        ackDaemon();
        ackOsInfo();
        ackLanguageRuntime();
        ackRemoteManagement();
        ackVmArguments(rtBean);
        ackClassPaths(rtBean);
        ackSystemProperties();
        ackEnvironmentVariables();
        ackCacheConfiguration();
        ackP2pConfiguration();

        // Run background network diagnostics.
        GridDiagnostic.runBackgroundCheck(gridName, execSvc, log);

        boolean notifyEnabled = IgniteSystemProperties.getBoolean(IGNITE_UPDATE_NOTIFIER, true);

        verChecker = null;

        if (notifyEnabled) {
            try {
                verChecker = new GridUpdateNotifier(gridName, VER_STR, SITE, gw, false);

                verChecker.checkForNewVersion(execSvc, log);
            }
            catch (IgniteCheckedException e) {
                if (log.isDebugEnabled())
                    log.debug("Failed to create GridUpdateNotifier: " + e);
            }
        }

        final GridUpdateNotifier verChecker0 = verChecker;

        // Ack 3-rd party licenses location.
        if (log.isInfoEnabled() && cfg.getIgniteHome() != null)
            log.info("3-rd party licenses can be found at: " + cfg.getIgniteHome() + File.separatorChar + "libs" +
                File.separatorChar + "licenses");

        // Check that user attributes are not conflicting
        // with internally reserved names.
        for (String name : cfg.getUserAttributes().keySet())
            if (name.startsWith(ATTR_PREFIX))
                throw new IgniteCheckedException("User attribute has illegal name: '" + name + "'. Note that all names " +
                    "starting with '" + ATTR_PREFIX + "' are reserved for internal use.");

        // Ack local node user attributes.
        logNodeUserAttributes();

        // Ack configuration.
        ackSpis();

        // Spin out SPIs & managers.
        try {
            ctx = new GridKernalContextImpl(log,
                this,
                cfg,
                gw,
                new IgniteExceptionRegistry(log),
                utilityCachePool,
                execSvc,
                sysExecSvc,
                p2pExecSvc,
                mgmtExecSvc,
                igfsExecSvc,
                restExecSvc);

<<<<<<< HEAD
            fillNodeAttributes();

            cluster = new IgniteClusterImpl(ctx);
=======
            startProcessor(ctx, new ClusterProcessor(ctx), attrs);
>>>>>>> 11efb918

            U.onGridStart();

            // Start and configure resource processor first as it contains resources used
            // by all other managers and processors.
            GridResourceProcessor rsrcProc = new GridResourceProcessor(ctx);

            rsrcProc.setSpringContext(rsrcCtx);

            scheduler = new IgniteSchedulerImpl(ctx);

            startProcessor(rsrcProc);

            // Inject resources into lifecycle beans.
            if (!cfg.isDaemon() && cfg.getLifecycleBeans() != null) {
                for (LifecycleBean bean : cfg.getLifecycleBeans()) {
                    if (bean != null)
                        rsrcProc.inject(bean);
                }
            }

            // Lifecycle notification.
            notifyLifecycleBeans(BEFORE_GRID_START);

            // Starts lifecycle aware components.
            U.startLifecycleAware(lifecycleAwares(cfg));

            addHelper(IGFS_HELPER.create(F.isEmpty(cfg.getIgfsConfiguration())));

            startProcessor(new IgnitePluginProcessor(ctx, cfg));

            // Off-heap processor has no dependencies.
            startProcessor(new GridOffHeapProcessor(ctx));

            // Closure processor should be started before all others
            // (except for resource processor), as many components can depend on it.
            startProcessor(new GridClosureProcessor(ctx));

            // Start some other processors (order & place is important).
            startProcessor(new GridPortProcessor(ctx));
            startProcessor(new GridJobMetricsProcessor(ctx));

            // Timeout processor needs to be started before managers,
            // as managers may depend on it.
            startProcessor(new GridTimeoutProcessor(ctx));

            // Start security processors.
            startProcessor(createComponent(GridSecurityProcessor.class, ctx));

            // Start SPI managers.
            // NOTE: that order matters as there are dependencies between managers.
            startManager(new GridIoManager(ctx));
            startManager(new GridCheckpointManager(ctx));

            startManager(new GridEventStorageManager(ctx));
            startManager(new GridDeploymentManager(ctx));
            startManager(new GridLoadBalancerManager(ctx));
            startManager(new GridFailoverManager(ctx));
            startManager(new GridCollisionManager(ctx));
            startManager(new GridSwapSpaceManager(ctx));
            startManager(new GridIndexingManager(ctx));

            ackSecurity();

            // Start processors before discovery manager, so they will
            // be able to start receiving messages once discovery completes.
            startProcessor(new GridClockSyncProcessor(ctx));
            startProcessor(new GridAffinityProcessor(ctx));
            startProcessor(createComponent(GridSegmentationProcessor.class, ctx));
            startProcessor(createComponent(GridPortableProcessor.class, ctx));
            startProcessor(new GridQueryProcessor(ctx));
            startProcessor(new GridCacheProcessor(ctx));
            startProcessor(new GridTaskSessionProcessor(ctx));
            startProcessor(new GridJobProcessor(ctx));
            startProcessor(new GridTaskProcessor(ctx));
            startProcessor((GridProcessor)SCHEDULE.createOptional(ctx));
            startProcessor(new GridRestProcessor(ctx));
            startProcessor(new GridDataLoaderProcessor(ctx));
            startProcessor(new GridStreamProcessor(ctx));
            startProcessor((GridProcessor) IGFS.create(ctx, F.isEmpty(cfg.getIgfsConfiguration())));
            startProcessor(new GridContinuousProcessor(ctx));
            startProcessor((GridProcessor)(cfg.isPeerClassLoadingEnabled() ?
                IgniteComponentType.HADOOP.create(ctx, true): // No-op when peer class loading is enabled.
                IgniteComponentType.HADOOP.createIfInClassPath(ctx, cfg.getHadoopConfiguration() != null)));
            startProcessor(new GridServiceProcessor(ctx));
            startProcessor(new DataStructuresProcessor(ctx));

            // Start plugins.
            for (PluginProvider provider : ctx.plugins().allProviders()) {
                ctx.add(new GridPluginComponent(provider));

                provider.start(ctx.plugins().pluginContextForProvider(provider));
            }

            gw.writeLock();

            try {
                gw.setState(STARTED);

                // Start discovery manager last to make sure that grid is fully initialized.
                startManager(new GridDiscoveryManager(ctx));
            }
            finally {
                gw.writeUnlock();
            }

            // Check whether physical RAM is not exceeded.
            checkPhysicalRam();

            // Suggest configuration optimizations.
            suggestOptimizations(cfg);

            // Notify discovery manager the first to make sure that topology is discovered.
            ctx.discovery().onKernalStart();

            // Notify IO manager the second so further components can send and receive messages.
            ctx.io().onKernalStart();

            // Callbacks.
            for (GridComponent comp : ctx) {
                // Skip discovery manager.
                if (comp instanceof GridDiscoveryManager)
                    continue;

                // Skip IO manager.
                if (comp instanceof GridIoManager)
                    continue;

                comp.onKernalStart();
            }

            // Register MBeans.
            registerKernalMBean();
            registerLocalNodeMBean();
            registerExecutorMBeans(execSvc, sysExecSvc, p2pExecSvc, mgmtExecSvc, restExecSvc);

            // Lifecycle bean notifications.
            notifyLifecycleBeans(AFTER_GRID_START);
        }
        catch (Throwable e) {
            IgniteSpiVersionCheckException verCheckErr = X.cause(e, IgniteSpiVersionCheckException.class);

            if (verCheckErr != null)
                U.error(log, verCheckErr.getMessage());
            else if (X.hasCause(e, InterruptedException.class, IgniteInterruptedCheckedException.class))
                U.warn(log, "Grid startup routine has been interrupted (will rollback).");
            else
                U.error(log, "Got exception while starting (will rollback startup routine).", e);

            errHnd.apply();

            stop(true);

            if (e instanceof IgniteCheckedException)
                throw (IgniteCheckedException)e;
            else
                throw new IgniteCheckedException(e);
        }

        // Mark start timestamp.
        startTime = U.currentTimeMillis();

        // Ack latest version information.
        if (verChecker0 != null)
            verChecker0.reportStatus(log);

        if (notifyEnabled) {
            assert verChecker0 != null;

            verChecker0.reportOnlyNew(true);

            updateNtfTimer = new Timer("ignite-update-notifier-timer");

            // Setup periodic version check.
            updateNtfTimer.scheduleAtFixedRate(new GridTimerTask() {
                @Override public void safeRun() throws InterruptedException {
                    verChecker0.topologySize(cluster().nodes().size());

                    verChecker0.checkForNewVersion(execSvc, log);

                    // Just wait for 10 secs.
                    Thread.sleep(PERIODIC_VER_CHECK_CONN_TIMEOUT);

                    // Report status if one is available.
                    // No-op if status is NOT available.
                    verChecker0.reportStatus(log);
                }
            }, PERIODIC_VER_CHECK_DELAY, PERIODIC_VER_CHECK_DELAY);
        }

        String intervalStr = IgniteSystemProperties.getString(IGNITE_STARVATION_CHECK_INTERVAL);

        // Start starvation checker if enabled.
        boolean starveCheck = !isDaemon() && !"0".equals(intervalStr);

        if (starveCheck) {
            final long interval = F.isEmpty(intervalStr) ? PERIODIC_STARVATION_CHECK_FREQ : Long.parseLong(intervalStr);

            starveTimer = new Timer("ignite-starvation-checker");

            starveTimer.scheduleAtFixedRate(new GridTimerTask() {
                /** Last completed task count. */
                private long lastCompletedCnt;

                @Override protected void safeRun() {
                    if (!(execSvc instanceof ThreadPoolExecutor))
                        return;

                    ThreadPoolExecutor exec = (ThreadPoolExecutor)execSvc;

                    long completedCnt = exec.getCompletedTaskCount();

                    // If all threads are active and no task has completed since last time and there is
                    // at least one waiting request, then it is possible starvation.
                    if (exec.getPoolSize() == exec.getActiveCount() && completedCnt == lastCompletedCnt &&
                        !exec.getQueue().isEmpty())
                        LT.warn(log, null, "Possible thread pool starvation detected (no task completed in last " +
                            interval + "ms, is executorService pool size large enough?)");

                    lastCompletedCnt = completedCnt;
                }
            }, interval, interval);
        }

        long metricsLogFreq = cfg.getMetricsLogFrequency();

        if (metricsLogFreq > 0) {
            metricsLogTimer = new Timer("ignite-metrics-logger");

            metricsLogTimer.scheduleAtFixedRate(new GridTimerTask() {
                /** */
                private final DecimalFormat dblFmt = new DecimalFormat("#.##");

                @Override protected void safeRun() {
                    if (log.isInfoEnabled()) {
                        ClusterMetrics m = cluster().localNode().metrics();

                        double cpuLoadPct = m.getCurrentCpuLoad() * 100;
                        double avgCpuLoadPct = m.getAverageCpuLoad() * 100;
                        double gcPct = m.getCurrentGcCpuLoad() * 100;

                        long heapUsed = m.getHeapMemoryUsed();
                        long heapMax = m.getHeapMemoryMaximum();

                        long heapUsedInMBytes = heapUsed / 1024 / 1024;
                        long heapCommInMBytes = m.getHeapMemoryCommitted() / 1024 / 1024;

                        double freeHeapPct = heapMax > 0 ? ((double)((heapMax - heapUsed) * 100)) / heapMax : -1;

                        int hosts = 0;
                        int nodes = 0;
                        int cpus = 0;

                        try {
                            ClusterMetrics metrics = cluster().metrics();

                            Collection<ClusterNode> nodes0 = cluster().nodes();

                            hosts = U.neighborhood(nodes0).size();
                            nodes = nodes0.size();
                            cpus = metrics.getTotalCpus();
                        }
                        catch (IgniteException ignore) {
                            // No-op.
                        }

                        int pubPoolActiveThreads = 0;
                        int pubPoolIdleThreads = 0;
                        int pubPoolQSize = 0;

                        if (execSvc instanceof ThreadPoolExecutor) {
                            ThreadPoolExecutor exec = (ThreadPoolExecutor)execSvc;

                            int poolSize = exec.getPoolSize();

                            pubPoolActiveThreads = Math.min(poolSize, exec.getActiveCount());
                            pubPoolIdleThreads = poolSize - pubPoolActiveThreads;
                            pubPoolQSize = exec.getQueue().size();
                        }

                        int sysPoolActiveThreads = 0;
                        int sysPoolIdleThreads = 0;
                        int sysPoolQSize = 0;

                        if (sysExecSvc instanceof ThreadPoolExecutor) {
                            ThreadPoolExecutor exec = (ThreadPoolExecutor)sysExecSvc;

                            int poolSize = exec.getPoolSize();

                            sysPoolActiveThreads = Math.min(poolSize, exec.getActiveCount());
                            sysPoolIdleThreads = poolSize - sysPoolActiveThreads;
                            sysPoolQSize = exec.getQueue().size();
                        }

                        String msg = NL +
                            "Metrics for local node (to disable set 'metricsLogFrequency' to 0)" + NL +
                            "    ^-- H/N/C [hosts=" + hosts + ", nodes=" + nodes + ", CPUs=" + cpus + "]" + NL +
                            "    ^-- CPU [cur=" + dblFmt.format(cpuLoadPct) + "%, avg=" +
                                dblFmt.format(avgCpuLoadPct) + "%, GC=" + dblFmt.format(gcPct) + "%]" + NL +
                            "    ^-- Heap [used=" + dblFmt.format(heapUsedInMBytes) + "MB, free=" +
                                dblFmt.format(freeHeapPct) + "%, comm=" + dblFmt.format(heapCommInMBytes) + "MB]" + NL +
                            "    ^-- Public thread pool [active=" + pubPoolActiveThreads + ", idle=" +
                                pubPoolIdleThreads + ", qSize=" + pubPoolQSize + "]" + NL +
                            "    ^-- System thread pool [active=" + sysPoolActiveThreads + ", idle=" +
                                sysPoolIdleThreads + ", qSize=" + sysPoolQSize + "]" + NL +
                            "    ^-- Outbound messages queue [size=" + m.getOutboundMessagesQueueSize() + "]";

                        log.info(msg);
                    }
                }
            }, metricsLogFreq, metricsLogFreq);
        }

        ctx.performance().logSuggestions(log, gridName);

        ackBenchmarks();

        U.quietAndInfo(log, "To start Console Management & Monitoring run ignitevisorcmd.{sh|bat}");

        ackStart(rtBean);

        if (!isDaemon())
            ctx.discovery().ackTopology();
    }

    /**
     * Validates common configuration parameters.
     *
     * @param cfg Configuration.
     */
    private void validateCommon(IgniteConfiguration cfg) {
        A.notNull(cfg.getNodeId(), "cfg.getNodeId()");

        A.notNull(cfg.getMBeanServer(), "cfg.getMBeanServer()");
        A.notNull(cfg.getGridLogger(), "cfg.getGridLogger()");
        A.notNull(cfg.getMarshaller(), "cfg.getMarshaller()");
        A.notNull(cfg.getPublicThreadPoolSize(), "cfg.getPublicThreadPoolSize()");
        A.notNull(cfg.getUserAttributes(), "cfg.getUserAttributes()");

        // All SPIs should be non-null.
        A.notNull(cfg.getSwapSpaceSpi(), "cfg.getSwapSpaceSpi()");
        A.notNull(cfg.getCheckpointSpi(), "cfg.getCheckpointSpi()");
        A.notNull(cfg.getCommunicationSpi(), "cfg.getCommunicationSpi()");
        A.notNull(cfg.getDeploymentSpi(), "cfg.getDeploymentSpi()");
        A.notNull(cfg.getDiscoverySpi(), "cfg.getDiscoverySpi()");
        A.notNull(cfg.getEventStorageSpi(), "cfg.getEventStorageSpi()");
        A.notNull(cfg.getCollisionSpi(), "cfg.getCollisionSpi()");
        A.notNull(cfg.getFailoverSpi(), "cfg.getFailoverSpi()");
        A.notNull(cfg.getLoadBalancingSpi(), "cfg.getLoadBalancingSpi()");
        A.notNull(cfg.getIndexingSpi(), "cfg.getIndexingSpi()");

        A.ensure(cfg.getNetworkTimeout() > 0, "cfg.getNetworkTimeout() > 0");
        A.ensure(cfg.getNetworkSendRetryDelay() > 0, "cfg.getNetworkSendRetryDelay() > 0");
        A.ensure(cfg.getNetworkSendRetryCount() > 0, "cfg.getNetworkSendRetryCount() > 0");

        if (!F.isEmpty(cfg.getPluginConfigurations())) {
            for (PluginConfiguration pluginCfg : cfg.getPluginConfigurations())
                A.notNull(pluginCfg.providerClass(), "PluginConfiguration.providerClass()");
        }
    }

    /**
     * Checks whether physical RAM is not exceeded.
     */
    @SuppressWarnings("ConstantConditions")
    private void checkPhysicalRam() {
        long ram = ctx.discovery().localNode().attribute(ATTR_PHY_RAM);

        if (ram != -1) {
            String macs = ctx.discovery().localNode().attribute(ATTR_MACS);

            long totalHeap = 0;

            for (ClusterNode node : ctx.discovery().allNodes()) {
                if (macs.equals(node.attribute(ATTR_MACS))) {
                    long heap = node.metrics().getHeapMemoryMaximum();

                    if (heap != -1)
                        totalHeap += heap;
                }
            }

            if (totalHeap > ram) {
                U.quietAndWarn(log, "Attempting to start more nodes than physical RAM " +
                    "available on current host (this can cause significant slowdown)");
            }
        }
    }

    /**
     * @param cfg Configuration to check for possible performance issues.
     */
    private void suggestOptimizations(IgniteConfiguration cfg) {
        GridPerformanceSuggestions perf = ctx.performance();

        if (ctx.collision().enabled())
            perf.add("Disable collision resolution (remove 'collisionSpi' from configuration)");

        if (ctx.checkpoint().enabled())
            perf.add("Disable checkpoints (remove 'checkpointSpi' from configuration)");

        if (cfg.isPeerClassLoadingEnabled())
            perf.add("Disable peer class loading (set 'peerClassLoadingEnabled' to false)");

        if (cfg.isMarshalLocalJobs())
            perf.add("Disable local jobs marshalling (set 'marshalLocalJobs' to false)");

        if (cfg.getIncludeEventTypes() != null && cfg.getIncludeEventTypes().length != 0)
            perf.add("Disable grid events (remove 'includeEventTypes' from configuration)");

        if (OptimizedMarshaller.available() && !(cfg.getMarshaller() instanceof OptimizedMarshaller))
            perf.add("Enable optimized marshaller (set 'marshaller' to " +
                OptimizedMarshaller.class.getSimpleName() + ')');
    }

    /**
     * Creates attributes map and fills it in.
     *
     * @throws IgniteCheckedException thrown if was unable to set up attribute.
     */
    @SuppressWarnings({"SuspiciousMethodCalls", "unchecked", "TypeMayBeWeakened"})
    private void fillNodeAttributes() throws IgniteCheckedException {
        final String[] incProps = cfg.getIncludeProperties();

        try {
            // Stick all environment settings into node attributes.
            for (Map.Entry<String, String> sysEntry : System.getenv().entrySet()) {
                String name = sysEntry.getKey();

                if (incProps == null || U.containsStringArray(incProps, name, true) ||
                    U.isVisorNodeStartProperty(name) || U.isVisorRequiredProperty(name))
                    ctx.addNodeAttribute(name, sysEntry.getValue());
            }

            if (log.isDebugEnabled())
                log.debug("Added environment properties to node attributes.");
        }
        catch (SecurityException e) {
            throw new IgniteCheckedException("Failed to add environment properties to node attributes due to " +
                "security violation: " + e.getMessage());
        }

        try {
            // Stick all system properties into node's attributes overwriting any
            // identical names from environment properties.
            for (Map.Entry<Object, Object> e : F.view(System.getProperties(), new P1<Object>() {
                @Override public boolean apply(Object o) {
                    String name = (String)o;

                    return incProps == null || U.containsStringArray(incProps, name, true) ||
                        U.isVisorRequiredProperty(name);
                }
            }).entrySet()) {
                String key = (String)e.getKey();

                Object val = ctx.nodeAttribute(key);

                if (val != null && !val.equals(e.getValue()))
                    U.warn(log, "System property will override environment variable with the same name: " + key);

                ctx.addNodeAttribute(key, e.getValue());
            }

            if (log.isDebugEnabled())
                log.debug("Added system properties to node attributes.");
        }
        catch (SecurityException e) {
            throw new IgniteCheckedException("Failed to add system properties to node attributes due to security " +
                "violation: " + e.getMessage());
        }

        // Add local network IPs and MACs.
        String ips = F.concat(U.allLocalIps(), ", "); // Exclude loopbacks.
        String macs = F.concat(U.allLocalMACs(), ", "); // Only enabled network interfaces.

        // Ack network context.
        if (log.isInfoEnabled()) {
            log.info("Non-loopback local IPs: " + (F.isEmpty(ips) ? "N/A" : ips));
            log.info("Enabled local MACs: " + (F.isEmpty(macs) ? "N/A" : macs));
        }

        // Warn about loopback.
        if (ips.isEmpty() && macs.isEmpty())
            U.warn(log, "Ignite is starting on loopback address... Only nodes on the same physical " +
                "computer can participate in topology.",
                "Ignite is starting on loopback address...");

        // Stick in network context into attributes.
        add(ATTR_IPS, (ips.isEmpty() ? "" : ips));
        add(ATTR_MACS, (macs.isEmpty() ? "" : macs));

        // Stick in some system level attributes
        add(ATTR_JIT_NAME, U.getCompilerMx() == null ? "" : U.getCompilerMx().getName());
        add(ATTR_BUILD_VER, VER_STR);
        add(ATTR_BUILD_DATE, BUILD_TSTAMP_STR);
        add(ATTR_COMPATIBLE_VERS, (Serializable)compatibleVersions());
        add(ATTR_MARSHALLER, cfg.getMarshaller().getClass().getName());
        add(ATTR_USER_NAME, System.getProperty("user.name"));
        add(ATTR_GRID_NAME, gridName);

        add(ATTR_PEER_CLASSLOADING, cfg.isPeerClassLoadingEnabled());
        add(ATTR_DEPLOYMENT_MODE, cfg.getDeploymentMode());
        add(ATTR_LANG_RUNTIME, getLanguage());

        add(ATTR_JVM_PID, U.jvmPid());

        // Build a string from JVM arguments, because parameters with spaces are split.
        SB jvmArgs = new SB(512);

        for (String arg : U.jvmArgs()) {
            if (arg.startsWith("-"))
                jvmArgs.a("@@@");
            else
                jvmArgs.a(' ');

            jvmArgs.a(arg);
        }
        // Add it to attributes.
        add(ATTR_JVM_ARGS, jvmArgs.toString());

        // Check daemon system property and override configuration if it's set.
        if (isDaemon())
            add(ATTR_DAEMON, "true");

        // In case of the parsing error, JMX remote disabled or port not being set
        // node attribute won't be set.
        if (isJmxRemoteEnabled()) {
            String portStr = System.getProperty("com.sun.management.jmxremote.port");

            if (portStr != null)
                try {
                    add(ATTR_JMX_PORT, Integer.parseInt(portStr));
                }
                catch (NumberFormatException ignore) {
                    // No-op.
                }
        }

        // Whether restart is enabled and stick the attribute.
        add(ATTR_RESTART_ENABLED, Boolean.toString(isRestartEnabled()));

        // Save port range, port numbers will be stored by rest processor at runtime.
        if (cfg.getConnectorConfiguration() != null)
            add(ATTR_REST_PORT_RANGE, cfg.getConnectorConfiguration().getPortRange());

        // Stick in SPI versions and classes attributes.
        addSpiAttributes(cfg.getCollisionSpi());
        addSpiAttributes(cfg.getSwapSpaceSpi());
        addSpiAttributes(cfg.getDiscoverySpi());
        addSpiAttributes(cfg.getFailoverSpi());
        addSpiAttributes(cfg.getCommunicationSpi());
        addSpiAttributes(cfg.getEventStorageSpi());
        addSpiAttributes(cfg.getCheckpointSpi());
        addSpiAttributes(cfg.getLoadBalancingSpi());
        addSpiAttributes(cfg.getDeploymentSpi());

        // Set user attributes for this node.
        if (cfg.getUserAttributes() != null) {
            for (Map.Entry<String, ?> e : cfg.getUserAttributes().entrySet()) {
                if (ctx.hasNodeAttribute(e.getKey()))
                    U.warn(log, "User or internal attribute has the same name as environment or system " +
                        "property and will take precedence: " + e.getKey());

                ctx.addNodeAttribute(e.getKey(), e.getValue());
            }
        }
    }

    /**
     * Add SPI version and class attributes into node attributes.
     *
     * @param spiList Collection of SPIs to get attributes from.
     * @throws IgniteCheckedException Thrown if was unable to set up attribute.
     */
    private void addSpiAttributes(IgniteSpi... spiList) throws IgniteCheckedException {
        for (IgniteSpi spi : spiList) {
            Class<? extends IgniteSpi> spiCls = spi.getClass();

            add(U.spiAttribute(spi, ATTR_SPI_CLASS), spiCls.getName());
        }
    }

    /** @throws IgniteCheckedException If registration failed. */
    private void registerKernalMBean() throws IgniteCheckedException {
        try {
            kernalMBean = U.registerMBean(
                cfg.getMBeanServer(),
                cfg.getGridName(),
                "Kernal",
                getClass().getSimpleName(),
                this,
                IgniteMXBean.class);

            if (log.isDebugEnabled())
                log.debug("Registered kernal MBean: " + kernalMBean);
        }
        catch (JMException e) {
            kernalMBean = null;

            throw new IgniteCheckedException("Failed to register kernal MBean.", e);
        }
    }

    /** @throws IgniteCheckedException If registration failed. */
    private void registerLocalNodeMBean() throws IgniteCheckedException {
        ClusterLocalNodeMetricsMXBean mbean = new ClusterLocalNodeMetricsMXBeanImpl(ctx.discovery().localNode());

        try {
            locNodeMBean = U.registerMBean(
                cfg.getMBeanServer(),
                cfg.getGridName(),
                "Kernal",
                mbean.getClass().getSimpleName(),
                mbean,
                ClusterLocalNodeMetricsMXBean.class);

            if (log.isDebugEnabled())
                log.debug("Registered local node MBean: " + locNodeMBean);
        }
        catch (JMException e) {
            locNodeMBean = null;

            throw new IgniteCheckedException("Failed to register local node MBean.", e);
        }
    }

    /** @throws IgniteCheckedException If registration failed. */
    private void registerExecutorMBeans(ExecutorService execSvc, ExecutorService sysExecSvc, ExecutorService p2pExecSvc,
        ExecutorService mgmtExecSvc, ExecutorService restExecSvc) throws IgniteCheckedException {
        pubExecSvcMBean = registerExecutorMBean(execSvc, "GridExecutionExecutor");
        sysExecSvcMBean = registerExecutorMBean(sysExecSvc, "GridSystemExecutor");
        mgmtExecSvcMBean = registerExecutorMBean(mgmtExecSvc, "GridManagementExecutor");
        p2PExecSvcMBean = registerExecutorMBean(p2pExecSvc, "GridClassLoadingExecutor");

        ConnectorConfiguration clientCfg = cfg.getConnectorConfiguration();

        if (clientCfg != null)
            restExecSvcMBean = registerExecutorMBean(restExecSvc, "GridRestExecutor");
    }

    /**
     * @param exec Executor service to register.
     * @param name Property name for executor.
     * @return Name for created MBean.
     * @throws IgniteCheckedException If registration failed.
     */
    private ObjectName registerExecutorMBean(ExecutorService exec, String name) throws IgniteCheckedException {
        assert exec != null;

        try {
            ObjectName res = U.registerMBean(
                cfg.getMBeanServer(),
                cfg.getGridName(),
                "Thread Pools",
                name,
                new ThreadPoolMXBeanAdapter(exec),
                ThreadPoolMXBean.class);

            if (log.isDebugEnabled())
                log.debug("Registered executor service MBean: " + res);

            return res;
        }
        catch (JMException e) {
            throw new IgniteCheckedException("Failed to register executor service MBean [name=" + name + ", exec=" + exec + ']',
                e);
        }
    }

    /**
     * Unregisters given mbean.
     *
     * @param mbean MBean to unregister.
     * @return {@code True} if successfully unregistered, {@code false} otherwise.
     */
    private boolean unregisterMBean(@Nullable ObjectName mbean) {
        if (mbean != null)
            try {
                cfg.getMBeanServer().unregisterMBean(mbean);

                if (log.isDebugEnabled())
                    log.debug("Unregistered MBean: " + mbean);

                return true;
            }
            catch (JMException e) {
                U.error(log, "Failed to unregister MBean.", e);

                return false;
            }

        return true;
    }

    /**
     * @param mgr Manager to start.
     * @throws IgniteCheckedException Throw in case of any errors.
     */
    private void startManager(GridManager mgr) throws IgniteCheckedException {
        // Add manager to registry before it starts to avoid cases when manager is started
        // but registry does not have it yet.
        ctx.add(mgr);

        try {
            mgr.start();
        }
        catch (IgniteCheckedException e) {
            throw new IgniteCheckedException("Failed to start manager: " + mgr, e);
        }
    }

    /**
     * @param proc Processor to start.
     * @throws IgniteCheckedException Thrown in case of any error.
     */
    private void startProcessor(GridProcessor proc) throws IgniteCheckedException {
        ctx.add(proc);

        try {
            proc.start();
        }
        catch (IgniteCheckedException e) {
            throw new IgniteCheckedException("Failed to start processor: " + proc, e);
        }
    }

    /**
     * Add helper.
     *
     * @param helper Helper.
     */
    private void addHelper(Object helper) {
        ctx.addHelper(helper);
    }

    /**
     * Gets "on" or "off" string for given boolean value.
     *
     * @param b Boolean value to convert.
     * @return Result string.
     */
    private String onOff(boolean b) {
        return b ? "on" : "off";
    }

    /**
     *
     * @return Whether or not REST is enabled.
     */
    private boolean isRestEnabled() {
        assert cfg != null;

        return cfg.getConnectorConfiguration() != null;
    }

    /**
     * Acks remote management.
     */
    private void ackRemoteManagement() {
        assert log != null;

        if (!log.isInfoEnabled())
            return;

        SB sb = new SB();

        sb.a("Remote Management [");

        boolean on = isJmxRemoteEnabled();

        sb.a("restart: ").a(onOff(isRestartEnabled())).a(", ");
        sb.a("REST: ").a(onOff(isRestEnabled())).a(", ");
        sb.a("JMX (");
        sb.a("remote: ").a(onOff(on));

        if (on) {
            sb.a(", ");

            sb.a("port: ").a(System.getProperty("com.sun.management.jmxremote.port", "<n/a>")).a(", ");
            sb.a("auth: ").a(onOff(Boolean.getBoolean("com.sun.management.jmxremote.authenticate"))).a(", ");

            // By default SSL is enabled, that's why additional check for null is needed.
            // See http://docs.oracle.com/javase/6/docs/technotes/guides/management/agent.html
            sb.a("ssl: ").a(onOff(Boolean.getBoolean("com.sun.management.jmxremote.ssl") ||
                System.getProperty("com.sun.management.jmxremote.ssl") == null));
        }

        sb.a(")");

        sb.a(']');

        log.info(sb.toString());
    }

    /**
     * Acks configuration URL.
     */
    private void ackConfigUrl() {
        assert log != null;

        if (log.isInfoEnabled())
            log.info("Config URL: " + System.getProperty(IGNITE_CONFIG_URL, "n/a"));
    }

    /**
     * Acks benchmarking instructions.
     */
    private void ackBenchmarks() {
        if (!isDaemon())
            U.quietAndInfo(log, "If running benchmarks, see http://bit.ly/GridGain-Benchmarking");
    }

    /**
     * Acks ASCII-logo. Thanks to http://patorjk.com/software/taag
     */
    private void ackAsciiLogo() {
        assert log != null;

        String fileName = log.fileName();

        if (System.getProperty(IGNITE_NO_ASCII) == null) {
            String ver = "ver. " + ACK_VER_STR;

            // Big thanks to: http://patorjk.com/software/taag
            // Font name "Small Slant"
            if (log.isQuiet()) {
                U.quiet(false,
                    "   __________  ________________ ",
                    "  /  _/ ___/ |/ /  _/_  __/ __/ ",
                    " _/ // (7 7    // /  / / / _/   ",
                    "/___/\\___/_/|_/___/ /_/ /___/  ",
                    " ",
                    ver,
                    COPYRIGHT,
                    "",
                    "Quiet mode.");

                if (fileName != null)
                    U.quiet(false, "  ^-- Logging to file '" +  fileName + '\'');

                U.quiet(false,
                    "  ^-- To see **FULL** console log here add -DIGNITE_QUIET=false or \"-v\" to ignite.{sh|bat}",
                    "");
            }

            if (log.isInfoEnabled()) {
                log.info(NL + NL +
                        ">>>    __________  ________________  " + NL +
                        ">>>   /  _/ ___/ |/ /  _/_  __/ __/  " + NL +
                        ">>>  _/ // (7 7    // /  / / / _/    " + NL +
                        ">>> /___/\\___/_/|_/___/ /_/ /___/   " + NL +
                        ">>> " + NL +
                        ">>> " + ver + NL +
                        ">>> " + COPYRIGHT + NL
                );
            }
        }
    }

    /**
     * Prints start info.
     *
     * @param rtBean Java runtime bean.
     */
    private void ackStart(RuntimeMXBean rtBean) {
        ClusterNode locNode = localNode();

        if (log.isQuiet()) {
            U.quiet(false, "");
            U.quiet(false, "Ignite node started OK (id=" + U.id8(locNode.id()) +
                (F.isEmpty(gridName) ? "" : ", grid=" + gridName) + ')');
        }

        if (log.isInfoEnabled()) {
            log.info("");

            String ack = "Ignite ver. " + VER_STR + '#' + BUILD_TSTAMP_STR + "-sha1:" + REV_HASH_STR;

            String dash = U.dash(ack.length());

            SB sb = new SB();

            for (GridPortRecord rec : ctx.ports().records())
                sb.a(rec.protocol()).a(":").a(rec.port()).a(" ");

            String str =
                NL + NL +
                    ">>> " + dash + NL +
                    ">>> " + ack + NL +
                    ">>> " + dash + NL +
                    ">>> OS name: " + U.osString() + NL +
                    ">>> CPU(s): " + locNode.metrics().getTotalCpus() + NL +
                    ">>> Heap: " + U.heapSize(locNode, 2) + "GB" + NL +
                    ">>> VM name: " + rtBean.getName() + NL +
                    ">>> Grid name: " + gridName + NL +
                    ">>> Local node [" +
                    "ID=" + locNode.id().toString().toUpperCase() +
                    ", order=" + locNode.order() +
                    "]" + NL +
                    ">>> Local node addresses: " + U.addressesAsString(locNode) + NL +
                    ">>> Local ports: " + sb + NL;

            str += ">>> Ignite documentation: http://" + SITE + "/documentation" + NL;

            log.info(str);
        }
    }

    /**
     * Logs out OS information.
     */
    private void ackOsInfo() {
        assert log != null;

        if (log.isInfoEnabled()) {
            log.info("OS: " + U.osString());
            log.info("OS user: " + System.getProperty("user.name"));
        }
    }

    /**
     * Logs out language runtime.
     */
    private void ackLanguageRuntime() {
        assert log != null;

        if (log.isInfoEnabled()) {
            log.info("Language runtime: " + getLanguage());
            log.info("VM information: " + U.jdkString());
            log.info("VM total memory: " + U.heapSize(2) + "GB");
        }
    }

    /**
     * @return Language runtime.
     */
    @SuppressWarnings("ThrowableInstanceNeverThrown")
    private String getLanguage() {
        boolean scala = false;
        boolean groovy = false;
        boolean clojure = false;

        for (StackTraceElement elem : Thread.currentThread().getStackTrace()) {
            String s = elem.getClassName().toLowerCase();

            if (s.contains("scala")) {
                scala = true;

                break;
            }
            else if (s.contains("groovy")) {
                groovy = true;

                break;
            }
            else if (s.contains("clojure")) {
                clojure = true;

                break;
            }
        }

        if (scala) {
            try (InputStream in = getClass().getResourceAsStream("/library.properties")) {
                Properties props = new Properties();

                if (in != null)
                    props.load(in);

                return "Scala ver. " + props.getProperty("version.number", "<unknown>");
            }
            catch (Throwable ignore) {
                return "Scala ver. <unknown>";
            }
        }

        // How to get Groovy and Clojure version at runtime?!?
        return groovy ? "Groovy" : clojure ? "Clojure" : U.jdkName() + " ver. " + U.jdkVersion();
    }

    /**
     * Stops grid instance.
     *
     * @param cancel Whether or not to cancel running jobs.
     */
    public void stop(boolean cancel) {
        // Make sure that thread stopping grid is not interrupted.
        boolean interrupted = Thread.interrupted();

        try {
            stop0(cancel);
        }
        finally {
            if (interrupted)
                Thread.currentThread().interrupt();
        }
    }

    /**
     * @param cancel Whether or not to cancel running jobs.
     */
    private void stop0(boolean cancel) {
        gw.compareAndSet(null, new GridKernalGatewayImpl(gridName));

        GridKernalGateway gw = this.gw.get();

        if (stopGuard.compareAndSet(false, true)) {
            // Only one thread is allowed to perform stop sequence.
            boolean firstStop = false;

            GridKernalState state = gw.getState();

            if (state == STARTED)
                firstStop = true;
            else if (state == STARTING)
                U.warn(log, "Attempt to stop starting grid. This operation " +
                    "cannot be guaranteed to be successful.");

            if (firstStop) {
                // Notify lifecycle beans.
                if (log.isDebugEnabled())
                    log.debug("Notifying lifecycle beans.");

                notifyLifecycleBeansEx(LifecycleEventType.BEFORE_GRID_STOP);
            }

            GridCacheProcessor cacheProcessor = ctx.cache();

            List<GridComponent> comps = ctx.components();

            // Callback component in reverse order while kernal is still functional
            // if called in the same thread, at least.
            for (ListIterator<GridComponent> it = comps.listIterator(comps.size()); it.hasPrevious();) {
                GridComponent comp = it.previous();

                try {
                    comp.onKernalStop(cancel);
                }
                catch (Throwable e) {
                    errOnStop = true;

                    U.error(log, "Failed to pre-stop processor: " + comp, e);
                }
            }

            // Cancel update notification timer.
            if (updateNtfTimer != null)
                updateNtfTimer.cancel();

            if (starveTimer != null)
                starveTimer.cancel();

            // Cancel metrics log timer.
            if (metricsLogTimer != null)
                metricsLogTimer.cancel();

            boolean interrupted = false;

            while (true) {
                try {
                    if (gw.tryWriteLock(10))
                        break;
                }
                catch (InterruptedException ignored) {
                    // Preserve interrupt status & ignore.
                    // Note that interrupted flag is cleared.
                    interrupted = true;
                }
                finally {
                    // Cleanup even on successful acquire.
                    if (cacheProcessor != null)
                        cacheProcessor.cancelUserOperations();
                }
            }

            if (interrupted)
                Thread.currentThread().interrupt();

            try {
                assert gw.getState() == STARTED || gw.getState() == STARTING;

                // No more kernal calls from this point on.
                gw.setState(STOPPING);

                ctx.cluster().get().clearNodeMap();

                if (log.isDebugEnabled())
                    log.debug("Grid " + (gridName == null ? "" : '\'' + gridName + "' ") + "is stopping.");
            }
            finally {
                gw.writeUnlock();
            }

            // Unregister MBeans.
            if (!(
                unregisterMBean(pubExecSvcMBean) &
                    unregisterMBean(sysExecSvcMBean) &
                    unregisterMBean(mgmtExecSvcMBean) &
                    unregisterMBean(p2PExecSvcMBean) &
                    unregisterMBean(kernalMBean) &
                    unregisterMBean(locNodeMBean) &
                    unregisterMBean(restExecSvcMBean)
            ))
                errOnStop = false;

            // Stop components in reverse order.
            for (ListIterator<GridComponent> it = comps.listIterator(comps.size()); it.hasPrevious();) {
                GridComponent comp = it.previous();

                try {
                    comp.stop(cancel);

                    if (log.isDebugEnabled())
                        log.debug("Component stopped: " + comp);
                }
                catch (Throwable e) {
                    errOnStop = true;

                    U.error(log, "Failed to stop component (ignoring): " + comp, e);
                }
            }

            // Stops lifecycle aware components.
            U.stopLifecycleAware(log, lifecycleAwares(cfg));

            // Lifecycle notification.
            notifyLifecycleBeansEx(LifecycleEventType.AFTER_GRID_STOP);

            // Clean internal class/classloader caches to avoid stopped contexts held in memory.
            OptimizedMarshaller.clearCache();
            MarshallerExclusions.clearCache();
            GridEnumCache.clear();

            gw.writeLock();

            try {
                gw.setState(STOPPED);
            }
            finally {
                gw.writeUnlock();
            }

            // Ack stop.
            if (log.isQuiet()) {
                if (!errOnStop)
                    U.quiet(false, "Ignite node stopped OK [uptime=" +
                        X.timeSpan2HMSM(U.currentTimeMillis() - startTime) + ']');
                else
                    U.quiet(true, "Ignite node stopped wih ERRORS [uptime=" +
                        X.timeSpan2HMSM(U.currentTimeMillis() - startTime) + ']');
            }

            if (log.isInfoEnabled())
                if (!errOnStop) {
                    String ack = "Ignite ver. " + VER_STR + '#' + BUILD_TSTAMP_STR + "-sha1:" + REV_HASH_STR +
                        " stopped OK";

                    String dash = U.dash(ack.length());

                    log.info(NL + NL +
                        ">>> " + dash + NL +
                        ">>> " + ack + NL +
                        ">>> " + dash + NL +
                        ">>> Grid name: " + gridName + NL +
                        ">>> Grid uptime: " + X.timeSpan2HMSM(U.currentTimeMillis() - startTime) +
                        NL +
                        NL);
                }
                else {
                    String ack = "Ignite ver. " + VER_STR + '#' + BUILD_TSTAMP_STR + "-sha1:" + REV_HASH_STR +
                        " stopped with ERRORS";

                    String dash = U.dash(ack.length());

                    log.info(NL + NL +
                        ">>> " + ack + NL +
                        ">>> " + dash + NL +
                        ">>> Grid name: " + gridName + NL +
                        ">>> Grid uptime: " + X.timeSpan2HMSM(U.currentTimeMillis() - startTime) +
                        NL +
                        ">>> See log above for detailed error message." + NL +
                        ">>> Note that some errors during stop can prevent grid from" + NL +
                        ">>> maintaining correct topology since this node may have" + NL +
                        ">>> not exited grid properly." + NL +
                        NL);
                }

            U.onGridStop();
        }
        else {
            // Proper notification.
            if (log.isDebugEnabled()) {
                if (gw.getState() == STOPPED)
                    log.debug("Grid is already stopped. Nothing to do.");
                else
                    log.debug("Grid is being stopped by another thread. Aborting this stop sequence " +
                        "allowing other thread to finish.");
            }
        }
    }

    /**
     * USED ONLY FOR TESTING.
     *
     * @param <K> Key type.
     * @param <V> Value type.
     * @return Internal cache instance.
     */
    /*@java.test.only*/
    public <K, V> GridCacheAdapter<K, V> internalCache() {
        return internalCache(null);
    }

    /**
     * USED ONLY FOR TESTING.
     *
     * @param name Cache name.
     * @param <K>  Key type.
     * @param <V>  Value type.
     * @return Internal cache instance.
     */
    /*@java.test.only*/
    public <K, V> GridCacheAdapter<K, V> internalCache(@Nullable String name) {
        return ctx.cache().internalCache(name);
    }

    /**
     * It's intended for use by internal marshalling implementation only.
     *
     * @return Kernal context.
     */
    public GridKernalContext context() {
        return ctx;
    }

    /**
     * Prints all system properties in debug mode.
     */
    private void ackSystemProperties() {
        assert log != null;

        if (log.isDebugEnabled())
            for (Object key : U.asIterable(System.getProperties().keys()))
                log.debug("System property [" + key + '=' + System.getProperty((String) key) + ']');
    }

    /**
     * Prints all user attributes in info mode.
     */
    private void logNodeUserAttributes() {
        assert log != null;

        if (log.isInfoEnabled())
            for (Map.Entry<?, ?> attr : cfg.getUserAttributes().entrySet())
                log.info("Local node user attribute [" + attr.getKey() + '=' + attr.getValue() + ']');
    }

    /**
     * Prints all environment variables in debug mode.
     */
    private void ackEnvironmentVariables() {
        assert log != null;

        if (log.isDebugEnabled())
            for (Map.Entry<?, ?> envVar : System.getenv().entrySet())
                log.debug("Environment variable [" + envVar.getKey() + '=' + envVar.getValue() + ']');
    }

    /**
     * Acks daemon mode status.
     */
    private void ackDaemon() {
        assert log != null;

        if (log.isInfoEnabled())
            log.info("Daemon mode: " + (isDaemon() ? "on" : "off"));
    }

    /**
     *
     * @return {@code True} is this node is daemon.
     */
    private boolean isDaemon() {
        assert cfg != null;

        return cfg.isDaemon() || "true".equalsIgnoreCase(System.getProperty(IGNITE_DAEMON));
    }

    /**
     * Whether or not remote JMX management is enabled for this node. Remote JMX management is
     * enabled when the following system property is set:
     * <ul>
     *     <li>{@code com.sun.management.jmxremote}</li>
     * </ul>
     *
     * @return {@code True} if remote JMX management is enabled - {@code false} otherwise.
     */
    @Override public boolean isJmxRemoteEnabled() {
        return System.getProperty("com.sun.management.jmxremote") != null;
    }

    /**
     * Whether or not node restart is enabled. Node restart us supported when this node was started
     * with {@code bin/ignite.{sh|bat}} script using {@code -r} argument. Node can be
     * programmatically restarted using {@link org.apache.ignite.Ignition#restart(boolean)}} method.
     *
     * @return {@code True} if restart mode is enabled, {@code false} otherwise.
     * @see org.apache.ignite.Ignition#restart(boolean)
     */
    @Override public boolean isRestartEnabled() {
        return System.getProperty(IGNITE_SUCCESS_FILE) != null;
    }

    /**
     * Prints all configuration properties in info mode and SPIs in debug mode.
     */
    private void ackSpis() {
        assert log != null;

        if (log.isDebugEnabled()) {
            log.debug("+-------------+");
            log.debug("START SPI LIST:");
            log.debug("+-------------+");
            log.debug("Grid checkpoint SPI     : " + Arrays.toString(cfg.getCheckpointSpi()));
            log.debug("Grid collision SPI      : " + cfg.getCollisionSpi());
            log.debug("Grid communication SPI  : " + cfg.getCommunicationSpi());
            log.debug("Grid deployment SPI     : " + cfg.getDeploymentSpi());
            log.debug("Grid discovery SPI      : " + cfg.getDiscoverySpi());
            log.debug("Grid event storage SPI  : " + cfg.getEventStorageSpi());
            log.debug("Grid failover SPI       : " + Arrays.toString(cfg.getFailoverSpi()));
            log.debug("Grid load balancing SPI : " + Arrays.toString(cfg.getLoadBalancingSpi()));
            log.debug("Grid swap space SPI     : " + cfg.getSwapSpaceSpi());
        }
    }

    /**
     *
     */
    private void ackCacheConfiguration() {
        CacheConfiguration[] cacheCfgs = cfg.getCacheConfiguration();

        if (cacheCfgs == null || cacheCfgs.length == 0)
            U.warn(log, "Cache is not configured - in-memory data grid is off.");
        else {
            SB sb = new SB();

            for (CacheConfiguration c : cacheCfgs) {
                String name = c.getName();

                if (name == null)
                    name = "<default>";

                sb.a("'").a(name).a("', ");
            }

            String names = sb.toString();

            U.log(log, "Configured caches [" + names.substring(0, names.length() - 2) + ']');
        }
    }

    /**
     *
     */
    private void ackP2pConfiguration() {
        assert cfg != null;

        if (cfg.isPeerClassLoadingEnabled())
            U.warn(
                log,
                "Peer class loading is enabled (disable it in production for performance and " +
                    "deployment consistency reasons)",
                "Peer class loading is enabled (disable it for better performance)"
            );
    }

    /**
     * Prints security status.
     */
    private void ackSecurity() {
        assert log != null;

        if (log.isInfoEnabled())
            log.info("Security status [authentication=" + onOff(ctx.security().enabled()) + ']');
    }

    /**
     * Prints out VM arguments and IGNITE_HOME in info mode.
     *
     * @param rtBean Java runtime bean.
     */
    private void ackVmArguments(RuntimeMXBean rtBean) {
        assert log != null;

        // Ack IGNITE_HOME and VM arguments.
        if (log.isInfoEnabled()) {
            log.info("IGNITE_HOME=" + cfg.getIgniteHome());
            log.info("VM arguments: " + rtBean.getInputArguments());
        }
    }

    /**
     * Prints out class paths in debug mode.
     *
     * @param rtBean Java runtime bean.
     */
    private void ackClassPaths(RuntimeMXBean rtBean) {
        assert log != null;

        // Ack all class paths.
        if (log.isDebugEnabled()) {
            log.debug("Boot class path: " + rtBean.getBootClassPath());
            log.debug("Class path: " + rtBean.getClassPath());
            log.debug("Library path: " + rtBean.getLibraryPath());
        }
    }

    /**
     * @param cfg Grid configuration.
     * @return Components provided in configuration which can implement {@link org.apache.ignite.lifecycle.LifecycleAware} interface.
     */
    private Iterable<Object> lifecycleAwares(IgniteConfiguration cfg) {
        Collection<Object> objs = new ArrayList<>();

        if (!F.isEmpty(cfg.getLifecycleBeans()))
            F.copy(objs, cfg.getLifecycleBeans());

        if (!F.isEmpty(cfg.getSegmentationResolvers()))
            F.copy(objs, cfg.getSegmentationResolvers());

        if (cfg.getConnectorConfiguration() != null)
            F.copy(objs, cfg.getConnectorConfiguration().getMessageInterceptor(),
                cfg.getConnectorConfiguration().getSslContextFactory());

        F.copy(objs, cfg.getMarshaller(), cfg.getGridLogger(), cfg.getMBeanServer());

        return objs;
    }

    /** {@inheritDoc} */
    @Override public IgniteConfiguration configuration() {
        return cfg;
    }

    /** {@inheritDoc} */
    @Override public IgniteLogger log() {
        return log;
    }

    /** {@inheritDoc} */
    @Override public boolean removeCheckpoint(String key) {
        A.notNull(key, "key");

        guard();

        try {
            return ctx.checkpoint().removeCheckpoint(key);
        }
        finally {
            unguard();
        }
    }

    /** {@inheritDoc} */
    @Override public boolean pingNode(String nodeId) {
        A.notNull(nodeId, "nodeId");

        return cluster().pingNode(UUID.fromString(nodeId));
    }

    /** {@inheritDoc} */
    @Override public void undeployTaskFromGrid(String taskName) throws JMException {
        A.notNull(taskName, "taskName");

        try {
            compute().undeployTask(taskName);
        }
        catch (IgniteException e) {
            throw U.jmException(e);
        }
    }

    /** {@inheritDoc} */
    @SuppressWarnings("unchecked")
    @Override public String executeTask(String taskName, String arg) throws JMException {
        try {
            return compute().execute(taskName, arg);
        }
        catch (IgniteException e) {
            throw U.jmException(e);
        }
    }

    /** {@inheritDoc} */
    @Override public boolean pingNodeByAddress(String host) {
        guard();

        try {
            for (ClusterNode n : cluster().nodes())
                if (n.addresses().contains(host))
                    return ctx.discovery().pingNode(n.id());

            return false;
        }
        finally {
            unguard();
        }
    }

    /** {@inheritDoc} */
    @Override public boolean eventUserRecordable(int type) {
        guard();

        try {
            return ctx.event().isUserRecordable(type);
        }
        finally {
            unguard();
        }
    }

    /** {@inheritDoc} */
    @Override public boolean allEventsUserRecordable(int[] types) {
        A.notNull(types, "types");

        guard();

        try {
            return ctx.event().isAllUserRecordable(types);
        }
        finally {
            unguard();
        }
    }

    /** {@inheritDoc} */
    @Override public IgniteTransactions transactions() {
        guard();

        try {
            return ctx.cache().transactions();
        }
        finally {
            unguard();
        }
    }

    /**
     * @param name Cache name.
     * @return Cache.
     */
    public <K, V> GridCache<K, V> cache(@Nullable String name) {
        guard();

        try {
            return ctx.cache().publicCache(name);
        }
        finally {
            unguard();
        }
    }

    /** {@inheritDoc} */
    @Override public <K, V> IgniteCache<K, V> jcache(@Nullable String name) {
        guard();

        try {
            return ctx.cache().publicJCache(name);
        }
        finally {
            unguard();
        }
    }

    /**
     * @return Public caches.
     */
    public Collection<GridCache<?, ?>> caches() {
        guard();

        try {
            return ctx.cache().publicCaches();
        }
        finally {
            unguard();
        }
    }

    /** {@inheritDoc} */
    @Override public <K extends GridCacheUtilityKey, V> GridCacheProjectionEx<K, V> utilityCache(Class<K> keyCls,
        Class<V> valCls) {
        guard();

        try {
            return ctx.cache().utilityCache(keyCls, valCls);
        }
        finally {
            unguard();
        }
    }

    /** {@inheritDoc} */
    @Override public <K, V> GridCache<K, V> cachex(@Nullable String name) {
        guard();

        try {
            return ctx.cache().cache(name);
        }
        finally {
            unguard();
        }
    }

    /** {@inheritDoc} */
    @Override public <K, V> GridCache<K, V> cachex() {
        guard();

        try {
            return ctx.cache().cache();
        }
        finally {
            unguard();
        }
    }

    /** {@inheritDoc} */
    @Override public Collection<GridCache<?, ?>> cachesx(IgnitePredicate<? super GridCache<?, ?>>[] p) {
        guard();

        try {
            return F.retain(ctx.cache().caches(), true, p);
        }
        finally {
            unguard();
        }
    }

    /** {@inheritDoc} */
    @Override public <K, V> IgniteDataLoader<K, V> dataLoader(@Nullable String cacheName) {
        guard();

        try {
            return ctx.<K, V>dataLoad().dataLoader(cacheName);
        }
        finally {
            unguard();
        }
    }

    /** {@inheritDoc} */
    @Override public IgniteFs fileSystem(String name) {
        guard();

        try{
            IgniteFs fs = ctx.igfs().igfs(name);

            if (fs == null)
                throw new IllegalArgumentException("IGFS is not configured: " + name);

            return fs;
        }
        finally {
            unguard();
        }
    }

    /** {@inheritDoc} */
    @Nullable @Override public IgniteFs igfsx(@Nullable String name) {
        guard();

        try {
            return ctx.igfs().igfs(name);
        }
        finally {
            unguard();
        }
    }

    /** {@inheritDoc} */
    @Override public Collection<IgniteFs> fileSystems() {
        guard();

        try {
            return ctx.igfs().igfss();
        }
        finally {
            unguard();
        }
    }

    /** {@inheritDoc} */
    @Override public GridHadoop hadoop() {
        guard();

        try {
            return ctx.hadoop().hadoop();
        }
        finally {
            unguard();
        }
    }

    /** {@inheritDoc} */
    @Override public <T extends IgnitePlugin> T plugin(String name) throws PluginNotFoundException {
        guard();

        try {
            return (T)ctx.pluginProvider(name).plugin();
        }
        finally {
            unguard();
        }
    }

    /** {@inheritDoc} */
    @Override public IgniteStreamer streamer(@Nullable String name) {
        guard();

        try {
            return ctx.stream().streamer(name);
        }
        finally {
            unguard();
        }
    }

    /** {@inheritDoc} */
    @Override public Collection<IgniteStreamer> streamers() {
        guard();

        try {
            return ctx.stream().streamers();
        }
        finally {
            unguard();
        }
    }

    /** {@inheritDoc} */
    @Override public IgniteProductVersion version() {
        return VER;
    }

    /** {@inheritDoc} */
    @Override public String latestVersion() {
        ctx.gateway().readLock();

        try {
            return verChecker != null ? verChecker.latestVersion() : null;
        }
        finally {
            ctx.gateway().readUnlock();
        }
    }

    /** {@inheritDoc} */
    @Override public IgniteScheduler scheduler() {
        return scheduler;
    }

    /** {@inheritDoc} */
    @Override public Collection<String> compatibleVersions() {
        return compatibleVers;
    }

    /** {@inheritDoc} */
    @Override public void close() throws IgniteException {
        Ignition.stop(gridName, true);
    }

    /** {@inheritDoc} */
    @Override public <K> CacheAffinity<K> affinity(String cacheName) {
        GridCacheAdapter<K, ?> cache = ctx.cache().internalCache(cacheName);

        if (cache != null)
            return cache.affinity();

        return ctx.affinity().affinityProxy(cacheName);
    }

    /** {@inheritDoc} */
    @Nullable @Override public IgniteAtomicSequence atomicSequence(String name, long initVal, boolean create) {
        guard();

        try {
            return ctx.dataStructures().sequence(name, initVal, create);
        }
        catch (IgniteCheckedException e) {
            throw U.convertException(e);
        }
        finally {
            unguard();
        }
    }

    /** {@inheritDoc} */
    @Nullable @Override public IgniteAtomicLong atomicLong(String name, long initVal, boolean create) {
        guard();

        try {
            return ctx.dataStructures().atomicLong(name, initVal, create);
        }
        catch (IgniteCheckedException e) {
            throw U.convertException(e);
        }
        finally {
            unguard();
        }
    }

    /** {@inheritDoc} */
    @Nullable @Override public <T> IgniteAtomicReference<T> atomicReference(String name,
        @Nullable T initVal,
        boolean create)
    {
        guard();

        try {
            return ctx.dataStructures().atomicReference(name, initVal, create);
        }
        catch (IgniteCheckedException e) {
            throw U.convertException(e);
        }
        finally {
            unguard();
        }
    }

    /** {@inheritDoc} */
    @Nullable @Override public <T, S> IgniteAtomicStamped<T, S> atomicStamped(String name,
        @Nullable T initVal,
        @Nullable S initStamp,
        boolean create)
    {
        guard();

        try {
            return ctx.dataStructures().atomicStamped(name, initVal, initStamp, create);
        }
        catch (IgniteCheckedException e) {
            throw U.convertException(e);
        }
        finally {
            unguard();
        }
    }

    /** {@inheritDoc} */
    @Nullable @Override public IgniteCountDownLatch countDownLatch(String name,
        int cnt,
        boolean autoDel,
        boolean create)
    {
        guard();

        try {
            return ctx.dataStructures().countDownLatch(name, cnt, autoDel, create);
        }
        catch (IgniteCheckedException e) {
            throw U.convertException(e);
        }
        finally {
            unguard();
        }
    }

    /** {@inheritDoc} */
    @Nullable @Override public <T> IgniteQueue<T> queue(String name,
        int cap,
        CollectionConfiguration cfg)
    {
        guard();

        try {
            return ctx.dataStructures().queue(name, cap, cfg);
        }
        catch (IgniteCheckedException e) {
            throw U.convertException(e);
        }
        finally {
            unguard();
        }
    }

    /** {@inheritDoc} */
    @Nullable @Override public <T> IgniteSet<T> set(String name,
        CollectionConfiguration cfg)
    {
        guard();

        try {
            return ctx.dataStructures().set(name, cfg);
        }
        catch (IgniteCheckedException e) {
            throw U.convertException(e);
        }
        finally {
            unguard();
        }
    }

    /**
     * <tt>ctx.gateway().readLock()</tt>
     */
    private void guard() {
        assert ctx != null;

        ctx.gateway().readLock();
    }

    /**
     * <tt>ctx.gateway().readUnlock()</tt>
     */
    private void unguard() {
        assert ctx != null;

        ctx.gateway().readUnlock();
    }

    /**
     * Creates optional component.
     *
     * @param cls Component interface.
     * @param ctx Kernal context.
     * @return Created component.
     * @throws IgniteCheckedException If failed to create component.
     */
    private static <T extends GridComponent> T createComponent(Class<T> cls, GridKernalContext ctx)
        throws IgniteCheckedException {
        assert cls.isInterface() : cls;

        T comp = ctx.plugins().createComponent(cls);

        if (comp != null)
            return comp;

        Class<T> implCls = null;

        try {
            implCls = (Class<T>)Class.forName(componentClassName(cls));
        }
        catch (ClassNotFoundException ignore) {
            // No-op.
        }

        if (implCls == null)
            throw new IgniteCheckedException("Failed to find component implementation: " + cls.getName());

        if (!cls.isAssignableFrom(implCls))
            throw new IgniteCheckedException("Component implementation does not implement component interface " +
                "[component=" + cls.getName() + ", implementation=" + implCls.getName() + ']');

        Constructor<T> constructor;

        try {
            constructor = implCls.getConstructor(GridKernalContext.class);
        }
        catch (NoSuchMethodException e) {
            throw new IgniteCheckedException("Component does not have expected constructor: " + implCls.getName(), e);
        }

        try {
            return constructor.newInstance(ctx);
        }
        catch (ReflectiveOperationException e) {
            throw new IgniteCheckedException("Failed to create component [component=" + cls.getName() +
                ", implementation=" + implCls.getName() + ']', e);
        }
    }

    /**
     * @param cls Component interface.
     * @return Name of component implementation class for open source edition.
     */
    private static String componentClassName(Class<?> cls) {
        return cls.getPackage().getName() + ".os." + cls.getSimpleName().replace("Grid", "GridOs");
    }

    /** {@inheritDoc} */
    @Override public void readExternal(ObjectInput in) throws IOException, ClassNotFoundException {
        gridName = U.readString(in);
    }

    /** {@inheritDoc} */
    @Override public void writeExternal(ObjectOutput out) throws IOException {
        U.writeString(out, gridName);
    }

    /**
     * @return IgniteKernal instance.
     *
     * @throws ObjectStreamException If failed.
     */
    protected Object readResolve() throws ObjectStreamException {
        try {
            return IgnitionEx.gridx(gridName);
        }
        catch (IllegalStateException e) {
            throw U.withCause(new InvalidObjectException(e.getMessage()), e);
        }
    }

    /** {@inheritDoc} */
    @Override public String toString() {
        return S.toString(IgniteKernal.class, this);
    }
}<|MERGE_RESOLUTION|>--- conflicted
+++ resolved
@@ -671,13 +671,9 @@
                 igfsExecSvc,
                 restExecSvc);
 
-<<<<<<< HEAD
+            startProcessor(new ClusterProcessor(ctx));
+
             fillNodeAttributes();
-
-            cluster = new IgniteClusterImpl(ctx);
-=======
-            startProcessor(ctx, new ClusterProcessor(ctx), attrs);
->>>>>>> 11efb918
 
             U.onGridStart();
 
