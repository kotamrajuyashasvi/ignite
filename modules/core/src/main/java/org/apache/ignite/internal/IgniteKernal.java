/*
 * Licensed to the Apache Software Foundation (ASF) under one or more
 * contributor license agreements.  See the NOTICE file distributed with
 * this work for additional information regarding copyright ownership.
 * The ASF licenses this file to You under the Apache License, Version 2.0
 * (the "License"); you may not use this file except in compliance with
 * the License.  You may obtain a copy of the License at
 *
 *      http://www.apache.org/licenses/LICENSE-2.0
 *
 * Unless required by applicable law or agreed to in writing, software
 * distributed under the License is distributed on an "AS IS" BASIS,
 * WITHOUT WARRANTIES OR CONDITIONS OF ANY KIND, either express or implied.
 * See the License for the specific language governing permissions and
 * limitations under the License.
 */

package org.apache.ignite.internal;

import java.io.Externalizable;
import java.io.File;
import java.io.IOException;
import java.io.InputStream;
import java.io.InvalidObjectException;
import java.io.ObjectInput;
import java.io.ObjectOutput;
import java.io.ObjectStreamException;
import java.io.Serializable;
import java.lang.management.ManagementFactory;
import java.lang.management.RuntimeMXBean;
import java.lang.reflect.Constructor;
import java.text.DateFormat;
import java.text.DecimalFormat;
import java.util.ArrayList;
import java.util.Arrays;
import java.util.Collection;
import java.util.Collections;
import java.util.Date;
import java.util.List;
import java.util.ListIterator;
import java.util.Map;
import java.util.Properties;
import java.util.UUID;
import java.util.concurrent.ExecutorService;
import java.util.concurrent.ThreadPoolExecutor;
import java.util.concurrent.atomic.AtomicBoolean;
import java.util.concurrent.atomic.AtomicReference;
import javax.management.JMException;
import javax.management.ObjectName;
import org.apache.ignite.IgniteAtomicLong;
import org.apache.ignite.IgniteAtomicReference;
import org.apache.ignite.IgniteAtomicSequence;
import org.apache.ignite.IgniteAtomicStamped;
import org.apache.ignite.IgniteBinary;
import org.apache.ignite.IgniteCache;
import org.apache.ignite.IgniteCheckedException;
import org.apache.ignite.IgniteClientDisconnectedException;
import org.apache.ignite.IgniteCompute;
import org.apache.ignite.IgniteCountDownLatch;
import org.apache.ignite.IgniteDataStreamer;
import org.apache.ignite.IgniteEvents;
import org.apache.ignite.IgniteException;
import org.apache.ignite.IgniteFileSystem;
import org.apache.ignite.IgniteLock;
import org.apache.ignite.IgniteLogger;
import org.apache.ignite.IgniteMessaging;
import org.apache.ignite.IgniteQueue;
import org.apache.ignite.IgniteScheduler;
import org.apache.ignite.IgniteSemaphore;
import org.apache.ignite.IgniteServices;
import org.apache.ignite.IgniteSet;
import org.apache.ignite.IgniteSystemProperties;
import org.apache.ignite.IgniteTransactions;
import org.apache.ignite.Ignition;
import org.apache.ignite.cache.affinity.Affinity;
import org.apache.ignite.cluster.ClusterGroup;
import org.apache.ignite.cluster.ClusterMetrics;
import org.apache.ignite.cluster.ClusterNode;
import org.apache.ignite.configuration.BinaryConfiguration;
import org.apache.ignite.configuration.CacheConfiguration;
import org.apache.ignite.configuration.CollectionConfiguration;
import org.apache.ignite.configuration.ConnectorConfiguration;
import org.apache.ignite.configuration.IgniteConfiguration;
import org.apache.ignite.configuration.NearCacheConfiguration;
import org.apache.ignite.internal.binary.BinaryEnumCache;
import org.apache.ignite.internal.binary.BinaryMarshaller;
import org.apache.ignite.internal.binary.BinaryUtils;
import org.apache.ignite.internal.cluster.ClusterGroupAdapter;
import org.apache.ignite.internal.cluster.IgniteClusterEx;
import org.apache.ignite.internal.managers.GridManager;
import org.apache.ignite.internal.managers.checkpoint.GridCheckpointManager;
import org.apache.ignite.internal.managers.collision.GridCollisionManager;
import org.apache.ignite.internal.managers.communication.GridIoManager;
import org.apache.ignite.internal.managers.deployment.GridDeploymentManager;
import org.apache.ignite.internal.managers.discovery.GridDiscoveryManager;
import org.apache.ignite.internal.managers.eventstorage.GridEventStorageManager;
import org.apache.ignite.internal.managers.failover.GridFailoverManager;
import org.apache.ignite.internal.managers.indexing.GridIndexingManager;
import org.apache.ignite.internal.managers.loadbalancer.GridLoadBalancerManager;
import org.apache.ignite.internal.processors.GridProcessor;
import org.apache.ignite.internal.processors.affinity.GridAffinityProcessor;
import org.apache.ignite.internal.processors.cache.GridCacheAdapter;
import org.apache.ignite.internal.processors.cache.GridCacheContext;
import org.apache.ignite.internal.processors.cache.GridCacheProcessor;
import org.apache.ignite.internal.processors.cache.GridCacheUtilityKey;
import org.apache.ignite.internal.processors.cache.IgniteCacheProxy;
import org.apache.ignite.internal.processors.cache.IgniteInternalCache;
import org.apache.ignite.internal.processors.cache.binary.CacheObjectBinaryProcessorImpl;
import org.apache.ignite.internal.processors.cacheobject.IgniteCacheObjectProcessor;
import org.apache.ignite.internal.processors.clock.GridClockSyncProcessor;
import org.apache.ignite.internal.processors.closure.GridClosureProcessor;
import org.apache.ignite.internal.processors.cluster.ClusterProcessor;
import org.apache.ignite.internal.processors.cluster.GridClusterStateProcessor;
import org.apache.ignite.internal.processors.continuous.GridContinuousProcessor;
import org.apache.ignite.internal.processors.datastreamer.DataStreamProcessor;
import org.apache.ignite.internal.processors.datastructures.DataStructuresProcessor;
import org.apache.ignite.internal.processors.hadoop.Hadoop;
import org.apache.ignite.internal.processors.hadoop.HadoopProcessorAdapter;
import org.apache.ignite.internal.processors.job.GridJobProcessor;
import org.apache.ignite.internal.processors.jobmetrics.GridJobMetricsProcessor;
import org.apache.ignite.internal.processors.nodevalidation.DiscoveryNodeValidationProcessor;
import org.apache.ignite.internal.processors.nodevalidation.OsDiscoveryNodeValidationProcessor;
import org.apache.ignite.internal.processors.odbc.OdbcProcessor;
import org.apache.ignite.internal.processors.platform.PlatformNoopProcessor;
import org.apache.ignite.internal.processors.platform.PlatformProcessor;
import org.apache.ignite.internal.processors.plugin.IgnitePluginProcessor;
import org.apache.ignite.internal.processors.pool.PoolProcessor;
import org.apache.ignite.internal.processors.port.GridPortProcessor;
import org.apache.ignite.internal.processors.port.GridPortRecord;
import org.apache.ignite.internal.processors.query.GridQueryProcessor;
import org.apache.ignite.internal.processors.resource.GridResourceProcessor;
import org.apache.ignite.internal.processors.resource.GridSpringResourceContext;
import org.apache.ignite.internal.processors.rest.GridRestProcessor;
import org.apache.ignite.internal.processors.security.GridSecurityProcessor;
import org.apache.ignite.internal.processors.segmentation.GridSegmentationProcessor;
import org.apache.ignite.internal.processors.service.GridServiceProcessor;
import org.apache.ignite.internal.processors.session.GridTaskSessionProcessor;
import org.apache.ignite.internal.processors.task.GridTaskProcessor;
import org.apache.ignite.internal.processors.timeout.GridTimeoutProcessor;
import org.apache.ignite.internal.util.StripedExecutor;
import org.apache.ignite.internal.util.future.GridCompoundFuture;
import org.apache.ignite.internal.util.future.GridFinishedFuture;
import org.apache.ignite.internal.util.future.GridFutureAdapter;
import org.apache.ignite.internal.util.future.IgniteFutureImpl;
import org.apache.ignite.internal.util.lang.GridAbsClosure;
import org.apache.ignite.internal.util.tostring.GridToStringExclude;
import org.apache.ignite.internal.util.typedef.C1;
import org.apache.ignite.internal.util.typedef.CI1;
import org.apache.ignite.internal.util.typedef.F;
import org.apache.ignite.internal.util.typedef.X;
import org.apache.ignite.internal.util.typedef.internal.A;
import org.apache.ignite.internal.util.typedef.internal.CU;
import org.apache.ignite.internal.util.typedef.internal.LT;
import org.apache.ignite.internal.util.typedef.internal.S;
import org.apache.ignite.internal.util.typedef.internal.SB;
import org.apache.ignite.internal.util.typedef.internal.U;
import org.apache.ignite.lang.IgniteFuture;
import org.apache.ignite.lang.IgnitePredicate;
import org.apache.ignite.lang.IgniteProductVersion;
import org.apache.ignite.lifecycle.LifecycleAware;
import org.apache.ignite.lifecycle.LifecycleBean;
import org.apache.ignite.lifecycle.LifecycleEventType;
import org.apache.ignite.marshaller.MarshallerExclusions;
import org.apache.ignite.marshaller.optimized.OptimizedMarshaller;
import org.apache.ignite.mxbean.ClusterLocalNodeMetricsMXBean;
import org.apache.ignite.mxbean.IgniteMXBean;
import org.apache.ignite.mxbean.ThreadPoolMXBean;
import org.apache.ignite.plugin.IgnitePlugin;
import org.apache.ignite.plugin.PluginNotFoundException;
import org.apache.ignite.plugin.PluginProvider;
import org.apache.ignite.spi.IgniteSpi;
import org.apache.ignite.spi.IgniteSpiVersionCheckException;
import org.apache.ignite.spi.discovery.tcp.internal.TcpDiscoveryNode;
import org.apache.ignite.thread.IgniteStripedThreadPoolExecutor;
import org.jetbrains.annotations.Nullable;

import static org.apache.ignite.IgniteSystemProperties.IGNITE_BINARY_MARSHALLER_USE_STRING_SERIALIZATION_VER_2;
import static org.apache.ignite.IgniteSystemProperties.IGNITE_CONFIG_URL;
import static org.apache.ignite.IgniteSystemProperties.IGNITE_DAEMON;
import static org.apache.ignite.IgniteSystemProperties.IGNITE_NO_ASCII;
import static org.apache.ignite.IgniteSystemProperties.IGNITE_OPTIMIZED_MARSHALLER_USE_DEFAULT_SUID;
import static org.apache.ignite.IgniteSystemProperties.IGNITE_REST_START_ON_CLIENT;
import static org.apache.ignite.IgniteSystemProperties.IGNITE_SKIP_CONFIGURATION_CONSISTENCY_CHECK;
import static org.apache.ignite.IgniteSystemProperties.IGNITE_STARVATION_CHECK_INTERVAL;
import static org.apache.ignite.IgniteSystemProperties.IGNITE_SUCCESS_FILE;
import static org.apache.ignite.IgniteSystemProperties.getBoolean;
import static org.apache.ignite.IgniteSystemProperties.snapshot;
import static org.apache.ignite.internal.GridKernalState.DISCONNECTED;
import static org.apache.ignite.internal.GridKernalState.STARTED;
import static org.apache.ignite.internal.GridKernalState.STARTING;
import static org.apache.ignite.internal.GridKernalState.STOPPED;
import static org.apache.ignite.internal.GridKernalState.STOPPING;
import static org.apache.ignite.internal.IgniteComponentType.HADOOP_HELPER;
import static org.apache.ignite.internal.IgniteComponentType.IGFS;
import static org.apache.ignite.internal.IgniteComponentType.IGFS_HELPER;
import static org.apache.ignite.internal.IgniteComponentType.SCHEDULE;
import static org.apache.ignite.internal.IgniteNodeAttributes.ATTR_ACTIVE_ON_START;
import static org.apache.ignite.internal.IgniteNodeAttributes.ATTR_BUILD_DATE;
import static org.apache.ignite.internal.IgniteNodeAttributes.ATTR_BUILD_VER;
import static org.apache.ignite.internal.IgniteNodeAttributes.ATTR_CLIENT_MODE;
import static org.apache.ignite.internal.IgniteNodeAttributes.ATTR_CONSISTENCY_CHECK_SKIPPED;
import static org.apache.ignite.internal.IgniteNodeAttributes.ATTR_DAEMON;
import static org.apache.ignite.internal.IgniteNodeAttributes.ATTR_DEPLOYMENT_MODE;
import static org.apache.ignite.internal.IgniteNodeAttributes.ATTR_GRID_NAME;
import static org.apache.ignite.internal.IgniteNodeAttributes.ATTR_IPS;
import static org.apache.ignite.internal.IgniteNodeAttributes.ATTR_JIT_NAME;
import static org.apache.ignite.internal.IgniteNodeAttributes.ATTR_JMX_PORT;
import static org.apache.ignite.internal.IgniteNodeAttributes.ATTR_JVM_ARGS;
import static org.apache.ignite.internal.IgniteNodeAttributes.ATTR_JVM_PID;
import static org.apache.ignite.internal.IgniteNodeAttributes.ATTR_LANG_RUNTIME;
import static org.apache.ignite.internal.IgniteNodeAttributes.ATTR_LATE_AFFINITY_ASSIGNMENT;
import static org.apache.ignite.internal.IgniteNodeAttributes.ATTR_MACS;
import static org.apache.ignite.internal.IgniteNodeAttributes.ATTR_MARSHALLER;
import static org.apache.ignite.internal.IgniteNodeAttributes.ATTR_MARSHALLER_COMPACT_FOOTER;
import static org.apache.ignite.internal.IgniteNodeAttributes.ATTR_MARSHALLER_USE_BINARY_STRING_SER_VER_2;
import static org.apache.ignite.internal.IgniteNodeAttributes.ATTR_MARSHALLER_USE_DFLT_SUID;
import static org.apache.ignite.internal.IgniteNodeAttributes.ATTR_NODE_CONSISTENT_ID;
import static org.apache.ignite.internal.IgniteNodeAttributes.ATTR_PEER_CLASSLOADING;
import static org.apache.ignite.internal.IgniteNodeAttributes.ATTR_PHY_RAM;
import static org.apache.ignite.internal.IgniteNodeAttributes.ATTR_PREFIX;
import static org.apache.ignite.internal.IgniteNodeAttributes.ATTR_RESTART_ENABLED;
import static org.apache.ignite.internal.IgniteNodeAttributes.ATTR_REST_PORT_RANGE;
import static org.apache.ignite.internal.IgniteNodeAttributes.ATTR_SPI_CLASS;
import static org.apache.ignite.internal.IgniteNodeAttributes.ATTR_USER_NAME;
import static org.apache.ignite.internal.IgniteVersionUtils.ACK_VER_STR;
import static org.apache.ignite.internal.IgniteVersionUtils.BUILD_TSTAMP_STR;
import static org.apache.ignite.internal.IgniteVersionUtils.COPYRIGHT;
import static org.apache.ignite.internal.IgniteVersionUtils.REV_HASH_STR;
import static org.apache.ignite.internal.IgniteVersionUtils.VER;
import static org.apache.ignite.internal.IgniteVersionUtils.VER_STR;
import static org.apache.ignite.lifecycle.LifecycleEventType.AFTER_NODE_START;
import static org.apache.ignite.lifecycle.LifecycleEventType.BEFORE_NODE_START;

/**
 * Ignite kernal.
 * <p/>
 * See <a href="http://en.wikipedia.org/wiki/Kernal">http://en.wikipedia.org/wiki/Kernal</a> for information on the
 * misspelling.
 */
public class IgniteKernal implements IgniteEx, IgniteMXBean, Externalizable {
    /** */
    private static final long serialVersionUID = 0L;

    /** Ignite site that is shown in log messages. */
    public static final String SITE = "ignite.apache.org";

    /** System line separator. */
    private static final String NL = U.nl();

    /** Periodic starvation check interval. */
    private static final long PERIODIC_STARVATION_CHECK_FREQ = 1000 * 30;

    /** */
    @GridToStringExclude
    private GridKernalContextImpl ctx;

    /** Configuration. */
    private IgniteConfiguration cfg;

    /** */
    @SuppressWarnings({"FieldAccessedSynchronizedAndUnsynchronized"})
    @GridToStringExclude
    private GridLoggerProxy log;

    /** */
    private String gridName;

    /** */
    @GridToStringExclude
    private ObjectName kernalMBean;

    /** */
    @GridToStringExclude
    private ObjectName locNodeMBean;

    /** */
    @GridToStringExclude
    private ObjectName pubExecSvcMBean;

    /** */
    @GridToStringExclude
    private ObjectName sysExecSvcMBean;

    /** */
    @GridToStringExclude
    private ObjectName mgmtExecSvcMBean;

    /** */
    @GridToStringExclude
    private ObjectName p2PExecSvcMBean;

    /** */
    @GridToStringExclude
    private ObjectName restExecSvcMBean;

    /** Kernal start timestamp. */
    private long startTime = U.currentTimeMillis();

    /** Spring context, potentially {@code null}. */
    private GridSpringResourceContext rsrcCtx;

    /** */
    @GridToStringExclude
    private GridTimeoutProcessor.CancelableTask starveTask;

    /** */
    @GridToStringExclude
    private GridTimeoutProcessor.CancelableTask metricsLogTask;

    /** */
    @GridToStringExclude
    private GridTimeoutProcessor.CancelableTask longOpDumpTask;

    /** Indicate error on grid stop. */
    @GridToStringExclude
    private boolean errOnStop;

    /** Scheduler. */
    @GridToStringExclude
    private IgniteScheduler scheduler;

    /** Kernal gateway. */
    @GridToStringExclude
    private final AtomicReference<GridKernalGateway> gw = new AtomicReference<>();

    /** Stop guard. */
    @GridToStringExclude
    private final AtomicBoolean stopGuard = new AtomicBoolean();

    /**
     * No-arg constructor is required by externalization.
     */
    public IgniteKernal() {
        this(null);
    }

    /**
     * @param rsrcCtx Optional Spring application context.
     */
    public IgniteKernal(@Nullable GridSpringResourceContext rsrcCtx) {
        this.rsrcCtx = rsrcCtx;
    }

    /** {@inheritDoc} */
    @Override public IgniteClusterEx cluster() {
        return ctx.cluster().get();
    }

    /** {@inheritDoc} */
    @Override public ClusterNode localNode() {
        return ctx.cluster().get().localNode();
    }

    /** {@inheritDoc} */
    @Override public IgniteCompute compute() {
        return ((ClusterGroupAdapter)ctx.cluster().get().forServers()).compute();
    }

    /** {@inheritDoc} */
    @Override public IgniteMessaging message() {
        return ctx.cluster().get().message();
    }

    /** {@inheritDoc} */
    @Override public IgniteEvents events() {
        return ctx.cluster().get().events();
    }

    /** {@inheritDoc} */
    @Override public IgniteServices services() {
        checkClusterState();

        return ((ClusterGroupAdapter)ctx.cluster().get().forServers()).services();
    }

    /** {@inheritDoc} */
    @Override public ExecutorService executorService() {
        return ctx.cluster().get().executorService();
    }

    /** {@inheritDoc} */
    @Override public final IgniteCompute compute(ClusterGroup grp) {
        return ((ClusterGroupAdapter)grp).compute();
    }

    /** {@inheritDoc} */
    @Override public final IgniteMessaging message(ClusterGroup prj) {
        return ((ClusterGroupAdapter)prj).message();
    }

    /** {@inheritDoc} */
    @Override public final IgniteEvents events(ClusterGroup grp) {
        return ((ClusterGroupAdapter)grp).events();
    }

    /** {@inheritDoc} */
    @Override public IgniteServices services(ClusterGroup grp) {
        checkClusterState();

        return ((ClusterGroupAdapter)grp).services();
    }

    /** {@inheritDoc} */
    @Override public ExecutorService executorService(ClusterGroup grp) {
        return ((ClusterGroupAdapter)grp).executorService();
    }

    /** {@inheritDoc} */
    @Override public String name() {
        return gridName;
    }

    /** {@inheritDoc} */
    @Override public String getCopyright() {
        return COPYRIGHT;
    }

    /** {@inheritDoc} */
    @Override public long getStartTimestamp() {
        return startTime;
    }

    /** {@inheritDoc} */
    @Override public String getStartTimestampFormatted() {
        return DateFormat.getDateTimeInstance().format(new Date(startTime));
    }

    /** {@inheritDoc} */
    @Override public long getUpTime() {
        return U.currentTimeMillis() - startTime;
    }

    /** {@inheritDoc} */
    @Override public String getUpTimeFormatted() {
        return X.timeSpan2HMSM(U.currentTimeMillis() - startTime);
    }

    /** {@inheritDoc} */
    @Override public String getFullVersion() {
        return VER_STR + '-' + BUILD_TSTAMP_STR;
    }

    /** {@inheritDoc} */
    @Override public String getCheckpointSpiFormatted() {
        assert cfg != null;

        return Arrays.toString(cfg.getCheckpointSpi());
    }

    /** {@inheritDoc} */
    @Override public String getCommunicationSpiFormatted() {
        assert cfg != null;

        return cfg.getCommunicationSpi().toString();
    }

    /** {@inheritDoc} */
    @Override public String getDeploymentSpiFormatted() {
        assert cfg != null;

        return cfg.getDeploymentSpi().toString();
    }

    /** {@inheritDoc} */
    @Override public String getDiscoverySpiFormatted() {
        assert cfg != null;

        return cfg.getDiscoverySpi().toString();
    }

    /** {@inheritDoc} */
    @Override public String getEventStorageSpiFormatted() {
        assert cfg != null;

        return cfg.getEventStorageSpi().toString();
    }

    /** {@inheritDoc} */
    @Override public String getCollisionSpiFormatted() {
        assert cfg != null;

        return cfg.getCollisionSpi().toString();
    }

    /** {@inheritDoc} */
    @Override public String getFailoverSpiFormatted() {
        assert cfg != null;

        return Arrays.toString(cfg.getFailoverSpi());
    }

    /** {@inheritDoc} */
    @Override public String getLoadBalancingSpiFormatted() {
        assert cfg != null;

        return Arrays.toString(cfg.getLoadBalancingSpi());
    }

    /** {@inheritDoc} */
    @Override public String getOsInformation() {
        return U.osString();
    }

    /** {@inheritDoc} */
    @Override public String getJdkInformation() {
        return U.jdkString();
    }

    /** {@inheritDoc} */
    @Override public String getOsUser() {
        return System.getProperty("user.name");
    }

    /** {@inheritDoc} */
    @Override public void printLastErrors() {
        ctx.exceptionRegistry().printErrors(log);
    }

    /** {@inheritDoc} */
    @Override public String getVmName() {
        return ManagementFactory.getRuntimeMXBean().getName();
    }

    /** {@inheritDoc} */
    @Override public String getInstanceName() {
        return gridName;
    }

    /** {@inheritDoc} */
    @Override public String getExecutorServiceFormatted() {
        assert cfg != null;

        return String.valueOf(cfg.getPublicThreadPoolSize());
    }

    /** {@inheritDoc} */
    @Override public String getIgniteHome() {
        assert cfg != null;

        return cfg.getIgniteHome();
    }

    /** {@inheritDoc} */
    @Override public String getGridLoggerFormatted() {
        assert cfg != null;

        return cfg.getGridLogger().toString();
    }

    /** {@inheritDoc} */
    @Override public String getMBeanServerFormatted() {
        assert cfg != null;

        return cfg.getMBeanServer().toString();
    }

    /** {@inheritDoc} */
    @Override public UUID getLocalNodeId() {
        assert cfg != null;

        return cfg.getNodeId();
    }

    /** {@inheritDoc} */
    @SuppressWarnings("unchecked")
    @Override public List<String> getUserAttributesFormatted() {
        assert cfg != null;

        return (List<String>)F.transform(cfg.getUserAttributes().entrySet(), new C1<Map.Entry<String, ?>, String>() {
            @Override public String apply(Map.Entry<String, ?> e) {
                return e.getKey() + ", " + e.getValue().toString();
            }
        });
    }

    /** {@inheritDoc} */
    @Override public boolean isPeerClassLoadingEnabled() {
        assert cfg != null;

        return cfg.isPeerClassLoadingEnabled();
    }

    /** {@inheritDoc} */
    @Override public List<String> getLifecycleBeansFormatted() {
        LifecycleBean[] beans = cfg.getLifecycleBeans();

        if (F.isEmpty(beans))
            return Collections.emptyList();
        else {
            List<String> res = new ArrayList<>(beans.length);

            for (LifecycleBean bean : beans)
                res.add(String.valueOf(bean));

            return res;
        }
    }

    /**
     * @param name  New attribute name.
     * @param val New attribute value.
     * @throws IgniteCheckedException If duplicated SPI name found.
     */
    private void add(String name, @Nullable Serializable val) throws IgniteCheckedException {
        assert name != null;

        if (ctx.addNodeAttribute(name, val) != null) {
            if (name.endsWith(ATTR_SPI_CLASS))
                // User defined duplicated names for the different SPIs.
                throw new IgniteCheckedException("Failed to set SPI attribute. Duplicated SPI name found: " +
                    name.substring(0, name.length() - ATTR_SPI_CLASS.length()));

            // Otherwise it's a mistake of setting up duplicated attribute.
            assert false : "Duplicate attribute: " + name;
        }
    }

    /**
     * Notifies life-cycle beans of grid event.
     *
     * @param evt Grid event.
     * @throws IgniteCheckedException If user threw exception during start.
     */
    @SuppressWarnings({"CatchGenericClass"})
    private void notifyLifecycleBeans(LifecycleEventType evt) throws IgniteCheckedException {
        if (!cfg.isDaemon() && cfg.getLifecycleBeans() != null) {
            for (LifecycleBean bean : cfg.getLifecycleBeans())
                if (bean != null) {
                    try {
                        bean.onLifecycleEvent(evt);
                    }
                    catch (Exception e) {
                        throw new IgniteCheckedException(e);
                    }
                }
        }
    }

    /**
     * Notifies life-cycle beans of grid event.
     *
     * @param evt Grid event.
     */
    @SuppressWarnings({"CatchGenericClass"})
    private void notifyLifecycleBeansEx(LifecycleEventType evt) {
        try {
            notifyLifecycleBeans(evt);
        }
        // Catch generic throwable to secure against user assertions.
        catch (Throwable e) {
            U.error(log, "Failed to notify lifecycle bean (safely ignored) [evt=" + evt +
                (gridName == null ? "" : ", gridName=" + gridName) + ']', e);

            if (e instanceof Error)
                throw (Error)e;
        }
    }

    /**
     * @param cfg Configuration to use.
     * @param utilityCachePool Utility cache pool.
     * @param execSvc Executor service.
     * @param sysExecSvc System executor service.
     * @param stripedExecSvc Striped executor.
     * @param p2pExecSvc P2P executor service.
     * @param mgmtExecSvc Management executor service.
     * @param igfsExecSvc IGFS executor service.
     * @param restExecSvc Reset executor service.
     * @param affExecSvc Affinity executor service.
     * @param idxExecSvc Indexing executor service.
     * @param errHnd Error handler to use for notification about startup problems.
     * @throws IgniteCheckedException Thrown in case of any errors.
     */
    @SuppressWarnings({"CatchGenericClass", "unchecked"})
    public void start(
        final IgniteConfiguration cfg,
        ExecutorService utilityCachePool,
        ExecutorService marshCachePool,
        final ExecutorService execSvc,
        final ExecutorService sysExecSvc,
        final StripedExecutor stripedExecSvc,
        ExecutorService p2pExecSvc,
        ExecutorService mgmtExecSvc,
        ExecutorService igfsExecSvc,
        ExecutorService restExecSvc,
        ExecutorService affExecSvc,
        @Nullable ExecutorService idxExecSvc,
        IgniteStripedThreadPoolExecutor callbackExecSvc,
        GridAbsClosure errHnd
    )
        throws IgniteCheckedException
    {
        gw.compareAndSet(null, new GridKernalGatewayImpl(cfg.getGridName()));

        GridKernalGateway gw = this.gw.get();

        gw.writeLock();

        try {
            switch (gw.getState()) {
                case STARTED: {
                    U.warn(log, "Grid has already been started (ignored).");

                    return;
                }

                case STARTING: {
                    U.warn(log, "Grid is already in process of being started (ignored).");

                    return;
                }

                case STOPPING: {
                    throw new IgniteCheckedException("Grid is in process of being stopped");
                }

                case STOPPED: {
                    break;
                }
            }

            gw.setState(STARTING);
        }
        finally {
            gw.writeUnlock();
        }

        assert cfg != null;

        // Make sure we got proper configuration.
        validateCommon(cfg);

        gridName = cfg.getGridName();

        this.cfg = cfg;

        log = (GridLoggerProxy)cfg.getGridLogger().getLogger(
            getClass().getName() + (gridName != null ? '%' + gridName : ""));

        RuntimeMXBean rtBean = ManagementFactory.getRuntimeMXBean();

        // Ack various information.
        ackAsciiLogo();
        ackConfigUrl();
        ackDaemon();
        ackOsInfo();
        ackLanguageRuntime();
        ackRemoteManagement();
        ackVmArguments(rtBean);
        ackClassPaths(rtBean);
        ackSystemProperties();
        ackEnvironmentVariables();
        ackCacheConfiguration();
        ackP2pConfiguration();
        ackRebalanceConfiguration();

        // Run background network diagnostics.
        GridDiagnostic.runBackgroundCheck(gridName, execSvc, log);

        // Ack 3-rd party licenses location.
        if (log.isInfoEnabled() && cfg.getIgniteHome() != null)
            log.info("3-rd party licenses can be found at: " + cfg.getIgniteHome() + File.separatorChar + "libs" +
                File.separatorChar + "licenses");

        // Check that user attributes are not conflicting
        // with internally reserved names.
        for (String name : cfg.getUserAttributes().keySet())
            if (name.startsWith(ATTR_PREFIX))
                throw new IgniteCheckedException("User attribute has illegal name: '" + name + "'. Note that all names " +
                    "starting with '" + ATTR_PREFIX + "' are reserved for internal use.");

        // Ack local node user attributes.
        logNodeUserAttributes();

        // Ack configuration.
        ackSpis();

        List<PluginProvider> plugins = U.allPluginProviders();

        final boolean activeOnStart = cfg.isActiveOnStart();

        // Spin out SPIs & managers.
        try {
            ctx = new GridKernalContextImpl(log,
                this,
                cfg,
                gw,
                utilityCachePool,
                marshCachePool,
                execSvc,
                sysExecSvc,
                stripedExecSvc,
                p2pExecSvc,
                mgmtExecSvc,
                igfsExecSvc,
                restExecSvc,
                affExecSvc,
                idxExecSvc,
                callbackExecSvc,
                plugins
            );

            cfg.getMarshaller().setContext(ctx.marshallerContext());

            ClusterProcessor clusterProc = new ClusterProcessor(ctx);

            startProcessor(clusterProc);

            U.onGridStart();

            // Start and configure resource processor first as it contains resources used
            // by all other managers and processors.
            GridResourceProcessor rsrcProc = new GridResourceProcessor(ctx);

            rsrcProc.setSpringContext(rsrcCtx);

            scheduler = new IgniteSchedulerImpl(ctx);

            startProcessor(rsrcProc);

            // Inject resources into lifecycle beans.
            if (!cfg.isDaemon() && cfg.getLifecycleBeans() != null) {
                for (LifecycleBean bean : cfg.getLifecycleBeans()) {
                    if (bean != null)
                        rsrcProc.inject(bean);
                }
            }

            // Lifecycle notification.
            notifyLifecycleBeans(BEFORE_NODE_START);

            // Starts lifecycle aware components.
            U.startLifecycleAware(lifecycleAwares(cfg));

            addHelper(IGFS_HELPER.create(F.isEmpty(cfg.getFileSystemConfiguration())));

            addHelper(HADOOP_HELPER.createIfInClassPath(ctx, false));

            startProcessor(new IgnitePluginProcessor(ctx, cfg, plugins));

            startProcessor(new PoolProcessor(ctx));

            // Closure processor should be started before all others
            // (except for resource processor), as many components can depend on it.
            startProcessor(new GridClosureProcessor(ctx));

            // Start some other processors (order & place is important).
            startProcessor(new GridPortProcessor(ctx));
            startProcessor(new GridJobMetricsProcessor(ctx));

            // Timeout processor needs to be started before managers,
            // as managers may depend on it.
            startProcessor(new GridTimeoutProcessor(ctx));

            // Start security processors.
            startProcessor(createComponent(GridSecurityProcessor.class, ctx));

            // Start SPI managers.
            // NOTE: that order matters as there are dependencies between managers.
            startManager(new GridIoManager(ctx));
            startManager(new GridCheckpointManager(ctx));

            startManager(new GridEventStorageManager(ctx));
            startManager(new GridDeploymentManager(ctx));
            startManager(new GridLoadBalancerManager(ctx));
            startManager(new GridFailoverManager(ctx));
            startManager(new GridCollisionManager(ctx));
            startManager(new GridIndexingManager(ctx));

            ackSecurity();

            // Assign discovery manager to context before other processors start so they
            // are able to register custom event listener.
            GridManager discoMgr = new GridDiscoveryManager(ctx);

            ctx.add(discoMgr, false);

            // Start processors before discovery manager, so they will
            // be able to start receiving messages once discovery completes.
            startProcessor(createComponent(DiscoveryNodeValidationProcessor.class, ctx));
            startProcessor(new GridClockSyncProcessor(ctx));
            startProcessor(new GridAffinityProcessor(ctx));
            startProcessor(createComponent(GridSegmentationProcessor.class, ctx));
            startProcessor(createComponent(IgniteCacheObjectProcessor.class, ctx));
            startProcessor(new GridCacheProcessor(ctx));
            startProcessor(new GridClusterStateProcessor(ctx));
            startProcessor(new GridQueryProcessor(ctx));
            startProcessor(new OdbcProcessor(ctx));
            startProcessor(new GridServiceProcessor(ctx));
            startProcessor(new GridTaskSessionProcessor(ctx));
            startProcessor(new GridJobProcessor(ctx));
            startProcessor(new GridTaskProcessor(ctx));
            startProcessor((GridProcessor)SCHEDULE.createOptional(ctx));
            startProcessor(new GridRestProcessor(ctx));
            startProcessor(new DataStreamProcessor(ctx));
            startProcessor((GridProcessor)IGFS.create(ctx, F.isEmpty(cfg.getFileSystemConfiguration())));
            startProcessor(new GridContinuousProcessor(ctx));
            startProcessor(createHadoopComponent());
            startProcessor(new DataStructuresProcessor(ctx));
            startProcessor(createComponent(PlatformProcessor.class, ctx));

            // Start plugins.
            for (PluginProvider provider : ctx.plugins().allProviders()) {
                ctx.add(new GridPluginComponent(provider));

                provider.start(ctx.plugins().pluginContextForProvider(provider));
            }

            fillNodeAttributes(clusterProc.updateNotifierEnabled());

            gw.writeLock();

            try {
                gw.setState(STARTED);

                // Start discovery manager last to make sure that grid is fully initialized.
                startManager(discoMgr);
            }
            finally {
                gw.writeUnlock();
            }

            // Check whether physical RAM is not exceeded.
            checkPhysicalRam();

            // Suggest configuration optimizations.
            suggestOptimizations(cfg);

            // Notify discovery manager the first to make sure that topology is discovered.
            ctx.discovery().onKernalStart(activeOnStart);

            // Notify IO manager the second so further components can send and receive messages.
            ctx.io().onKernalStart(activeOnStart);

            // Start plugins.
            for (PluginProvider provider : ctx.plugins().allProviders())
                provider.onIgniteStart();

            // Callbacks.
            for (GridComponent comp : ctx) {
                // Skip discovery manager.
                if (comp instanceof GridDiscoveryManager)
                    continue;

                // Skip IO manager.
                if (comp instanceof GridIoManager)
                    continue;

                if (comp instanceof GridPluginComponent)
                    continue;

                if (!skipDaemon(comp))
                    comp.onKernalStart(activeOnStart);
            }

            // Register MBeans.
            registerKernalMBean();
            registerLocalNodeMBean();
            registerExecutorMBeans(execSvc, sysExecSvc, p2pExecSvc, mgmtExecSvc, restExecSvc);

            // Lifecycle bean notifications.
            notifyLifecycleBeans(AFTER_NODE_START);
        }
        catch (Throwable e) {
            IgniteSpiVersionCheckException verCheckErr = X.cause(e, IgniteSpiVersionCheckException.class);

            if (verCheckErr != null)
                U.error(log, verCheckErr.getMessage());
            else if (X.hasCause(e, InterruptedException.class, IgniteInterruptedCheckedException.class))
                U.warn(log, "Grid startup routine has been interrupted (will rollback).");
            else
                U.error(log, "Got exception while starting (will rollback startup routine).", e);

            errHnd.apply();

            stop(true);

            if (e instanceof Error)
                throw e;
            else if (e instanceof IgniteCheckedException)
                throw (IgniteCheckedException)e;
            else
                throw new IgniteCheckedException(e);
        }

        // Mark start timestamp.
        startTime = U.currentTimeMillis();

        String intervalStr = IgniteSystemProperties.getString(IGNITE_STARVATION_CHECK_INTERVAL);

        // Start starvation checker if enabled.
        boolean starveCheck = !isDaemon() && !"0".equals(intervalStr);

        if (starveCheck) {
            final long interval = F.isEmpty(intervalStr) ? PERIODIC_STARVATION_CHECK_FREQ : Long.parseLong(intervalStr);

            starveTask = ctx.timeout().schedule(new Runnable() {
                /** Last completed task count. */
                private long lastCompletedCntPub;

                /** Last completed task count. */
                private long lastCompletedCntSys;

                @Override public void run() {
                    if (execSvc instanceof ThreadPoolExecutor) {
                        ThreadPoolExecutor exec = (ThreadPoolExecutor)execSvc;

                        lastCompletedCntPub = checkPoolStarvation(exec, lastCompletedCntPub, "public");
                    }

                    if (sysExecSvc instanceof ThreadPoolExecutor) {
                        ThreadPoolExecutor exec = (ThreadPoolExecutor)sysExecSvc;

                        lastCompletedCntSys = checkPoolStarvation(exec, lastCompletedCntSys, "system");
                    }

                    if (stripedExecSvc != null)
                        stripedExecSvc.checkStarvation();
                }

                /**
                 * @param exec Thread pool executor to check.
                 * @param lastCompletedCnt Last completed tasks count.
                 * @param pool Pool name for message.
                 * @return Current completed tasks count.
                 */
                private long checkPoolStarvation(
                    ThreadPoolExecutor exec,
                    long lastCompletedCnt,
                    String pool
                ) {
                    long completedCnt = exec.getCompletedTaskCount();

                    // If all threads are active and no task has completed since last time and there is
                    // at least one waiting request, then it is possible starvation.
                    if (exec.getPoolSize() == exec.getActiveCount() && completedCnt == lastCompletedCnt &&
                        !exec.getQueue().isEmpty())
                        LT.warn(
                            log,
                            "Possible thread pool starvation detected (no task completed in last " +
                                interval + "ms, is " + pool + " thread pool size large enough?)");

                    return completedCnt;
                }
            }, interval, interval);
        }

        long metricsLogFreq = cfg.getMetricsLogFrequency();

        if (metricsLogFreq > 0) {
            metricsLogTask = ctx.timeout().schedule(new Runnable() {
                private final DecimalFormat dblFmt = new DecimalFormat("#.##");

                @Override public void run() {
                    if (log.isInfoEnabled()) {
                        try {
                            ClusterMetrics m = cluster().localNode().metrics();

                            double cpuLoadPct = m.getCurrentCpuLoad() * 100;
                            double avgCpuLoadPct = m.getAverageCpuLoad() * 100;
                            double gcPct = m.getCurrentGcCpuLoad() * 100;

                            //Heap params
                            long heapUsed = m.getHeapMemoryUsed();
                            long heapMax = m.getHeapMemoryMaximum();

                            long heapUsedInMBytes = heapUsed / 1024 / 1024;
                            long heapCommInMBytes = m.getHeapMemoryCommitted() / 1024 / 1024;

                            double freeHeapPct = heapMax > 0 ? ((double)((heapMax - heapUsed) * 100)) / heapMax : -1;

                            //Non heap params
                            long nonHeapUsed = m.getNonHeapMemoryUsed();
                            long nonHeapMax = m.getNonHeapMemoryMaximum();

                            long nonHeapUsedInMBytes = nonHeapUsed / 1024 / 1024;
                            long nonHeapCommInMBytes = m.getNonHeapMemoryCommitted() / 1024 / 1024;

                            double freeNonHeapPct = nonHeapMax > 0 ? ((double)((nonHeapMax - nonHeapUsed) * 100)) / nonHeapMax : -1;

                            int hosts = 0;
                            int nodes = 0;
                            int cpus = 0;

                            try {
                                ClusterMetrics metrics = cluster().metrics();

                                Collection<ClusterNode> nodes0 = cluster().nodes();

                                hosts = U.neighborhood(nodes0).size();
                                nodes = metrics.getTotalNodes();
                                cpus = metrics.getTotalCpus();
                            }
                            catch (IgniteException ignore) {
                                // No-op.
                            }

                            int pubPoolActiveThreads = 0;
                            int pubPoolIdleThreads = 0;
                            int pubPoolQSize = 0;

                            if (execSvc instanceof ThreadPoolExecutor) {
                                ThreadPoolExecutor exec = (ThreadPoolExecutor)execSvc;

                                int poolSize = exec.getPoolSize();

                                pubPoolActiveThreads = Math.min(poolSize, exec.getActiveCount());
                                pubPoolIdleThreads = poolSize - pubPoolActiveThreads;
                                pubPoolQSize = exec.getQueue().size();
                            }

                            int sysPoolActiveThreads = 0;
                            int sysPoolIdleThreads = 0;
                            int sysPoolQSize = 0;

                            if (sysExecSvc instanceof ThreadPoolExecutor) {
                                ThreadPoolExecutor exec = (ThreadPoolExecutor)sysExecSvc;

                                int poolSize = exec.getPoolSize();

                                sysPoolActiveThreads = Math.min(poolSize, exec.getActiveCount());
                                sysPoolIdleThreads = poolSize - sysPoolActiveThreads;
                                sysPoolQSize = exec.getQueue().size();
                            }

                            String id = U.id8(localNode().id());

                            String msg = NL +
                                "Metrics for local node (to disable set 'metricsLogFrequency' to 0)" + NL +
                                "    ^-- Node [id=" + id + ", name=" + name() + ", uptime=" + getUpTimeFormatted() + "]" + NL +
                                "    ^-- H/N/C [hosts=" + hosts + ", nodes=" + nodes + ", CPUs=" + cpus + "]" + NL +
                                "    ^-- CPU [cur=" + dblFmt.format(cpuLoadPct) + "%, avg=" +
                                dblFmt.format(avgCpuLoadPct) + "%, GC=" + dblFmt.format(gcPct) + "%]" + NL +
                                "    ^-- Heap [used=" + dblFmt.format(heapUsedInMBytes) + "MB, free=" +
                                dblFmt.format(freeHeapPct) + "%, comm=" + dblFmt.format(heapCommInMBytes) + "MB]" + NL +
                                "    ^-- Non heap [used=" + dblFmt.format(nonHeapUsedInMBytes) + "MB, free=" +
                                dblFmt.format(freeNonHeapPct) + "%, comm=" + dblFmt.format(nonHeapCommInMBytes) + "MB]" + NL +
                                "    ^-- Public thread pool [active=" + pubPoolActiveThreads + ", idle=" +
                                pubPoolIdleThreads + ", qSize=" + pubPoolQSize + "]" + NL +
                                "    ^-- System thread pool [active=" + sysPoolActiveThreads + ", idle=" +
                                sysPoolIdleThreads + ", qSize=" + sysPoolQSize + "]" + NL +
                                "    ^-- Outbound messages queue [size=" + m.getOutboundMessagesQueueSize() + "]";

                            log.info(msg);
                        }
                        catch (IgniteClientDisconnectedException ignore) {
                            // No-op.
                        }
                    }
                }
            }, metricsLogFreq, metricsLogFreq);
        }

        final long longOpDumpTimeout =
            IgniteSystemProperties.getLong(IgniteSystemProperties.IGNITE_LONG_OPERATIONS_DUMP_TIMEOUT, 60_000);

        if (longOpDumpTimeout > 0) {
            longOpDumpTask = ctx.timeout().schedule(new Runnable() {
                @Override public void run() {
                    GridKernalContext ctx = IgniteKernal.this.ctx;

                    if (ctx != null)
                        ctx.cache().context().exchange().dumpLongRunningOperations(longOpDumpTimeout);
                }
            }, longOpDumpTimeout, longOpDumpTimeout);
        }

        ctx.performance().add("Disable assertions (remove '-ea' from JVM options)", !U.assertionsEnabled());

        ctx.performance().logSuggestions(log, gridName);

        U.quietAndInfo(log, "To start Console Management & Monitoring run ignitevisorcmd.{sh|bat}");

        ackStart(rtBean);

        if (!isDaemon())
            ctx.discovery().ackTopology(localNode().order());
    }

    /**
     * Create Hadoop component.
     *
     * @return Non-null Hadoop component: workable or no-op.
     * @throws IgniteCheckedException If the component is mandatory and cannot be initialized.
     */
    private HadoopProcessorAdapter createHadoopComponent() throws IgniteCheckedException {
        boolean mandatory = cfg.getHadoopConfiguration() != null;

        if (mandatory) {
            if (cfg.isPeerClassLoadingEnabled())
                throw new IgniteCheckedException("Hadoop module cannot be used with peer class loading enabled " +
                    "(set IgniteConfiguration.peerClassLoadingEnabled to \"false\").");

            HadoopProcessorAdapter res = IgniteComponentType.HADOOP.createIfInClassPath(ctx, true);

            res.validateEnvironment();

            return res;
        }
        else {
            HadoopProcessorAdapter cmp = null;

            if (!ctx.hadoopHelper().isNoOp() && cfg.isPeerClassLoadingEnabled()) {
                U.warn(log, "Hadoop module is found in classpath, but will not be started because peer class " +
                    "loading is enabled (set IgniteConfiguration.peerClassLoadingEnabled to \"false\" if you want " +
                    "to use Hadoop module).");
            }
            else {
                cmp = IgniteComponentType.HADOOP.createIfInClassPath(ctx, false);

                try {
                    cmp.validateEnvironment();
                }
                catch (IgniteException | IgniteCheckedException e) {
                    U.quietAndWarn(log, "Hadoop module will not start due to exception: " + e.getMessage());

                    cmp = null;
                }
            }

            if (cmp == null)
                cmp = IgniteComponentType.HADOOP.create(ctx, true);

            return cmp;
        }
    }

    /**
     * Validates common configuration parameters.
     *
     * @param cfg Configuration.
     */
    private void validateCommon(IgniteConfiguration cfg) {
        A.notNull(cfg.getNodeId(), "cfg.getNodeId()");

        A.notNull(cfg.getMBeanServer(), "cfg.getMBeanServer()");
        A.notNull(cfg.getGridLogger(), "cfg.getGridLogger()");
        A.notNull(cfg.getMarshaller(), "cfg.getMarshaller()");
        A.notNull(cfg.getUserAttributes(), "cfg.getUserAttributes()");

        // All SPIs should be non-null.
        A.notNull(cfg.getCheckpointSpi(), "cfg.getCheckpointSpi()");
        A.notNull(cfg.getCommunicationSpi(), "cfg.getCommunicationSpi()");
        A.notNull(cfg.getDeploymentSpi(), "cfg.getDeploymentSpi()");
        A.notNull(cfg.getDiscoverySpi(), "cfg.getDiscoverySpi()");
        A.notNull(cfg.getEventStorageSpi(), "cfg.getEventStorageSpi()");
        A.notNull(cfg.getCollisionSpi(), "cfg.getCollisionSpi()");
        A.notNull(cfg.getFailoverSpi(), "cfg.getFailoverSpi()");
        A.notNull(cfg.getLoadBalancingSpi(), "cfg.getLoadBalancingSpi()");
        A.notNull(cfg.getIndexingSpi(), "cfg.getIndexingSpi()");

        A.ensure(cfg.getNetworkTimeout() > 0, "cfg.getNetworkTimeout() > 0");
        A.ensure(cfg.getNetworkSendRetryDelay() > 0, "cfg.getNetworkSendRetryDelay() > 0");
        A.ensure(cfg.getNetworkSendRetryCount() > 0, "cfg.getNetworkSendRetryCount() > 0");
    }

    /**
     * Checks whether physical RAM is not exceeded.
     */
    @SuppressWarnings("ConstantConditions")
    private void checkPhysicalRam() {
        long ram = ctx.discovery().localNode().attribute(ATTR_PHY_RAM);

        if (ram != -1) {
            String macs = ctx.discovery().localNode().attribute(ATTR_MACS);

            long totalHeap = 0;

            for (ClusterNode node : ctx.discovery().allNodes()) {
                if (macs.equals(node.attribute(ATTR_MACS))) {
                    long heap = node.metrics().getHeapMemoryMaximum();

                    if (heap != -1)
                        totalHeap += heap;
                }
            }

            if (totalHeap > ram) {
                U.quietAndWarn(log, "Attempting to start more nodes than physical RAM " +
                    "available on current host (this can cause significant slowdown)");
            }
        }
    }

    /**
     * @param cfg Configuration to check for possible performance issues.
     */
    private void suggestOptimizations(IgniteConfiguration cfg) {
        GridPerformanceSuggestions perf = ctx.performance();

        if (ctx.collision().enabled())
            perf.add("Disable collision resolution (remove 'collisionSpi' from configuration)");

        if (ctx.checkpoint().enabled())
            perf.add("Disable checkpoints (remove 'checkpointSpi' from configuration)");

        if (cfg.isPeerClassLoadingEnabled())
            perf.add("Disable peer class loading (set 'peerClassLoadingEnabled' to false)");

        if (cfg.isMarshalLocalJobs())
            perf.add("Disable local jobs marshalling (set 'marshalLocalJobs' to false)");

        if (cfg.getIncludeEventTypes() != null && cfg.getIncludeEventTypes().length != 0)
            perf.add("Disable grid events (remove 'includeEventTypes' from configuration)");

        if (BinaryMarshaller.available() && (cfg.getMarshaller() != null && !(cfg.getMarshaller() instanceof BinaryMarshaller)))
            perf.add("Use default binary marshaller (do not set 'marshaller' explicitly)");
    }

    /**
     * Creates attributes map and fills it in.
     *
     * @param notifyEnabled Update notifier flag.
     * @throws IgniteCheckedException thrown if was unable to set up attribute.
     */
    @SuppressWarnings({"SuspiciousMethodCalls", "unchecked", "TypeMayBeWeakened"})
    private void fillNodeAttributes(boolean notifyEnabled) throws IgniteCheckedException {
        final String[] incProps = cfg.getIncludeProperties();

        try {
            // Stick all environment settings into node attributes.
            for (Map.Entry<String, String> sysEntry : System.getenv().entrySet()) {
                String name = sysEntry.getKey();

                if (incProps == null || U.containsStringArray(incProps, name, true) ||
                    U.isVisorNodeStartProperty(name) || U.isVisorRequiredProperty(name))
                    ctx.addNodeAttribute(name, sysEntry.getValue());
            }

            if (log.isDebugEnabled())
                log.debug("Added environment properties to node attributes.");
        }
        catch (SecurityException e) {
            throw new IgniteCheckedException("Failed to add environment properties to node attributes due to " +
                "security violation: " + e.getMessage());
        }

        try {
            // Stick all system properties into node's attributes overwriting any
            // identical names from environment properties.
            for (Map.Entry<Object, Object> e : snapshot().entrySet()) {
                String key = (String)e.getKey();

                if (incProps == null || U.containsStringArray(incProps, key, true) ||
                    U.isVisorRequiredProperty(key)) {
                    Object val = ctx.nodeAttribute(key);

                    if (val != null && !val.equals(e.getValue()))
                        U.warn(log, "System property will override environment variable with the same name: " + key);

                    ctx.addNodeAttribute(key, e.getValue());
                }
            }

            ctx.addNodeAttribute(IgniteNodeAttributes.ATTR_UPDATE_NOTIFIER_ENABLED, notifyEnabled);

            if (log.isDebugEnabled())
                log.debug("Added system properties to node attributes.");
        }
        catch (SecurityException e) {
            throw new IgniteCheckedException("Failed to add system properties to node attributes due to security " +
                "violation: " + e.getMessage());
        }

        // Add local network IPs and MACs.
        String ips = F.concat(U.allLocalIps(), ", "); // Exclude loopbacks.
        String macs = F.concat(U.allLocalMACs(), ", "); // Only enabled network interfaces.

        // Ack network context.
        if (log.isInfoEnabled()) {
            log.info("Non-loopback local IPs: " + (F.isEmpty(ips) ? "N/A" : ips));
            log.info("Enabled local MACs: " + (F.isEmpty(macs) ? "N/A" : macs));
        }

        // Warn about loopback.
        if (ips.isEmpty() && macs.isEmpty())
            U.warn(log, "Ignite is starting on loopback address... Only nodes on the same physical " +
                    "computer can participate in topology.",
                "Ignite is starting on loopback address...");

        // Stick in network context into attributes.
        add(ATTR_IPS, (ips.isEmpty() ? "" : ips));
        add(ATTR_MACS, (macs.isEmpty() ? "" : macs));

        // Stick in some system level attributes
        add(ATTR_JIT_NAME, U.getCompilerMx() == null ? "" : U.getCompilerMx().getName());
        add(ATTR_BUILD_VER, VER_STR);
        add(ATTR_BUILD_DATE, BUILD_TSTAMP_STR);
        add(ATTR_MARSHALLER, cfg.getMarshaller().getClass().getName());
        add(ATTR_MARSHALLER_USE_DFLT_SUID,
            getBoolean(IGNITE_OPTIMIZED_MARSHALLER_USE_DEFAULT_SUID, OptimizedMarshaller.USE_DFLT_SUID));
        add(ATTR_LATE_AFFINITY_ASSIGNMENT, cfg.isLateAffinityAssignment());
        add(ATTR_ACTIVE_ON_START, cfg.isActiveOnStart());

        if (cfg.getMarshaller() instanceof BinaryMarshaller) {
            add(ATTR_MARSHALLER_COMPACT_FOOTER, cfg.getBinaryConfiguration() == null ?
                BinaryConfiguration.DFLT_COMPACT_FOOTER :
                cfg.getBinaryConfiguration().isCompactFooter());

            add(ATTR_MARSHALLER_USE_BINARY_STRING_SER_VER_2,
                getBoolean(IGNITE_BINARY_MARSHALLER_USE_STRING_SERIALIZATION_VER_2,
                    BinaryUtils.USE_STR_SERIALIZATION_VER_2));
        }

        add(ATTR_USER_NAME, System.getProperty("user.name"));
        add(ATTR_GRID_NAME, gridName);

        add(ATTR_PEER_CLASSLOADING, cfg.isPeerClassLoadingEnabled());
        add(ATTR_DEPLOYMENT_MODE, cfg.getDeploymentMode());
        add(ATTR_LANG_RUNTIME, getLanguage());

        add(ATTR_JVM_PID, U.jvmPid());

        add(ATTR_CLIENT_MODE, cfg.isClientMode());

        add(ATTR_CONSISTENCY_CHECK_SKIPPED, getBoolean(IGNITE_SKIP_CONFIGURATION_CONSISTENCY_CHECK));

        if (cfg.getConsistentId() != null)
            add(ATTR_NODE_CONSISTENT_ID, cfg.getConsistentId());

        // Build a string from JVM arguments, because parameters with spaces are split.
        SB jvmArgs = new SB(512);

        for (String arg : U.jvmArgs()) {
            if (arg.startsWith("-"))
                jvmArgs.a("@@@");
            else
                jvmArgs.a(' ');

            jvmArgs.a(arg);
        }
        // Add it to attributes.
        add(ATTR_JVM_ARGS, jvmArgs.toString());

        // Check daemon system property and override configuration if it's set.
        if (isDaemon())
            add(ATTR_DAEMON, "true");

        // In case of the parsing error, JMX remote disabled or port not being set
        // node attribute won't be set.
        if (isJmxRemoteEnabled()) {
            String portStr = System.getProperty("com.sun.management.jmxremote.port");

            if (portStr != null)
                try {
                    add(ATTR_JMX_PORT, Integer.parseInt(portStr));
                }
                catch (NumberFormatException ignore) {
                    // No-op.
                }
        }

        // Whether restart is enabled and stick the attribute.
        add(ATTR_RESTART_ENABLED, Boolean.toString(isRestartEnabled()));

        // Save port range, port numbers will be stored by rest processor at runtime.
        if (cfg.getConnectorConfiguration() != null)
            add(ATTR_REST_PORT_RANGE, cfg.getConnectorConfiguration().getPortRange());

        // Stick in SPI versions and classes attributes.
        addSpiAttributes(cfg.getCollisionSpi());
        addSpiAttributes(cfg.getDiscoverySpi());
        addSpiAttributes(cfg.getFailoverSpi());
        addSpiAttributes(cfg.getCommunicationSpi());
        addSpiAttributes(cfg.getEventStorageSpi());
        addSpiAttributes(cfg.getCheckpointSpi());
        addSpiAttributes(cfg.getLoadBalancingSpi());
        addSpiAttributes(cfg.getDeploymentSpi());

        // Set user attributes for this node.
        if (cfg.getUserAttributes() != null) {
            for (Map.Entry<String, ?> e : cfg.getUserAttributes().entrySet()) {
                if (ctx.hasNodeAttribute(e.getKey()))
                    U.warn(log, "User or internal attribute has the same name as environment or system " +
                        "property and will take precedence: " + e.getKey());

                ctx.addNodeAttribute(e.getKey(), e.getValue());
            }
        }
    }

    /**
     * Add SPI version and class attributes into node attributes.
     *
     * @param spiList Collection of SPIs to get attributes from.
     * @throws IgniteCheckedException Thrown if was unable to set up attribute.
     */
    private void addSpiAttributes(IgniteSpi... spiList) throws IgniteCheckedException {
        for (IgniteSpi spi : spiList) {
            Class<? extends IgniteSpi> spiCls = spi.getClass();

            add(U.spiAttribute(spi, ATTR_SPI_CLASS), spiCls.getName());
        }
    }

    /** @throws IgniteCheckedException If registration failed. */
    private void registerKernalMBean() throws IgniteCheckedException {
        try {
            kernalMBean = U.registerMBean(
                cfg.getMBeanServer(),
                cfg.getGridName(),
                "Kernal",
                getClass().getSimpleName(),
                this,
                IgniteMXBean.class);

            if (log.isDebugEnabled())
                log.debug("Registered kernal MBean: " + kernalMBean);
        }
        catch (JMException e) {
            kernalMBean = null;

            throw new IgniteCheckedException("Failed to register kernal MBean.", e);
        }
    }

    /** @throws IgniteCheckedException If registration failed. */
    private void registerLocalNodeMBean() throws IgniteCheckedException {
        ClusterLocalNodeMetricsMXBean mbean = new ClusterLocalNodeMetricsMXBeanImpl(ctx.discovery().localNode());

        try {
            locNodeMBean = U.registerMBean(
                cfg.getMBeanServer(),
                cfg.getGridName(),
                "Kernal",
                mbean.getClass().getSimpleName(),
                mbean,
                ClusterLocalNodeMetricsMXBean.class);

            if (log.isDebugEnabled())
                log.debug("Registered local node MBean: " + locNodeMBean);
        }
        catch (JMException e) {
            locNodeMBean = null;

            throw new IgniteCheckedException("Failed to register local node MBean.", e);
        }
    }

    /** @throws IgniteCheckedException If registration failed. */
    private void registerExecutorMBeans(ExecutorService execSvc,
        ExecutorService sysExecSvc,
        ExecutorService p2pExecSvc,
        ExecutorService mgmtExecSvc,
        ExecutorService restExecSvc) throws IgniteCheckedException {
        pubExecSvcMBean = registerExecutorMBean(execSvc, "GridExecutionExecutor");
        sysExecSvcMBean = registerExecutorMBean(sysExecSvc, "GridSystemExecutor");
        mgmtExecSvcMBean = registerExecutorMBean(mgmtExecSvc, "GridManagementExecutor");
        p2PExecSvcMBean = registerExecutorMBean(p2pExecSvc, "GridClassLoadingExecutor");

        ConnectorConfiguration clientCfg = cfg.getConnectorConfiguration();

        if (clientCfg != null)
            restExecSvcMBean = registerExecutorMBean(restExecSvc, "GridRestExecutor");
    }

    /**
     * @param exec Executor service to register.
     * @param name Property name for executor.
     * @return Name for created MBean.
     * @throws IgniteCheckedException If registration failed.
     */
    private ObjectName registerExecutorMBean(ExecutorService exec, String name) throws IgniteCheckedException {
        assert exec != null;

        try {
            ObjectName res = U.registerMBean(
                cfg.getMBeanServer(),
                cfg.getGridName(),
                "Thread Pools",
                name,
                new ThreadPoolMXBeanAdapter(exec),
                ThreadPoolMXBean.class);

            if (log.isDebugEnabled())
                log.debug("Registered executor service MBean: " + res);

            return res;
        }
        catch (JMException e) {
            throw new IgniteCheckedException("Failed to register executor service MBean [name=" + name + ", exec=" + exec + ']',
                e);
        }
    }

    /**
     * Unregisters given mbean.
     *
     * @param mbean MBean to unregister.
     * @return {@code True} if successfully unregistered, {@code false} otherwise.
     */
    private boolean unregisterMBean(@Nullable ObjectName mbean) {
        if (mbean != null)
            try {
                cfg.getMBeanServer().unregisterMBean(mbean);

                if (log.isDebugEnabled())
                    log.debug("Unregistered MBean: " + mbean);

                return true;
            }
            catch (JMException e) {
                U.error(log, "Failed to unregister MBean.", e);

                return false;
            }

        return true;
    }

    /**
     * @param mgr Manager to start.
     * @throws IgniteCheckedException Throw in case of any errors.
     */
    private void startManager(GridManager mgr) throws IgniteCheckedException {
        // Add manager to registry before it starts to avoid cases when manager is started
        // but registry does not have it yet.
        ctx.add(mgr);

        try {
            if (!skipDaemon(mgr))
                mgr.start(cfg.isActiveOnStart());
        }
        catch (IgniteCheckedException e) {
            U.error(log, "Failed to start manager: " + mgr, e);

            throw new IgniteCheckedException("Failed to start manager: " + mgr, e);
        }
    }

    /**
     * @param proc Processor to start.
     * @throws IgniteCheckedException Thrown in case of any error.
     */
    private void startProcessor(GridProcessor proc) throws IgniteCheckedException {
        ctx.add(proc);

        try {
            if (!skipDaemon(proc))
                proc.start(cfg.isActiveOnStart());
        }
        catch (IgniteCheckedException e) {
            throw new IgniteCheckedException("Failed to start processor: " + proc, e);
        }
    }

    /**
     * Add helper.
     *
     * @param helper Helper.
     */
    private void addHelper(Object helper) {
        ctx.addHelper(helper);
    }

    /**
     * Gets "on" or "off" string for given boolean value.
     *
     * @param b Boolean value to convert.
     * @return Result string.
     */
    private String onOff(boolean b) {
        return b ? "on" : "off";
    }

    /**
     *
     * @return Whether or not REST is enabled.
     */
    private boolean isRestEnabled() {
        assert cfg != null;

        return cfg.getConnectorConfiguration() != null &&
            // By default rest processor doesn't start on client nodes.
            (!isClientNode() || (isClientNode() && IgniteSystemProperties.getBoolean(IGNITE_REST_START_ON_CLIENT)));
    }

    /**
     * @return {@code True} if node client or daemon otherwise {@code false}.
     */
    private boolean isClientNode() {
        return cfg.isClientMode() || cfg.isDaemon();
    }

    /**
     * Acks remote management.
     */
    private void ackRemoteManagement() {
        assert log != null;

        if (!log.isInfoEnabled())
            return;

        SB sb = new SB();

        sb.a("Remote Management [");

        boolean on = isJmxRemoteEnabled();

        sb.a("restart: ").a(onOff(isRestartEnabled())).a(", ");
        sb.a("REST: ").a(onOff(isRestEnabled())).a(", ");
        sb.a("JMX (");
        sb.a("remote: ").a(onOff(on));

        if (on) {
            sb.a(", ");

            sb.a("port: ").a(System.getProperty("com.sun.management.jmxremote.port", "<n/a>")).a(", ");
            sb.a("auth: ").a(onOff(Boolean.getBoolean("com.sun.management.jmxremote.authenticate"))).a(", ");

            // By default SSL is enabled, that's why additional check for null is needed.
            // See http://docs.oracle.com/javase/6/docs/technotes/guides/management/agent.html
            sb.a("ssl: ").a(onOff(Boolean.getBoolean("com.sun.management.jmxremote.ssl") ||
                System.getProperty("com.sun.management.jmxremote.ssl") == null));
        }

        sb.a(")");

        sb.a(']');

        log.info(sb.toString());
    }

    /**
     * Acks configuration URL.
     */
    private void ackConfigUrl() {
        assert log != null;

        if (log.isInfoEnabled())
            log.info("Config URL: " + System.getProperty(IGNITE_CONFIG_URL, "n/a"));
    }

    /**
     * Acks ASCII-logo. Thanks to http://patorjk.com/software/taag
     */
    private void ackAsciiLogo() {
        assert log != null;

        if (System.getProperty(IGNITE_NO_ASCII) == null) {
            String ver = "ver. " + ACK_VER_STR;

            // Big thanks to: http://patorjk.com/software/taag
            // Font name "Small Slant"
            if (log.isInfoEnabled()) {
                log.info(NL + NL +
                    ">>>    __________  ________________  " + NL +
                    ">>>   /  _/ ___/ |/ /  _/_  __/ __/  " + NL +
                    ">>>  _/ // (7 7    // /  / / / _/    " + NL +
                    ">>> /___/\\___/_/|_/___/ /_/ /___/   " + NL +
                    ">>> " + NL +
                    ">>> " + ver + NL +
                    ">>> " + COPYRIGHT + NL +
                    ">>> " + NL +
                    ">>> Ignite documentation: " + "http://" + SITE + NL
                );
            }

            if (log.isQuiet()) {
                U.quiet(false,
                    "   __________  ________________ ",
                    "  /  _/ ___/ |/ /  _/_  __/ __/ ",
                    " _/ // (7 7    // /  / / / _/   ",
                    "/___/\\___/_/|_/___/ /_/ /___/  ",
                    "",
                    ver,
                    COPYRIGHT,
                    "",
                    "Ignite documentation: " + "http://" + SITE,
                    "",
                    "Quiet mode.");

                String fileName = log.fileName();

                if (fileName != null)
                    U.quiet(false, "  ^-- Logging to file '" + fileName + '\'');

                U.quiet(false,
                    "  ^-- To see **FULL** console log here add -DIGNITE_QUIET=false or \"-v\" to ignite.{sh|bat}",
                    "");
            }
        }
    }

    /**
     * Prints start info.
     *
     * @param rtBean Java runtime bean.
     */
    private void ackStart(RuntimeMXBean rtBean) {
        ClusterNode locNode = localNode();

        if (log.isQuiet()) {
            U.quiet(false, "");
            U.quiet(false, "Ignite node started OK (id=" + U.id8(locNode.id()) +
                (F.isEmpty(gridName) ? "" : ", grid=" + gridName) + ')');
        }

        if (log.isInfoEnabled()) {
            log.info("");

            String ack = "Ignite ver. " + VER_STR + '#' + BUILD_TSTAMP_STR + "-sha1:" + REV_HASH_STR;

            String dash = U.dash(ack.length());

            SB sb = new SB();

            for (GridPortRecord rec : ctx.ports().records())
                sb.a(rec.protocol()).a(":").a(rec.port()).a(" ");

            String str =
                NL + NL +
                    ">>> " + dash + NL +
                    ">>> " + ack + NL +
                    ">>> " + dash + NL +
                    ">>> OS name: " + U.osString() + NL +
                    ">>> CPU(s): " + locNode.metrics().getTotalCpus() + NL +
                    ">>> Heap: " + U.heapSize(locNode, 2) + "GB" + NL +
                    ">>> VM name: " + rtBean.getName() + NL +
                    (gridName == null ? "" : ">>> Grid name: " + gridName + NL) +
                    ">>> Local node [" +
                    "ID=" + locNode.id().toString().toUpperCase() +
                    ", order=" + locNode.order() + ", clientMode=" + ctx.clientNode() +
                    "]" + NL +
                    ">>> Local node addresses: " + U.addressesAsString(locNode) + NL +
                    ">>> Local ports: " + sb + NL;

            log.info(str);
        }
    }

    /**
     * Logs out OS information.
     */
    private void ackOsInfo() {
        assert log != null;

        if (log.isQuiet())
            U.quiet(false, "OS: " + U.osString());

        if (log.isInfoEnabled()) {
            log.info("OS: " + U.osString());
            log.info("OS user: " + System.getProperty("user.name"));

            int jvmPid = U.jvmPid();

            log.info("PID: " + (jvmPid == -1 ? "N/A" : jvmPid));
        }
    }

    /**
     * Logs out language runtime.
     */
    private void ackLanguageRuntime() {
        assert log != null;

        if (log.isQuiet())
            U.quiet(false, "VM information: " + U.jdkString());

        if (log.isInfoEnabled()) {
            log.info("Language runtime: " + getLanguage());
            log.info("VM information: " + U.jdkString());
            log.info("VM total memory: " + U.heapSize(2) + "GB");
        }
    }

    /**
     * @return Language runtime.
     */
    @SuppressWarnings("ThrowableInstanceNeverThrown")
    private String getLanguage() {
        boolean scala = false;
        boolean groovy = false;
        boolean clojure = false;

        for (StackTraceElement elem : Thread.currentThread().getStackTrace()) {
            String s = elem.getClassName().toLowerCase();

            if (s.contains("scala")) {
                scala = true;

                break;
            }
            else if (s.contains("groovy")) {
                groovy = true;

                break;
            }
            else if (s.contains("clojure")) {
                clojure = true;

                break;
            }
        }

        if (scala) {
            try (InputStream in = getClass().getResourceAsStream("/library.properties")) {
                Properties props = new Properties();

                if (in != null)
                    props.load(in);

                return "Scala ver. " + props.getProperty("version.number", "<unknown>");
            }
            catch (Exception ignore) {
                return "Scala ver. <unknown>";
            }
        }

        // How to get Groovy and Clojure version at runtime?!?
        return groovy ? "Groovy" : clojure ? "Clojure" : U.jdkName() + " ver. " + U.jdkVersion();
    }

    /**
     * Stops grid instance.
     *
     * @param cancel Whether or not to cancel running jobs.
     */
    public void stop(boolean cancel) {
        // Make sure that thread stopping grid is not interrupted.
        boolean interrupted = Thread.interrupted();

        try {
            stop0(cancel);
        }
        finally {
            if (interrupted)
                Thread.currentThread().interrupt();
        }
    }

    /**
     * @return {@code True} if node started shutdown sequence.
     */
    public boolean isStopping() {
        return stopGuard.get();
    }

    /**
     * @param cancel Whether or not to cancel running jobs.
     */
    private void stop0(boolean cancel) {
        gw.compareAndSet(null, new GridKernalGatewayImpl(gridName));

        GridKernalGateway gw = this.gw.get();

        if (stopGuard.compareAndSet(false, true)) {
            // Only one thread is allowed to perform stop sequence.
            boolean firstStop = false;

            GridKernalState state = gw.getState();

            if (state == STARTED || state == DISCONNECTED)
                firstStop = true;
            else if (state == STARTING)
                U.warn(log, "Attempt to stop starting grid. This operation " +
                    "cannot be guaranteed to be successful.");

            if (firstStop) {
                // Notify lifecycle beans.
                if (log.isDebugEnabled())
                    log.debug("Notifying lifecycle beans.");

                notifyLifecycleBeansEx(LifecycleEventType.BEFORE_NODE_STOP);
            }

            List<GridComponent> comps = ctx.components();

            ctx.marshallerContext().onKernalStop();

            // Callback component in reverse order while kernal is still functional
            // if called in the same thread, at least.
            for (ListIterator<GridComponent> it = comps.listIterator(comps.size()); it.hasPrevious(); ) {
                GridComponent comp = it.previous();

                try {
                    if (!skipDaemon(comp))
                        comp.onKernalStop(cancel);
                }
                catch (Throwable e) {
                    errOnStop = true;

                    U.error(log, "Failed to pre-stop processor: " + comp, e);

                    if (e instanceof Error)
                        throw e;
                }
            }

            if (starveTask != null)
                starveTask.close();

            if (metricsLogTask != null)
                metricsLogTask.close();

            if (longOpDumpTask != null)
                longOpDumpTask.close();

            boolean interrupted = false;

            while (true) {
                try {
                    if (gw.tryWriteLock(10))
                        break;
                }
                catch (InterruptedException ignored) {
                    // Preserve interrupt status & ignore.
                    // Note that interrupted flag is cleared.
                    interrupted = true;
                }
            }

            if (interrupted)
                Thread.currentThread().interrupt();

            try {
                assert gw.getState() == STARTED || gw.getState() == STARTING || gw.getState() == DISCONNECTED;

                // No more kernal calls from this point on.
                gw.setState(STOPPING);

                ctx.cluster().get().clearNodeMap();

                if (log.isDebugEnabled())
                    log.debug("Grid " + (gridName == null ? "" : '\'' + gridName + "' ") + "is stopping.");
            }
            finally {
                gw.writeUnlock();
            }

            // Stopping cache operations.
            GridCacheProcessor cache = ctx.cache();

            if (cache != null)
                cache.blockGateways();

            // Unregister MBeans.
            if (!(
                unregisterMBean(pubExecSvcMBean) &
                    unregisterMBean(sysExecSvcMBean) &
                    unregisterMBean(mgmtExecSvcMBean) &
                    unregisterMBean(p2PExecSvcMBean) &
                    unregisterMBean(kernalMBean) &
                    unregisterMBean(locNodeMBean) &
                    unregisterMBean(restExecSvcMBean)
            ))
                errOnStop = false;

            // Stop components in reverse order.
            for (ListIterator<GridComponent> it = comps.listIterator(comps.size()); it.hasPrevious(); ) {
                GridComponent comp = it.previous();

                try {
                    if (!skipDaemon(comp)) {
                        comp.stop(cancel);

                        if (log.isDebugEnabled())
                            log.debug("Component stopped: " + comp);
                    }
                }
                catch (Throwable e) {
                    errOnStop = true;

                    U.error(log, "Failed to stop component (ignoring): " + comp, e);

                    if (e instanceof Error)
                        throw (Error)e;
                }
            }

            // Stops lifecycle aware components.
            U.stopLifecycleAware(log, lifecycleAwares(cfg));

            // Lifecycle notification.
            notifyLifecycleBeansEx(LifecycleEventType.AFTER_NODE_STOP);

            // Clean internal class/classloader caches to avoid stopped contexts held in memory.
            U.clearClassCache();
            MarshallerExclusions.clearCache();
            BinaryEnumCache.clear();

            gw.writeLock();

            try {
                gw.setState(STOPPED);
            }
            finally {
                gw.writeUnlock();
            }

            // Ack stop.
            if (log.isQuiet()) {
                String nodeName = gridName == null ? "" : "name=" + gridName + ", ";

                if (!errOnStop)
                    U.quiet(false, "Ignite node stopped OK [" + nodeName + "uptime=" +
                        X.timeSpan2HMSM(U.currentTimeMillis() - startTime) + ']');
                else
                    U.quiet(true, "Ignite node stopped wih ERRORS [" + nodeName + "uptime=" +
                        X.timeSpan2HMSM(U.currentTimeMillis() - startTime) + ']');
            }

            if (log.isInfoEnabled())
                if (!errOnStop) {
                    String ack = "Ignite ver. " + VER_STR + '#' + BUILD_TSTAMP_STR + "-sha1:" + REV_HASH_STR +
                        " stopped OK";

                    String dash = U.dash(ack.length());

                    log.info(NL + NL +
                        ">>> " + dash + NL +
                        ">>> " + ack + NL +
                        ">>> " + dash + NL +
                        (gridName == null ? "" : ">>> Grid name: " + gridName + NL) +
                        ">>> Grid uptime: " + X.timeSpan2HMSM(U.currentTimeMillis() - startTime) +
                        NL +
                        NL);
                }
                else {
                    String ack = "Ignite ver. " + VER_STR + '#' + BUILD_TSTAMP_STR + "-sha1:" + REV_HASH_STR +
                        " stopped with ERRORS";

                    String dash = U.dash(ack.length());

                    log.info(NL + NL +
                        ">>> " + ack + NL +
                        ">>> " + dash + NL +
                        (gridName == null ? "" : ">>> Grid name: " + gridName + NL) +
                        ">>> Grid uptime: " + X.timeSpan2HMSM(U.currentTimeMillis() - startTime) +
                        NL +
                        ">>> See log above for detailed error message." + NL +
                        ">>> Note that some errors during stop can prevent grid from" + NL +
                        ">>> maintaining correct topology since this node may have" + NL +
                        ">>> not exited grid properly." + NL +
                        NL);
                }

            try {
                U.onGridStop();
            }
            catch (InterruptedException ignored) {
                // Preserve interrupt status.
                Thread.currentThread().interrupt();
            }
        }
        else {
            // Proper notification.
            if (log.isDebugEnabled()) {
                if (gw.getState() == STOPPED)
                    log.debug("Grid is already stopped. Nothing to do.");
                else
                    log.debug("Grid is being stopped by another thread. Aborting this stop sequence " +
                        "allowing other thread to finish.");
            }
        }
    }

    /**
     * USED ONLY FOR TESTING.
     *
     * @param <K> Key type.
     * @param <V> Value type.
     * @return Internal cache instance.
     */
    /*@java.test.only*/
    public <K, V> GridCacheAdapter<K, V> internalCache() {
        checkClusterState();

        return internalCache(null);
    }

    /**
     * USED ONLY FOR TESTING.
     *
     * @param name Cache name.
     * @param <K>  Key type.
     * @param <V>  Value type.
     * @return Internal cache instance.
     */
    /*@java.test.only*/
    public <K, V> GridCacheAdapter<K, V> internalCache(@Nullable String name) {
        checkClusterState();

        return ctx.cache().internalCache(name);
    }

    /**
     * It's intended for use by internal marshalling implementation only.
     *
     * @return Kernal context.
     */
    @Override public GridKernalContext context() {
        return ctx;
    }

    /**
     * Prints all system properties in debug mode.
     */
    private void ackSystemProperties() {
        assert log != null;

        if (log.isDebugEnabled())
            for (Map.Entry<Object, Object> entry : snapshot().entrySet())
                log.debug("System property [" + entry.getKey() + '=' + entry.getValue() + ']');
    }

    /**
     * Prints all user attributes in info mode.
     */
    private void logNodeUserAttributes() {
        assert log != null;

        if (log.isInfoEnabled())
            for (Map.Entry<?, ?> attr : cfg.getUserAttributes().entrySet())
                log.info("Local node user attribute [" + attr.getKey() + '=' + attr.getValue() + ']');
    }

    /**
     * Prints all environment variables in debug mode.
     */
    private void ackEnvironmentVariables() {
        assert log != null;

        if (log.isDebugEnabled())
            for (Map.Entry<?, ?> envVar : System.getenv().entrySet())
                log.debug("Environment variable [" + envVar.getKey() + '=' + envVar.getValue() + ']');
    }

    /**
     * Acks daemon mode status.
     */
    private void ackDaemon() {
        assert log != null;

        if (log.isInfoEnabled())
            log.info("Daemon mode: " + (isDaemon() ? "on" : "off"));
    }

    /**
     *
     * @return {@code True} is this node is daemon.
     */
    private boolean isDaemon() {
        assert cfg != null;

        return cfg.isDaemon() || "true".equalsIgnoreCase(System.getProperty(IGNITE_DAEMON));
    }

    /**
     * Whether or not remote JMX management is enabled for this node. Remote JMX management is
     * enabled when the following system property is set:
     * <ul>
     *     <li>{@code com.sun.management.jmxremote}</li>
     * </ul>
     *
     * @return {@code True} if remote JMX management is enabled - {@code false} otherwise.
     */
    @Override public boolean isJmxRemoteEnabled() {
        return System.getProperty("com.sun.management.jmxremote") != null;
    }

    /**
     * Whether or not node restart is enabled. Node restart us supported when this node was started
     * with {@code bin/ignite.{sh|bat}} script using {@code -r} argument. Node can be
     * programmatically restarted using {@link Ignition#restart(boolean)}} method.
     *
     * @return {@code True} if restart mode is enabled, {@code false} otherwise.
     * @see Ignition#restart(boolean)
     */
    @Override public boolean isRestartEnabled() {
        return System.getProperty(IGNITE_SUCCESS_FILE) != null;
    }

    /**
     * Prints all configuration properties in info mode and SPIs in debug mode.
     */
    private void ackSpis() {
        assert log != null;

        if (log.isDebugEnabled()) {
            log.debug("+-------------+");
            log.debug("START SPI LIST:");
            log.debug("+-------------+");
            log.debug("Grid checkpoint SPI     : " + Arrays.toString(cfg.getCheckpointSpi()));
            log.debug("Grid collision SPI      : " + cfg.getCollisionSpi());
            log.debug("Grid communication SPI  : " + cfg.getCommunicationSpi());
            log.debug("Grid deployment SPI     : " + cfg.getDeploymentSpi());
            log.debug("Grid discovery SPI      : " + cfg.getDiscoverySpi());
            log.debug("Grid event storage SPI  : " + cfg.getEventStorageSpi());
            log.debug("Grid failover SPI       : " + Arrays.toString(cfg.getFailoverSpi()));
            log.debug("Grid load balancing SPI : " + Arrays.toString(cfg.getLoadBalancingSpi()));
        }
    }

    /**
     *
     */
    private void ackRebalanceConfiguration() throws IgniteCheckedException {
        if (cfg.getSystemThreadPoolSize() <= cfg.getRebalanceThreadPoolSize())
            throw new IgniteCheckedException("Rebalance thread pool size exceed or equals System thread pool size. " +
                "Change IgniteConfiguration.rebalanceThreadPoolSize property before next start.");

        if (cfg.getRebalanceThreadPoolSize() < 1)
            throw new IgniteCheckedException("Rebalance thread pool size minimal allowed value is 1. " +
                "Change IgniteConfiguration.rebalanceThreadPoolSize property before next start.");

        for (CacheConfiguration ccfg : cfg.getCacheConfiguration()) {
            if (ccfg.getRebalanceBatchesPrefetchCount() < 1)
                throw new IgniteCheckedException("Rebalance batches prefetch count minimal allowed value is 1. " +
                    "Change CacheConfiguration.rebalanceBatchesPrefetchCount property before next start. " +
                    "[cache=" + ccfg.getName() + "]");
        }
    }

    /**
     *
     */
    private void ackCacheConfiguration() {
        CacheConfiguration[] cacheCfgs = cfg.getCacheConfiguration();

        if (cacheCfgs == null || cacheCfgs.length == 0)
            U.warn(log, "Cache is not configured - in-memory data grid is off.");
        else {
            SB sb = new SB();

            for (CacheConfiguration c : cacheCfgs) {
                String name = U.maskName(c.getName());

                sb.a("'").a(name).a("', ");
            }

            String names = sb.toString();

            U.log(log, "Configured caches [" + names.substring(0, names.length() - 2) + ']');
        }
    }

    /**
     *
     */
    private void ackP2pConfiguration() {
        assert cfg != null;

        if (cfg.isPeerClassLoadingEnabled())
            U.warn(
                log,
                "Peer class loading is enabled (disable it in production for performance and " +
                    "deployment consistency reasons)",
                "Peer class loading is enabled (disable it for better performance)"
            );
    }

    /**
     * Prints security status.
     */
    private void ackSecurity() {
        assert log != null;

        U.quietAndInfo(log, "Security status [authentication=" + onOff(ctx.security().enabled())
            + ", tls/ssl=" + onOff(ctx.config().getSslContextFactory() != null) + ']');
    }

    /**
     * Prints out VM arguments and IGNITE_HOME in info mode.
     *
     * @param rtBean Java runtime bean.
     */
    private void ackVmArguments(RuntimeMXBean rtBean) {
        assert log != null;

        // Ack IGNITE_HOME and VM arguments.
        if (log.isInfoEnabled()) {
            log.info("IGNITE_HOME=" + cfg.getIgniteHome());
            log.info("VM arguments: " + rtBean.getInputArguments());
        }
    }

    /**
     * Prints out class paths in debug mode.
     *
     * @param rtBean Java runtime bean.
     */
    private void ackClassPaths(RuntimeMXBean rtBean) {
        assert log != null;

        // Ack all class paths.
        if (log.isDebugEnabled()) {
            log.debug("Boot class path: " + rtBean.getBootClassPath());
            log.debug("Class path: " + rtBean.getClassPath());
            log.debug("Library path: " + rtBean.getLibraryPath());
        }
    }

    /**
     * @param cfg Grid configuration.
     * @return Components provided in configuration which can implement {@link LifecycleAware} interface.
     */
    private Iterable<Object> lifecycleAwares(IgniteConfiguration cfg) {
        Collection<Object> objs = new ArrayList<>();

        if (cfg.getLifecycleBeans() != null)
            Collections.addAll(objs, cfg.getLifecycleBeans());

        if (cfg.getSegmentationResolvers() != null)
            Collections.addAll(objs, cfg.getSegmentationResolvers());

        if (cfg.getConnectorConfiguration() != null) {
            objs.add(cfg.getConnectorConfiguration().getMessageInterceptor());
            objs.add(cfg.getConnectorConfiguration().getSslContextFactory());
        }

        objs.add(cfg.getMarshaller());
        objs.add(cfg.getGridLogger());
        objs.add(cfg.getMBeanServer());

        return objs;
    }

    /** {@inheritDoc} */
    @Override public IgniteConfiguration configuration() {
        return cfg;
    }

    /** {@inheritDoc} */
    @Override public IgniteLogger log() {
        return cfg.getGridLogger();
    }

    /** {@inheritDoc} */
    @Override public boolean removeCheckpoint(String key) {
        A.notNull(key, "key");

        guard();

        try {
            checkClusterState();

            return ctx.checkpoint().removeCheckpoint(key);
        }
        finally {
            unguard();
        }
    }

    /** {@inheritDoc} */
    @Override public boolean pingNode(String nodeId) {
        A.notNull(nodeId, "nodeId");

        return cluster().pingNode(UUID.fromString(nodeId));
    }

    /** {@inheritDoc} */
    @Override public void undeployTaskFromGrid(String taskName) throws JMException {
        A.notNull(taskName, "taskName");

        try {
            compute().undeployTask(taskName);
        }
        catch (IgniteException e) {
            throw U.jmException(e);
        }
    }

    /** {@inheritDoc} */
    @SuppressWarnings("unchecked")
    @Override public String executeTask(String taskName, String arg) throws JMException {
        try {
            return compute().execute(taskName, arg);
        }
        catch (IgniteException e) {
            throw U.jmException(e);
        }
    }

    /** {@inheritDoc} */
    @Override public boolean pingNodeByAddress(String host) {
        guard();

        try {
            for (ClusterNode n : cluster().nodes())
                if (n.addresses().contains(host))
                    return ctx.discovery().pingNode(n.id());

            return false;
        }
        catch (IgniteCheckedException e) {
            throw U.convertException(e);
        }
        finally {
            unguard();
        }
    }

    /** {@inheritDoc} */
    @Override public boolean eventUserRecordable(int type) {
        guard();

        try {
            return ctx.event().isUserRecordable(type);
        }
        finally {
            unguard();
        }
    }

    /** {@inheritDoc} */
    @Override public boolean allEventsUserRecordable(int[] types) {
        A.notNull(types, "types");

        guard();

        try {
            return ctx.event().isAllUserRecordable(types);
        }
        finally {
            unguard();
        }
    }

    /** {@inheritDoc} */
    @Override public IgniteTransactions transactions() {
        guard();

        try {
            checkClusterState();

            return ctx.cache().transactions();
        }
        finally {
            unguard();
        }
    }

    /**
     * @param name Cache name.
     * @return Cache.
     */
    public <K, V> IgniteInternalCache<K, V> getCache(@Nullable String name) {
        guard();

        try {
            checkClusterState();

            return ctx.cache().publicCache(name);
        }
        finally {
            unguard();
        }
    }

    /** {@inheritDoc} */
    @Override public <K, V> IgniteCache<K, V> cache(@Nullable String name) {
        guard();

        try {
            checkClusterState();

            return ctx.cache().publicJCache(name, false, true);
        }
        catch (IgniteCheckedException e) {
            throw CU.convertToCacheException(e);
        }
        finally {
            unguard();
        }
    }

    /** {@inheritDoc} */
    @Override public <K, V> IgniteCache<K, V> createCache(CacheConfiguration<K, V> cacheCfg) {
        A.notNull(cacheCfg, "cacheCfg");

        guard();

        try {
            checkClusterState();

            ctx.cache().dynamicStartCache(cacheCfg,
                cacheCfg.getName(),
                null,
                true,
                true,
                true).get();

            return ctx.cache().publicJCache(cacheCfg.getName());
        }
        catch (IgniteCheckedException e) {
            throw CU.convertToCacheException(e);
        }
        finally {
            unguard();
        }
    }


    /** {@inheritDoc} */
    @Override public Collection<IgniteCache> createCaches(Collection<CacheConfiguration> cacheCfgs) {
        A.notNull(cacheCfgs, "cacheCfgs");

        guard();

        try {
            ctx.cache().dynamicStartCaches(cacheCfgs,
                true,
                true).get();

            List<IgniteCache> createdCaches = new ArrayList<>(cacheCfgs.size());

            for (CacheConfiguration cacheCfg : cacheCfgs)
                createdCaches.add(ctx.cache().publicJCache(cacheCfg.getName()));

            return createdCaches;
        }
        catch (IgniteCheckedException e) {
            throw CU.convertToCacheException(e);
        }
        finally {
            unguard();
        }
    }

    /** {@inheritDoc} */
    @Override public <K, V> IgniteCache<K, V> createCache(String cacheName) {
        guard();

        try {
            checkClusterState();

            ctx.cache().createFromTemplate(cacheName).get();

            return ctx.cache().publicJCache(cacheName);
        }
        catch (IgniteCheckedException e) {
            throw CU.convertToCacheException(e);
        }
        finally {
            unguard();
        }
    }

    /** {@inheritDoc} */
    @Override public <K, V> IgniteCache<K, V> getOrCreateCache(CacheConfiguration<K, V> cacheCfg) {
        A.notNull(cacheCfg, "cacheCfg");

        guard();

        try {
            checkClusterState();

            if (ctx.cache().cache(cacheCfg.getName()) == null) {
                ctx.cache().dynamicStartCache(cacheCfg,
                    cacheCfg.getName(),
                    null,
                    false,
                    true,
                    true).get();
            }

            return ctx.cache().publicJCache(cacheCfg.getName());
        }
        catch (IgniteCheckedException e) {
            throw CU.convertToCacheException(e);
        }
        finally {
            unguard();
        }
    }

    /** {@inheritDoc} */
    @Override public Collection<IgniteCache> getOrCreateCaches(Collection<CacheConfiguration> cacheCfgs) {
        A.notNull(cacheCfgs, "cacheCfgs");

        guard();

        try {
            ctx.cache().dynamicStartCaches(cacheCfgs,
                false,
                true).get();

            List<IgniteCache> createdCaches = new ArrayList<>(cacheCfgs.size());

            for (CacheConfiguration cacheCfg : cacheCfgs)
                createdCaches.add(ctx.cache().publicJCache(cacheCfg.getName()));

            return createdCaches;
        }
        catch (IgniteCheckedException e) {
            throw CU.convertToCacheException(e);
        }
        finally {
            unguard();
        }
    }

    /** {@inheritDoc} */
    @Override public <K, V> IgniteCache<K, V> createCache(
        CacheConfiguration<K, V> cacheCfg,
        NearCacheConfiguration<K, V> nearCfg
    ) {
        A.notNull(cacheCfg, "cacheCfg");
        A.notNull(nearCfg, "nearCfg");

        guard();

        try {
            checkClusterState();

            ctx.cache().dynamicStartCache(cacheCfg,
                cacheCfg.getName(),
                nearCfg,
                true,
                true,
                true).get();

            return ctx.cache().publicJCache(cacheCfg.getName());
        }
        catch (IgniteCheckedException e) {
            throw CU.convertToCacheException(e);
        }
        finally {
            unguard();
        }
    }

    /** {@inheritDoc} */
    @Override public <K, V> IgniteCache<K, V> getOrCreateCache(CacheConfiguration<K, V> cacheCfg,
        NearCacheConfiguration<K, V> nearCfg) {
        A.notNull(cacheCfg, "cacheCfg");
        A.notNull(nearCfg, "nearCfg");

        guard();

        try {
            checkClusterState();

            IgniteInternalCache<Object, Object> cache = ctx.cache().cache(cacheCfg.getName());

            if (cache == null) {
                ctx.cache().dynamicStartCache(cacheCfg,
                    cacheCfg.getName(),
                    nearCfg,
                    false,
                    true,
                    true).get();
            }
            else {
                if (cache.configuration().getNearConfiguration() == null) {
                    ctx.cache().dynamicStartCache(cacheCfg,
                        cacheCfg.getName(),
                        nearCfg,
                        false,
                        true,
                        true).get();
                }
            }

            return ctx.cache().publicJCache(cacheCfg.getName());
        }
        catch (IgniteCheckedException e) {
            throw CU.convertToCacheException(e);
        }
        finally {
            unguard();
        }
    }

    /** {@inheritDoc} */
    @Override public <K, V> IgniteCache<K, V> createNearCache(String cacheName, NearCacheConfiguration<K, V> nearCfg) {
        A.notNull(nearCfg, "nearCfg");

        guard();

        try {
            checkClusterState();

            ctx.cache().dynamicStartCache(null,
                cacheName,
                nearCfg,
                true,
                true,
                true).get();

            IgniteCacheProxy<K, V> cache = ctx.cache().publicJCache(cacheName);

            checkNearCacheStarted(cache);

            return cache;
        }
        catch (IgniteCheckedException e) {
            throw CU.convertToCacheException(e);
        }
        finally {
            unguard();
        }
    }

    /** {@inheritDoc} */
    @Override public <K, V> IgniteCache<K, V> getOrCreateNearCache(@Nullable String cacheName,
        NearCacheConfiguration<K, V> nearCfg) {
        A.notNull(nearCfg, "nearCfg");

        guard();

        try {
            checkClusterState();

            IgniteInternalCache<Object, Object> internalCache = ctx.cache().cache(cacheName);

            if (internalCache == null) {
                ctx.cache().dynamicStartCache(null,
                    cacheName,
                    nearCfg,
                    false,
                    true,
                    true).get();
            }
            else {
                if (internalCache.configuration().getNearConfiguration() == null) {
                    ctx.cache().dynamicStartCache(null,
                        cacheName,
                        nearCfg,
                        false,
                        true,
                        true).get();
                }
            }

            IgniteCacheProxy<K, V> cache = ctx.cache().publicJCache(cacheName);

            checkNearCacheStarted(cache);

            return cache;
        }
        catch (IgniteCheckedException e) {
            throw CU.convertToCacheException(e);
        }
        finally {
            unguard();
        }
    }

    /**
     * @param cache Cache.
     * @throws IgniteCheckedException If cache without near cache was already started.
     */
    private void checkNearCacheStarted(IgniteCacheProxy<?, ?> cache) throws IgniteCheckedException {
        if (!cache.context().isNear())
            throw new IgniteCheckedException("Failed to start near cache " +
                "(a cache with the same name without near cache is already started)");
    }

    /** {@inheritDoc} */
    @Override public void destroyCache(String cacheName) {
        IgniteInternalFuture stopFut = destroyCacheAsync(cacheName, true);

        try {
            stopFut.get();
        }
        catch (IgniteCheckedException e) {
            throw CU.convertToCacheException(e);
        }
    }

    /** {@inheritDoc} */
    @Override public void destroyCaches(Collection<String> cacheNames) {
        IgniteInternalFuture stopFut = destroyCachesAsync(cacheNames, true);

        try {
            stopFut.get();
        }
        catch (IgniteCheckedException e) {
            throw CU.convertToCacheException(e);
        }
    }

    /**
     * @param cacheName Cache name.
     * @param checkThreadTx If {@code true} checks that current thread does not have active transactions.
     * @return Ignite future.
     */
    public IgniteInternalFuture<?> destroyCacheAsync(String cacheName, boolean checkThreadTx) {
        guard();

        try {
<<<<<<< HEAD
            return ctx.cache().dynamicDestroyCache(cacheName, checkThreadTx, false);
=======
            checkClusterState();

            return ctx.cache().dynamicDestroyCache(cacheName, checkThreadTx);
>>>>>>> e1b84b41
        }
        finally {
            unguard();
        }
    }

    /**
     * @param cacheNames Collection of cache names.
     * @param checkThreadTx If {@code true} checks that current thread does not have active transactions.
     * @return Ignite future.
     */
    public IgniteInternalFuture<?> destroyCachesAsync(Collection<String> cacheNames, boolean checkThreadTx) {
        guard();

        try {
            return ctx.cache().dynamicDestroyCaches(cacheNames, checkThreadTx);
        }
        finally {
            unguard();
        }
    }

    /** {@inheritDoc} */
    @Override public <K, V> IgniteCache<K, V> getOrCreateCache(String cacheName) {
        guard();

        try {
            checkClusterState();

            if (ctx.cache().cache(cacheName) == null)
                ctx.cache().getOrCreateFromTemplate(cacheName, true).get();

            return ctx.cache().publicJCache(cacheName);
        }
        catch (IgniteCheckedException e) {
            throw CU.convertToCacheException(e);
        }
        finally {
            unguard();
        }
    }

    /**
     * @param cacheName Cache name.
     * @param checkThreadTx If {@code true} checks that current thread does not have active transactions.
     * @return Future that will be completed when cache is deployed.
     */
    public IgniteInternalFuture<?> getOrCreateCacheAsync(String cacheName, boolean checkThreadTx) {
        guard();

        try {
            checkClusterState();

            if (ctx.cache().cache(cacheName) == null)
                return ctx.cache().getOrCreateFromTemplate(cacheName, checkThreadTx);

            return new GridFinishedFuture<>();
        }
        finally {
            unguard();
        }
    }

    /** {@inheritDoc} */
    @Override public <K, V> void addCacheConfiguration(CacheConfiguration<K, V> cacheCfg) {
        A.notNull(cacheCfg, "cacheCfg");

        guard();

        try {
            checkClusterState();

            ctx.cache().addCacheConfiguration(cacheCfg);
        }
        catch (IgniteCheckedException e) {
            throw CU.convertToCacheException(e);
        }
        finally {
            unguard();
        }
    }

    /**
     * @return Public caches.
     */
    public Collection<IgniteCacheProxy<?, ?>> caches() {
        guard();

        try {
            checkClusterState();

            return ctx.cache().publicCaches();
        }
        finally {
            unguard();
        }
    }

    /** {@inheritDoc} */
    @Override public Collection<String> cacheNames() {
        guard();

        try {
            checkClusterState();

            return ctx.cache().publicCacheNames();
        }
        finally {
            unguard();
        }
    }

    /** {@inheritDoc} */
    @Override public <K extends GridCacheUtilityKey, V> IgniteInternalCache<K, V> utilityCache() {
        guard();

        try {
            checkClusterState();

            return ctx.cache().utilityCache();
        }
        finally {
            unguard();
        }
    }

    /** {@inheritDoc} */
    @Override public <K, V> IgniteInternalCache<K, V> cachex(@Nullable String name) {
        guard();

        try {
            checkClusterState();

            return ctx.cache().cache(name);
        }
        finally {
            unguard();
        }
    }

    /** {@inheritDoc} */
    @Override public <K, V> IgniteInternalCache<K, V> cachex() {
        guard();

        try {
            checkClusterState();

            return ctx.cache().cache();
        }
        finally {
            unguard();
        }
    }

    /** {@inheritDoc} */
    @Override public Collection<IgniteInternalCache<?, ?>> cachesx(
        IgnitePredicate<? super IgniteInternalCache<?, ?>>[] p) {
        guard();

        try {
            checkClusterState();

            return F.retain(ctx.cache().caches(), true, p);
        }
        finally {
            unguard();
        }
    }

    /** {@inheritDoc} */
    @Override public <K, V> IgniteDataStreamer<K, V> dataStreamer(@Nullable String cacheName) {
        guard();

        try {
            checkClusterState();

            return ctx.<K, V>dataStream().dataStreamer(cacheName);
        }
        finally {
            unguard();
        }
    }

    /** {@inheritDoc} */
    @Override public IgniteFileSystem fileSystem(String name) {
        guard();

        try {
            checkClusterState();

            IgniteFileSystem fs = ctx.igfs().igfs(name);

            if (fs == null)
                throw new IllegalArgumentException("IGFS is not configured: " + name);

            return fs;
        }
        finally {
            unguard();
        }
    }

    /** {@inheritDoc} */
    @Nullable @Override public IgniteFileSystem igfsx(@Nullable String name) {
        guard();

        try {
            checkClusterState();

            return ctx.igfs().igfs(name);
        }
        finally {
            unguard();
        }
    }

    /** {@inheritDoc} */
    @Override public Collection<IgniteFileSystem> fileSystems() {
        guard();

        try {
            checkClusterState();

            return ctx.igfs().igfss();
        }
        finally {
            unguard();
        }
    }

    /** {@inheritDoc} */
    @Override public Hadoop hadoop() {
        guard();

        try {
            checkClusterState();

            return ctx.hadoop().hadoop();
        }
        finally {
            unguard();
        }
    }

    /** {@inheritDoc} */
    @Override public <T extends IgnitePlugin> T plugin(String name) throws PluginNotFoundException {
        guard();

        try {
            return (T)ctx.pluginProvider(name).plugin();
        }
        finally {
            unguard();
        }
    }

    /** {@inheritDoc} */
    @Override public IgniteBinary binary() {
        checkClusterState();

        IgniteCacheObjectProcessor objProc = ctx.cacheObjects();

        return objProc.binary();
    }

    /** {@inheritDoc} */
    @Override public IgniteProductVersion version() {
        return VER;
    }

    /** {@inheritDoc} */
    @Override public String latestVersion() {
        ctx.gateway().readLock();

        try {
            return ctx.cluster().latestVersion();
        }
        finally {
            ctx.gateway().readUnlock();
        }
    }

    /** {@inheritDoc} */
    @Override public IgniteScheduler scheduler() {
        return scheduler;
    }

    /** {@inheritDoc} */
    @Override public void close() throws IgniteException {
        Ignition.stop(gridName, true);
    }

    /** {@inheritDoc} */
    @Override public <K> Affinity<K> affinity(String cacheName) {
        checkClusterState();

        GridCacheAdapter<K, ?> cache = ctx.cache().internalCache(cacheName);

        if (cache != null)
            return cache.affinity();

        return ctx.affinity().affinityProxy(cacheName);
    }

    /** {@inheritDoc} */
    @Override public boolean active() {
        guard();

        try {
            return context().state().active();
        }
        finally {
            unguard();
        }
    }

    /** {@inheritDoc} */
    @Override public void active(boolean active) {
        guard();

        try {
            context().state().changeGlobalState(active).get();
        }
        catch (IgniteCheckedException e) {
            throw U.convertException(e);
        }
        finally {
            unguard();
        }
    }

    /** {@inheritDoc} */
    @Nullable @Override public IgniteAtomicSequence atomicSequence(String name, long initVal, boolean create) {
        guard();

        try {
            checkClusterState();

            return ctx.dataStructures().sequence(name, initVal, create);
        }
        catch (IgniteCheckedException e) {
            throw U.convertException(e);
        }
        finally {
            unguard();
        }
    }

    /** {@inheritDoc} */
    @Nullable @Override public IgniteAtomicLong atomicLong(String name, long initVal, boolean create) {
        guard();

        try {
            checkClusterState();

            return ctx.dataStructures().atomicLong(name, initVal, create);
        }
        catch (IgniteCheckedException e) {
            throw U.convertException(e);
        }
        finally {
            unguard();
        }
    }

    /** {@inheritDoc} */
    @Nullable @Override public <T> IgniteAtomicReference<T> atomicReference(
        String name,
        @Nullable T initVal,
        boolean create
    ) {
        guard();

        try {
            checkClusterState();

            return ctx.dataStructures().atomicReference(name, initVal, create);
        }
        catch (IgniteCheckedException e) {
            throw U.convertException(e);
        }
        finally {
            unguard();
        }
    }

    /** {@inheritDoc} */
    @Nullable @Override public <T, S> IgniteAtomicStamped<T, S> atomicStamped(String name,
        @Nullable T initVal,
        @Nullable S initStamp,
        boolean create) {
        guard();

        try {
            checkClusterState();

            return ctx.dataStructures().atomicStamped(name, initVal, initStamp, create);
        }
        catch (IgniteCheckedException e) {
            throw U.convertException(e);
        }
        finally {
            unguard();
        }
    }

    /** {@inheritDoc} */
    @Nullable @Override public IgniteCountDownLatch countDownLatch(String name,
        int cnt,
        boolean autoDel,
        boolean create) {
        guard();

        try {
            checkClusterState();

            return ctx.dataStructures().countDownLatch(name, cnt, autoDel, create);
        }
        catch (IgniteCheckedException e) {
            throw U.convertException(e);
        }
        finally {
            unguard();
        }
    }

    /** {@inheritDoc} */
    @Nullable @Override public IgniteSemaphore semaphore(
        String name,
        int cnt,
        boolean failoverSafe,
        boolean create
    ) {
        guard();

        try {
            checkClusterState();

            return ctx.dataStructures().semaphore(name, cnt, failoverSafe, create);
        }
        catch (IgniteCheckedException e) {
            throw U.convertException(e);
        }
        finally {
            unguard();
        }
    }

    /** {@inheritDoc} */
    @Nullable @Override public IgniteLock reentrantLock(
        String name,
        boolean failoverSafe,
        boolean fair,
        boolean create
    ) {
        guard();

        try {
            checkClusterState();

            return ctx.dataStructures().reentrantLock(name, failoverSafe, fair, create);
        }
        catch (IgniteCheckedException e) {
            throw U.convertException(e);
        }
        finally {
            unguard();
        }
    }

    /** {@inheritDoc} */
    @Nullable @Override public <T> IgniteQueue<T> queue(String name,
        int cap,
        CollectionConfiguration cfg) {
        guard();

        try {
            checkClusterState();

            return ctx.dataStructures().queue(name, cap, cfg);
        }
        catch (IgniteCheckedException e) {
            throw U.convertException(e);
        }
        finally {
            unguard();
        }
    }

    /** {@inheritDoc} */
    @Nullable @Override public <T> IgniteSet<T> set(String name,
        CollectionConfiguration cfg) {
        guard();

        try {
            checkClusterState();

            return ctx.dataStructures().set(name, cfg);
        }
        catch (IgniteCheckedException e) {
            throw U.convertException(e);
        }
        finally {
            unguard();
        }
    }

    /**
     * <tt>ctx.gateway().readLock()</tt>
     */
    private void guard() {
        assert ctx != null;

        ctx.gateway().readLock();
    }

    /**
     * <tt>ctx.gateway().readUnlock()</tt>
     */
    private void unguard() {
        assert ctx != null;

        ctx.gateway().readUnlock();
    }

    /**
     * Validate operation on cluster. Check current cluster state.
     *
     * @throws IgniteException if cluster in inActive state
     */
    private void checkClusterState() throws IgniteException {
        if (!ctx.state().active())
            throw new IgniteException("can not perform operation, because cluster inactive");
    }

    /**
     *
     */
    public void onDisconnected() {
        Throwable err = null;

        GridFutureAdapter<?> reconnectFut = ctx.gateway().onDisconnected();

        if (reconnectFut == null) {
            assert ctx.gateway().getState() != STARTED : ctx.gateway().getState();

            return;
        }

        IgniteFuture<?> userFut = new IgniteFutureImpl<>(reconnectFut);

        ctx.cluster().get().clientReconnectFuture(userFut);

        ctx.disconnected(true);

        List<GridComponent> comps = ctx.components();

        for (ListIterator<GridComponent> it = comps.listIterator(comps.size()); it.hasPrevious(); ) {
            GridComponent comp = it.previous();

            try {
                if (!skipDaemon(comp))
                    comp.onDisconnected(userFut);
            }
            catch (IgniteCheckedException e) {
                err = e;
            }
            catch (Throwable e) {
                err = e;

                if (e instanceof Error)
                    throw e;
            }
        }

        for (GridCacheContext cctx : ctx.cache().context().cacheContexts()) {
            cctx.gate().writeLock();

            cctx.gate().writeUnlock();
        }

        ctx.gateway().writeLock();

        ctx.gateway().writeUnlock();

        if (err != null) {
            reconnectFut.onDone(err);

            U.error(log, "Failed to reconnect, will stop node", err);

            close();
        }
    }

    /**
     * @param clusterRestarted {@code True} if all cluster nodes restarted while client was disconnected.
     */
    @SuppressWarnings("unchecked")
    public void onReconnected(final boolean clusterRestarted) {
        Throwable err = null;

        try {
            ctx.disconnected(false);

            GridCompoundFuture<?, ?> reconnectFut = new GridCompoundFuture<>();

            for (GridComponent comp : ctx.components()) {
                IgniteInternalFuture<?> fut = comp.onReconnected(clusterRestarted);

                if (fut != null)
                    reconnectFut.add((IgniteInternalFuture)fut);
            }

            reconnectFut.add((IgniteInternalFuture)ctx.cache().context().exchange().reconnectExchangeFuture());

            reconnectFut.markInitialized();

            reconnectFut.listen(new CI1<IgniteInternalFuture<?>>() {
                @Override public void apply(IgniteInternalFuture<?> fut) {
                    try {
                        fut.get();

                        ctx.gateway().onReconnected();
                    }
                    catch (IgniteCheckedException e) {
                        U.error(log, "Failed to reconnect, will stop node", e);

                        close();
                    }
                }
            });
        }
        catch (IgniteCheckedException e) {
            err = e;
        }
        catch (Throwable e) {
            err = e;

            if (e instanceof Error)
                throw e;
        }

        if (err != null) {
            U.error(log, "Failed to reconnect, will stop node", err);

            close();
        }
    }

    /**
     * Creates optional component.
     *
     * @param cls Component interface.
     * @param ctx Kernal context.
     * @return Created component.
     * @throws IgniteCheckedException If failed to create component.
     */
    private static <T extends GridComponent> T createComponent(Class<T> cls, GridKernalContext ctx)
        throws IgniteCheckedException {
        assert cls.isInterface() : cls;

        T comp = ctx.plugins().createComponent(cls);

        if (comp != null)
            return comp;

        if (cls.equals(IgniteCacheObjectProcessor.class))
            return (T)new CacheObjectBinaryProcessorImpl(ctx);

        if (cls.equals(DiscoveryNodeValidationProcessor.class))
            return (T)new OsDiscoveryNodeValidationProcessor(ctx);

        Class<T> implCls = null;

        try {
            String clsName;

            // Handle special case for PlatformProcessor
            if (cls.equals(PlatformProcessor.class))
                clsName = ctx.config().getPlatformConfiguration() == null ?
                    PlatformNoopProcessor.class.getName() : cls.getName() + "Impl";
            else
                clsName = componentClassName(cls);

            implCls = (Class<T>)Class.forName(clsName);
        }
        catch (ClassNotFoundException ignore) {
            // No-op.
        }

        if (implCls == null)
            throw new IgniteCheckedException("Failed to find component implementation: " + cls.getName());

        if (!cls.isAssignableFrom(implCls))
            throw new IgniteCheckedException("Component implementation does not implement component interface " +
                "[component=" + cls.getName() + ", implementation=" + implCls.getName() + ']');

        Constructor<T> constructor;

        try {
            constructor = implCls.getConstructor(GridKernalContext.class);
        }
        catch (NoSuchMethodException e) {
            throw new IgniteCheckedException("Component does not have expected constructor: " + implCls.getName(), e);
        }

        try {
            return constructor.newInstance(ctx);
        }
        catch (ReflectiveOperationException e) {
            throw new IgniteCheckedException("Failed to create component [component=" + cls.getName() +
                ", implementation=" + implCls.getName() + ']', e);
        }
    }

    /**
     * @param cls Component interface.
     * @return Name of component implementation class for open source edition.
     */
    private static String componentClassName(Class<?> cls) {
        return cls.getPackage().getName() + ".os." + cls.getSimpleName().replace("Grid", "GridOs");
    }

    /** {@inheritDoc} */
    @Override public void readExternal(ObjectInput in) throws IOException, ClassNotFoundException {
        gridName = U.readString(in);
    }

    /** {@inheritDoc} */
    @Override public void writeExternal(ObjectOutput out) throws IOException {
        U.writeString(out, gridName);
    }

    /**
     * @return IgniteKernal instance.
     *
     * @throws ObjectStreamException If failed.
     */
    protected Object readResolve() throws ObjectStreamException {
        try {
            return IgnitionEx.localIgnite();
        }
        catch (IllegalStateException e) {
            throw U.withCause(new InvalidObjectException(e.getMessage()), e);
        }
    }

    /**
     * @param comp Grid component.
     * @return {@code true} if node running in daemon mode and component marked by {@code SkipDaemon} annotation.
     */
    private boolean skipDaemon(GridComponent comp) {
        return ctx.isDaemon() && U.hasAnnotation(comp.getClass(), SkipDaemon.class);
    }

    /** {@inheritDoc} */
    public void dumpDebugInfo() {
        try {
            GridKernalContextImpl ctx = this.ctx;

            GridDiscoveryManager discoMrg = ctx != null ? ctx.discovery() : null;

            ClusterNode locNode = discoMrg != null ? discoMrg.localNode() : null;

            if (ctx != null && discoMrg != null && locNode != null) {
                boolean client = ctx.clientNode();

                UUID routerId = locNode instanceof TcpDiscoveryNode ? ((TcpDiscoveryNode)locNode).clientRouterNodeId() : null;

                U.warn(log, "Dumping debug info for node [id=" + locNode.id() +
                    ", name=" + ctx.gridName() +
                    ", order=" + locNode.order() +
                    ", topVer=" + discoMrg.topologyVersion() +
                    ", client=" + client +
                    (client && routerId != null ? ", routerId=" + routerId : "") + ']');

                ctx.cache().context().exchange().dumpDebugInfo();
            }
            else
                U.warn(log, "Dumping debug info for node, context is not initialized [name=" + gridName + ']');
        }
        catch (Exception e) {
            U.error(log, "Failed to dump debug info for node: " + e, e);
        }
    }

    /**
     * @param node Node.
     * @param payload Message payload.
     * @param procFromNioThread If {@code true} message is processed from NIO thread.
     * @return Response future.
     */
    public IgniteInternalFuture sendIoTest(ClusterNode node, byte[] payload, boolean procFromNioThread) {
        return ctx.io().sendIoTest(node, payload, procFromNioThread);
    }

    /**
     * @param nodes Nodes.
     * @param payload Message payload.
     * @param procFromNioThread If {@code true} message is processed from NIO thread.
     * @return Response future.
     */
    public IgniteInternalFuture sendIoTest(List<ClusterNode> nodes, byte[] payload, boolean procFromNioThread) {
        return ctx.io().sendIoTest(nodes, payload, procFromNioThread);
    }

    /** {@inheritDoc} */
    @Override public String toString() {
        return S.toString(IgniteKernal.class, this);
    }
}<|MERGE_RESOLUTION|>--- conflicted
+++ resolved
@@ -2881,13 +2881,9 @@
         guard();
 
         try {
-<<<<<<< HEAD
+            checkClusterState();
+
             return ctx.cache().dynamicDestroyCache(cacheName, checkThreadTx, false);
-=======
-            checkClusterState();
-
-            return ctx.cache().dynamicDestroyCache(cacheName, checkThreadTx);
->>>>>>> e1b84b41
         }
         finally {
             unguard();
