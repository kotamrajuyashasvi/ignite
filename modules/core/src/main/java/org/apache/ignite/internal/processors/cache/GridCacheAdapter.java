/*
 * Licensed to the Apache Software Foundation (ASF) under one or more
 * contributor license agreements.  See the NOTICE file distributed with
 * this work for additional information regarding copyright ownership.
 * The ASF licenses this file to You under the Apache License, Version 2.0
 * (the "License"); you may not use this file except in compliance with
 * the License.  You may obtain a copy of the License at
 *
 *      http://www.apache.org/licenses/LICENSE-2.0
 *
 * Unless required by applicable law or agreed to in writing, software
 * distributed under the License is distributed on an "AS IS" BASIS,
 * WITHOUT WARRANTIES OR CONDITIONS OF ANY KIND, either express or implied.
 * See the License for the specific language governing permissions and
 * limitations under the License.
 */

package org.apache.ignite.internal.processors.cache;

import java.io.Externalizable;
import java.io.IOException;
import java.io.InvalidObjectException;
import java.io.ObjectInput;
import java.io.ObjectOutput;
import java.io.ObjectStreamException;
import java.util.AbstractSet;
import java.util.ArrayList;
import java.util.Collection;
import java.util.Collections;
import java.util.HashMap;
import java.util.HashSet;
import java.util.Iterator;
import java.util.List;
import java.util.Map;
import java.util.NoSuchElementException;
import java.util.Set;
import java.util.UUID;
import java.util.concurrent.Callable;
import java.util.concurrent.ExecutorService;
import java.util.concurrent.Executors;
import java.util.concurrent.Semaphore;
import java.util.concurrent.TimeUnit;
import java.util.concurrent.locks.ReentrantLock;
import javax.cache.Cache;
import javax.cache.expiry.ExpiryPolicy;
import javax.cache.processor.EntryProcessor;
import javax.cache.processor.EntryProcessorException;
import javax.cache.processor.EntryProcessorResult;
import org.apache.ignite.Ignite;
import org.apache.ignite.IgniteCache;
import org.apache.ignite.IgniteCheckedException;
import org.apache.ignite.IgniteException;
import org.apache.ignite.IgniteLogger;
import org.apache.ignite.IgniteSystemProperties;
import org.apache.ignite.cache.CacheEntry;
import org.apache.ignite.cache.CacheInterceptor;
import org.apache.ignite.cache.CacheMetrics;
import org.apache.ignite.cache.CachePeekMode;
import org.apache.ignite.cache.affinity.Affinity;
import org.apache.ignite.cluster.ClusterGroup;
import org.apache.ignite.cluster.ClusterGroupEmptyException;
import org.apache.ignite.cluster.ClusterNode;
import org.apache.ignite.cluster.ClusterTopologyException;
import org.apache.ignite.compute.ComputeJob;
import org.apache.ignite.compute.ComputeJobAdapter;
import org.apache.ignite.compute.ComputeJobContext;
import org.apache.ignite.compute.ComputeJobResult;
import org.apache.ignite.compute.ComputeJobResultPolicy;
import org.apache.ignite.compute.ComputeTaskAdapter;
import org.apache.ignite.configuration.CacheConfiguration;
import org.apache.ignite.configuration.FileSystemConfiguration;
import org.apache.ignite.configuration.IgniteConfiguration;
import org.apache.ignite.configuration.TransactionConfiguration;
import org.apache.ignite.internal.ComputeTaskInternalFuture;
import org.apache.ignite.internal.IgniteEx;
import org.apache.ignite.internal.IgniteInternalFuture;
import org.apache.ignite.internal.IgniteInterruptedCheckedException;
import org.apache.ignite.internal.IgniteKernal;
import org.apache.ignite.internal.IgniteTransactionsEx;
import org.apache.ignite.internal.IgnitionEx;
import org.apache.ignite.internal.cluster.ClusterTopologyCheckedException;
import org.apache.ignite.internal.cluster.ClusterTopologyServerNotFoundException;
import org.apache.ignite.internal.cluster.IgniteClusterEx;
import org.apache.ignite.internal.processors.affinity.AffinityTopologyVersion;
import org.apache.ignite.internal.processors.cache.affinity.GridCacheAffinityImpl;
import org.apache.ignite.internal.processors.cache.database.CacheDataRow;
import org.apache.ignite.internal.processors.cache.distributed.IgniteExternalizableExpiryPolicy;
import org.apache.ignite.internal.processors.cache.distributed.dht.GridDhtCacheAdapter;
import org.apache.ignite.internal.processors.cache.distributed.dht.GridDhtInvalidPartitionException;
import org.apache.ignite.internal.processors.cache.distributed.dht.GridDhtTopologyFuture;
import org.apache.ignite.internal.processors.cache.distributed.near.GridNearTxLocal;
import org.apache.ignite.internal.processors.cache.dr.GridCacheDrInfo;
import org.apache.ignite.internal.processors.cache.transactions.IgniteInternalTx;
import org.apache.ignite.internal.processors.cache.transactions.IgniteTxLocalAdapter;
import org.apache.ignite.internal.processors.cache.transactions.IgniteTxLocalEx;
import org.apache.ignite.internal.processors.cache.version.GridCacheRawVersionedEntry;
import org.apache.ignite.internal.processors.cache.version.GridCacheVersion;
import org.apache.ignite.internal.processors.datastreamer.DataStreamerEntry;
import org.apache.ignite.internal.processors.datastreamer.DataStreamerImpl;
import org.apache.ignite.internal.processors.dr.IgniteDrDataStreamerCacheUpdater;
import org.apache.ignite.internal.processors.platform.cache.PlatformCacheEntryFilter;
import org.apache.ignite.internal.processors.task.GridInternal;
import org.apache.ignite.internal.transactions.IgniteTxHeuristicCheckedException;
import org.apache.ignite.internal.transactions.IgniteTxRollbackCheckedException;
import org.apache.ignite.internal.util.future.GridEmbeddedFuture;
import org.apache.ignite.internal.util.future.GridFinishedFuture;
import org.apache.ignite.internal.util.future.GridFutureAdapter;
import org.apache.ignite.internal.util.lang.GridCloseableIterator;
import org.apache.ignite.internal.util.lang.GridClosureException;
import org.apache.ignite.internal.util.tostring.GridToStringExclude;
import org.apache.ignite.internal.util.typedef.C1;
import org.apache.ignite.internal.util.typedef.C2;
import org.apache.ignite.internal.util.typedef.CI1;
import org.apache.ignite.internal.util.typedef.CI2;
import org.apache.ignite.internal.util.typedef.CIX2;
import org.apache.ignite.internal.util.typedef.CIX3;
import org.apache.ignite.internal.util.typedef.CX1;
import org.apache.ignite.internal.util.typedef.F;
import org.apache.ignite.internal.util.typedef.T2;
import org.apache.ignite.internal.util.typedef.X;
import org.apache.ignite.internal.util.typedef.internal.A;
import org.apache.ignite.internal.util.typedef.internal.CU;
import org.apache.ignite.internal.util.typedef.internal.GPC;
import org.apache.ignite.internal.util.typedef.internal.S;
import org.apache.ignite.internal.util.typedef.internal.U;
import org.apache.ignite.lang.IgniteBiPredicate;
import org.apache.ignite.lang.IgniteBiTuple;
import org.apache.ignite.lang.IgniteCallable;
import org.apache.ignite.lang.IgniteClosure;
import org.apache.ignite.lang.IgniteInClosure;
import org.apache.ignite.lang.IgniteOutClosure;
import org.apache.ignite.lang.IgnitePredicate;
import org.apache.ignite.mxbean.CacheMetricsMXBean;
import org.apache.ignite.plugin.security.SecurityPermission;
import org.apache.ignite.resources.IgniteInstanceResource;
import org.apache.ignite.resources.JobContextResource;
import org.apache.ignite.spi.discovery.tcp.internal.TcpDiscoveryNode;
import org.apache.ignite.transactions.Transaction;
import org.apache.ignite.transactions.TransactionConcurrency;
import org.apache.ignite.transactions.TransactionIsolation;
import org.jetbrains.annotations.Nullable;
import org.jsr166.LongAdder8;

import static org.apache.ignite.IgniteSystemProperties.IGNITE_CACHE_KEY_VALIDATION_DISABLED;
import static org.apache.ignite.IgniteSystemProperties.IGNITE_CACHE_RETRIES_COUNT;
import static org.apache.ignite.internal.GridClosureCallMode.BROADCAST;
import static org.apache.ignite.internal.processors.dr.GridDrType.DR_LOAD;
import static org.apache.ignite.internal.processors.dr.GridDrType.DR_NONE;
import static org.apache.ignite.internal.processors.task.GridTaskThreadContextKey.TC_NO_FAILOVER;
import static org.apache.ignite.internal.processors.task.GridTaskThreadContextKey.TC_SUBGRID;
import static org.apache.ignite.transactions.TransactionConcurrency.OPTIMISTIC;
import static org.apache.ignite.transactions.TransactionIsolation.READ_COMMITTED;

/**
 * Adapter for different cache implementations.
 */
@SuppressWarnings("unchecked")
public abstract class GridCacheAdapter<K, V> implements IgniteInternalCache<K, V>, Externalizable {
    /** */
    private static final long serialVersionUID = 0L;

    /** clearLocally() split threshold. */
    public static final int CLEAR_ALL_SPLIT_THRESHOLD = 10000;

    /** Size of keys batch to removeAll. */
    // TODO GG-11231 (workaround for GG-11231).
    private static final int REMOVE_ALL_KEYS_BATCH = 10000;

    /** Maximum number of retries when topology changes. */
    public static final int MAX_RETRIES = IgniteSystemProperties.getInteger(IGNITE_CACHE_RETRIES_COUNT, 100);

    /** Deserialization stash. */
    private static final ThreadLocal<IgniteBiTuple<String, String>> stash = new ThreadLocal<IgniteBiTuple<String,
        String>>() {
        @Override protected IgniteBiTuple<String, String> initialValue() {
            return new IgniteBiTuple<>();
        }
    };

    /** {@link GridCacheReturn}-to-value conversion. */
    private static final IgniteClosure RET2VAL =
        new CX1<IgniteInternalFuture<GridCacheReturn>, Object>() {
            @Nullable @Override public Object applyx(IgniteInternalFuture<GridCacheReturn> fut)
                throws IgniteCheckedException {
                return fut.get().value();
            }

            @Override public String toString() {
                return "Cache return value to value converter.";
            }
        };

    /** {@link GridCacheReturn}-to-null conversion. */
    protected static final IgniteClosure RET2NULL =
        new CX1<IgniteInternalFuture<GridCacheReturn>, Object>() {
            @Nullable @Override public Object applyx(IgniteInternalFuture<GridCacheReturn> fut)
                throws IgniteCheckedException {
                fut.get();

                return null;
            }

            @Override public String toString() {
                return "Cache return value to null converter.";
            }
        };

    /** {@link GridCacheReturn}-to-success conversion. */
    private static final IgniteClosure RET2FLAG =
        new CX1<IgniteInternalFuture<GridCacheReturn>, Boolean>() {
            @Override public Boolean applyx(IgniteInternalFuture<GridCacheReturn> fut) throws IgniteCheckedException {
                return fut.get().success();
            }

            @Override public String toString() {
                return "Cache return value to boolean flag converter.";
            }
        };

    /** */
    protected boolean keyCheck = !Boolean.getBoolean(IGNITE_CACHE_KEY_VALIDATION_DISABLED);

    /** Last asynchronous future. */
    protected ThreadLocal<FutureHolder> lastFut = new ThreadLocal<FutureHolder>() {
        @Override protected FutureHolder initialValue() {
            return new FutureHolder();
        }
    };

    /** Cache configuration. */
    @GridToStringExclude
    protected GridCacheContext<K, V> ctx;

    /** Local map. */
    @GridToStringExclude
    protected GridCacheConcurrentMap map;

    /** Local node ID. */
    @GridToStringExclude
    protected UUID locNodeId;

    /** Cache configuration. */
    @GridToStringExclude
    protected CacheConfiguration cacheCfg;

    /** Grid configuration. */
    @GridToStringExclude
    private IgniteConfiguration gridCfg;

    /** Cache metrics. */
    protected CacheMetricsImpl metrics;

    /** Cache localMxBean. */
    private CacheMetricsMXBean locMxBean;

    /** Cache mxBean. */
    private CacheMetricsMXBean clusterMxBean;

    /** Logger. */
    protected IgniteLogger log;

    /** Logger. */
    protected IgniteLogger txLockMsgLog;

    /** Affinity impl. */
    private Affinity<K> aff;

    /** Whether this cache is IGFS data cache. */
    private boolean igfsDataCache;

    /** Whether this cache is Mongo data cache. */
    @SuppressWarnings("UnusedDeclaration")
    private boolean mongoDataCache;

    /** Whether this cache is Mongo meta cache. */
    @SuppressWarnings("UnusedDeclaration")
    private boolean mongoMetaCache;

    /** Current IGFS data cache size. */
    private LongAdder8 igfsDataCacheSize;

    /** Max space for IGFS. */
    private long igfsDataSpaceMax;

    /** Asynchronous operations limit semaphore. */
    private Semaphore asyncOpsSem;

    /** {@inheritDoc} */
    @Override public String name() {
        return cacheCfg.getName();
    }

    /**
     * Empty constructor required by {@link Externalizable}.
     */
    protected GridCacheAdapter() {
        // No-op.
    }

    /**
     * @param ctx Cache context.
     * @param startSize Start size.
     */
    @SuppressWarnings("OverriddenMethodCallDuringObjectConstruction")
    protected GridCacheAdapter(GridCacheContext<K, V> ctx, int startSize) {
        this(ctx, null);
    }

    /**
     * @param ctx Cache context.
     * @param map Concurrent map.
     */
    @SuppressWarnings({"OverriddenMethodCallDuringObjectConstruction", "deprecation"})
    protected GridCacheAdapter(final GridCacheContext<K, V> ctx, @Nullable GridCacheConcurrentMap map) {
        assert ctx != null;

        this.ctx = ctx;

        gridCfg = ctx.gridConfig();
        cacheCfg = ctx.config();

        locNodeId = ctx.gridConfig().getNodeId();

        this.map = map;

        log = ctx.logger(getClass());
        txLockMsgLog = ctx.shared().txLockMessageLogger();

        metrics = new CacheMetricsImpl(ctx);

        locMxBean = new CacheLocalMetricsMXBeanImpl(this);
        clusterMxBean = new CacheClusterMetricsMXBeanImpl(this);

        FileSystemConfiguration[] igfsCfgs = gridCfg.getFileSystemConfiguration();

        if (igfsCfgs != null) {
            for (FileSystemConfiguration igfsCfg : igfsCfgs) {
                if (F.eq(ctx.name(), igfsCfg.getDataCacheConfiguration().getName())) {
                    if (!ctx.isNear()) {
                        igfsDataCache = true;
                        igfsDataCacheSize = new LongAdder8();

                        igfsDataSpaceMax = igfsCfg.getMaxSpaceSize();

                        // Do we have limits?
                        if (igfsDataSpaceMax <= 0)
                            igfsDataSpaceMax = Long.MAX_VALUE;
                    }

                    break;
                }
            }
        }

        if (ctx.config().getMaxConcurrentAsyncOperations() > 0)
            asyncOpsSem = new Semaphore(ctx.config().getMaxConcurrentAsyncOperations());

        init();

        aff = new GridCacheAffinityImpl<>(ctx);
    }

    /**
     * Prints memory stats.
     */
    public void printMemoryStats() {
        if (ctx.isNear()) {
            X.println(">>>  Near cache size: " + size());

            ctx.near().dht().printMemoryStats();
        }
        else if (ctx.isDht())
            X.println(">>>  DHT cache size: " + size());
        else
            X.println(">>>  Cache size: " + size());
    }

    /**
     * @return Base map.
     */
    public GridCacheConcurrentMap map() {
        return map;
    }

    /**
     * Increments map public size.
     * @param e Map entry.
     */
    public void incrementSize(GridCacheMapEntry e) {
        map.incrementPublicSize(e);
    }

    /**
     * Decrements map public size.
     * @param e Map entry.
     */
    public void decrementSize(GridCacheMapEntry e) {
        map.decrementPublicSize(e);
    }

    /**
     * @return Context.
     */
    @Override public GridCacheContext<K, V> context() {
        return ctx;
    }

    /**
     * @return Logger.
     */
    protected IgniteLogger log() {
        return log;
    }

    /**
     * @return {@code True} if this is near cache.
     */
    public boolean isNear() {
        return false;
    }

    /**
     * @return {@code True} if cache is local.
     */
    public boolean isLocal() {
        return false;
    }

    /**
     * @return {@code True} if cache is colocated.
     */
    public boolean isColocated() {
        return false;
    }

    /**
     * @return {@code True} if cache is DHT Atomic.
     */
    public boolean isDhtAtomic() {
        return false;
    }

    /**
     * @return {@code True} if cache is DHT.
     */
    public boolean isDht() {
        return false;
    }

    /**
     * @return Preloader.
     */
    public abstract GridCachePreloader preloader();

    /** {@inheritDoc} */
    @Override public final Affinity<K> affinity() {
        return aff;
    }

    /** {@inheritDoc} */
    @SuppressWarnings({"unchecked", "RedundantCast"})
    @Override public final <K1, V1> IgniteInternalCache<K1, V1> cache() {
        return (IgniteInternalCache<K1, V1>)this;
    }

    /** {@inheritDoc} */
    @Override public final GridCacheProxyImpl<K, V> forSubjectId(UUID subjId) {
        CacheOperationContext opCtx = new CacheOperationContext(false, subjId, false, null, false, null, false);

        return new GridCacheProxyImpl<>(ctx, this, opCtx);
    }

    /** {@inheritDoc} */
    @Override public final boolean skipStore() {
        return false;
    }

    /** {@inheritDoc} */
    @Override public final GridCacheProxyImpl<K, V> setSkipStore(boolean skipStore) {
        CacheOperationContext opCtx = new CacheOperationContext(true, null, false, null, false, null, false);

        return new GridCacheProxyImpl<>(ctx, this, opCtx);
    }

    /** {@inheritDoc} */
    @Override public final <K1, V1> GridCacheProxyImpl<K1, V1> keepBinary() {
        CacheOperationContext opCtx = new CacheOperationContext(false, null, true, null, false, null, false);

        return new GridCacheProxyImpl<>((GridCacheContext<K1, V1>)ctx, (GridCacheAdapter<K1, V1>)this, opCtx);
    }

    /** {@inheritDoc} */
    @Nullable @Override public final ExpiryPolicy expiry() {
        return null;
    }

    /** {@inheritDoc} */
    @Override public final GridCacheProxyImpl<K, V> withExpiryPolicy(ExpiryPolicy plc) {
        assert !CU.isUtilityCache(ctx.name());
        assert !CU.isAtomicsCache(ctx.name());

        CacheOperationContext opCtx = new CacheOperationContext(false, null, false, plc, false, null, false);

        return new GridCacheProxyImpl<>(ctx, this, opCtx);
    }

    /** {@inheritDoc} */
    @Override public final IgniteInternalCache<K, V> withNoRetries() {
        CacheOperationContext opCtx = new CacheOperationContext(false, null, false, null, true, null, false);

        return new GridCacheProxyImpl<>(ctx, this, opCtx);
    }

    /** {@inheritDoc} */
    @Override public final CacheConfiguration configuration() {
        return ctx.config();
    }

    /**
     * @param keys Keys to lock.
     * @param timeout Lock timeout.
     * @param tx Transaction.
     * @param isRead {@code True} for read operations.
     * @param retval Flag to return value.
     * @param isolation Transaction isolation.
     * @param invalidate Invalidate flag.
     * @param createTtl TTL for create operation.
     * @param accessTtl TTL for read operation.
     * @return Locks future.
     */
    public abstract IgniteInternalFuture<Boolean> txLockAsync(
        Collection<KeyCacheObject> keys,
        long timeout,
        IgniteTxLocalEx tx,
        boolean isRead,
        boolean retval,
        TransactionIsolation isolation,
        boolean invalidate,
        long createTtl,
        long accessTtl);

    /**
     * Post constructor initialization for subclasses.
     */
    protected void init() {
        // No-op.
    }

    /**
     * @return Entry factory.
     */
    protected abstract GridCacheMapEntryFactory entryFactory();

    /**
     * Starts this cache. Child classes should override this method
     * to provide custom start-up behavior.
     *
     * @throws IgniteCheckedException If start failed.
     */
    public void start() throws IgniteCheckedException {
        if (map == null) {
            int initSize = ctx.config().getStartSize();

            if (!isLocal())
                initSize /= ctx.affinity().partitions();

            map = new GridCacheLocalConcurrentMap(ctx, entryFactory(), initSize);
        }
    }

    /**
     * Startup info.
     *
     * @return Startup info.
     */
    protected final String startInfo() {
        return "Cache started: " + U.maskName(ctx.config().getName());
    }

    /**
     * Stops this cache. Child classes should override this method
     * to provide custom stop behavior.
     */
    public void stop() {
        // Nulling thread local reference to ensure values will be eventually GCed
        // no matter what references these futures are holding.
        lastFut = null;
    }

    /**
     * Stop info.
     *
     * @return Stop info.
     */
    protected final String stopInfo() {
        return "Cache stopped: " + U.maskName(ctx.config().getName());
    }

    /**
     * Kernal start callback.
     *
     * @throws IgniteCheckedException If callback failed.
     */
    protected void onKernalStart() throws IgniteCheckedException {
        // No-op.
    }

    /**
     * Kernal stop callback.
     */
    public void onKernalStop() {
        // No-op.
    }

    /** {@inheritDoc} */
    @Override public final boolean isEmpty() {
        try {
            return localSize(null) == 0;
        }
        catch (IgniteCheckedException e) {
            throw new IgniteException(e);
        }
    }

    /** {@inheritDoc} */
    @Override public final boolean containsKey(K key) {
        try {
            return containsKeyAsync(key).get();
        }
        catch (IgniteCheckedException e) {
            throw new IgniteException(e);
        }
    }

    /** {@inheritDoc} */
    @Override public final IgniteInternalFuture<Boolean> containsKeyAsync(K key) {
        A.notNull(key, "key");

        return (IgniteInternalFuture)getAsync(
            key,
            /*force primary*/false,
            /*skip tx*/false,
            /*subj id*/null,
            /*task name*/null,
            /*deserialize binary*/false,
            /*skip values*/
            /*can remap*/true,
            true,
            false);
    }

    /** {@inheritDoc} */
    @Override public final boolean containsKeys(Collection<? extends K> keys) {
        try {
            return containsKeysAsync(keys).get();
        }
        catch (IgniteCheckedException e) {
            throw new IgniteException(e);
        }
    }

    /** {@inheritDoc} */
    @Override public final IgniteInternalFuture<Boolean> containsKeysAsync(final Collection<? extends K> keys) {
        A.notNull(keys, "keys");

        CacheOperationContext opCtx = ctx.operationContextPerCall();

        return getAllAsync(
            keys,
            /*force primary*/false,
            /*skip tx*/false,
            /*subj id*/null,
            /*task name*/null,
            /*deserialize binary*/false,
            opCtx != null && opCtx.recovery(),
            /*skip values*/
            /*can remap*/true,
            true,
            false).chain(new CX1<IgniteInternalFuture<Map<K, V>>, Boolean>() {
            @Override public Boolean applyx(IgniteInternalFuture<Map<K, V>> fut) throws IgniteCheckedException {
                Map<K, V> kvMap = fut.get();

                if (keys.size() != kvMap.size())
                    return false;

                for (Map.Entry<K, V> entry : kvMap.entrySet()) {
                    if (entry.getValue() == null)
                        return false;
                }

                return true;
            }
        });
    }

    /** {@inheritDoc} */
    @Override public final Iterable<Cache.Entry<K, V>> localEntries(
        CachePeekMode[] peekModes) throws IgniteCheckedException {
        assert peekModes != null;

        ctx.checkSecurity(SecurityPermission.CACHE_READ);

        PeekModes modes = parsePeekModes(peekModes, false);

        Collection<Iterator<Cache.Entry<K, V>>> its = new ArrayList<>();

        final boolean keepBinary = ctx.keepBinary();

        if (ctx.isLocal()) {
            modes.primary = true;
            modes.backup = true;
        }

        if (modes.offheap) {
            if (modes.heap && modes.near && ctx.isNear())
                its.add(ctx.near().nearEntries().iterator());

            if (modes.primary || modes.backup) {
                AffinityTopologyVersion topVer = ctx.affinity().affinityTopologyVersion();

                IgniteCacheOffheapManager offheapMgr = ctx.isNear() ? ctx.near().dht().context().offheap() : ctx.offheap();

                its.add(offheapMgr.<K, V>entriesIterator(modes.primary, modes.backup, topVer, ctx.keepBinary()));
            }
        }
        else if (modes.heap) {
            if (modes.near && ctx.isNear())
                its.add(ctx.near().nearEntries().iterator());

            if (modes.primary || modes.backup) {
                GridDhtCacheAdapter<K, V> cache = ctx.isNear() ? ctx.near().dht() : ctx.dht();

                its.add(cache.localEntriesIterator(modes.primary, modes.backup, keepBinary));
            }
        }

        final Iterator<Cache.Entry<K, V>> it = F.flatIterators(its);

        return new Iterable<Cache.Entry<K, V>>() {
            @Override public Iterator<Cache.Entry<K, V>> iterator() {
                return it;
            }

            public String toString() {
                return "CacheLocalEntries []";
            }
        };
    }

    /** {@inheritDoc} */
    @SuppressWarnings("ForLoopReplaceableByForEach")
    @Nullable @Override public final V localPeek(K key,
        CachePeekMode[] peekModes,
        @Nullable IgniteCacheExpiryPolicy plc)
        throws IgniteCheckedException {
        A.notNull(key, "key");

        if (keyCheck)
            validateCacheKey(key);

        ctx.checkSecurity(SecurityPermission.CACHE_READ);

        PeekModes modes = parsePeekModes(peekModes, false);

        KeyCacheObject cacheKey = ctx.toCacheKeyObject(key);

        CacheObject cacheVal = null;

        if (!ctx.isLocal()) {
            AffinityTopologyVersion topVer = ctx.affinity().affinityTopologyVersion();

            int part = ctx.affinity().partition(cacheKey);

            boolean nearKey;

            if (!(modes.near && modes.primary && modes.backup)) {
                boolean keyPrimary = ctx.affinity().primaryByPartition(ctx.localNode(), part, topVer);

                if (keyPrimary) {
                    if (!modes.primary)
                        return null;

                    nearKey = false;
                }
                else {
                    boolean keyBackup = ctx.affinity().partitionBelongs(ctx.localNode(), part, topVer);

                    if (keyBackup) {
                        if (!modes.backup)
                            return null;

                        nearKey = false;
                    }
                    else {
                        if (!modes.near)
                            return null;

                        nearKey = true;

                        // Swap and offheap are disabled for near cache.
                        modes.offheap = false;
                    }
                }
            }
            else {
                nearKey = !ctx.affinity().partitionBelongs(ctx.localNode(), part, topVer);

                if (nearKey) {
                    // Swap and offheap are disabled for near cache.
                    modes.offheap = false;
                }
            }

            if (nearKey && !ctx.isNear())
                return null;

            GridCacheEntryEx e;
            GridCacheContext ctx0;

            while (true) {
                if (nearKey) {
                    ctx0 = context();
                    e = peekEx(key);
                }
                else {
                    ctx0 = ctx.isNear() ? ctx.near().dht().context() : ctx;
                    e = modes.offheap ? ctx0.cache().entryEx(key) : ctx0.cache().peekEx(key);
                }

                if (e != null) {
                    try {
                        cacheVal = e.peek(modes.heap, modes.offheap, topVer, plc);
                    }
                    catch (GridCacheEntryRemovedException ignore) {
                        if (log.isDebugEnabled())
                            log.debug("Got removed entry during 'peek': " + key);

                        continue;
                    }
                    finally {
                        ctx0.evicts().touch(e, null);
                    }
                }

                break;
            }
        }
        else {
            while (true) {
                try {
                    cacheVal = localCachePeek0(cacheKey, modes.heap, modes.offheap, plc);

                    break;
                }
                catch (GridCacheEntryRemovedException ignore) {
                    if (log.isDebugEnabled())
                        log.debug("Got removed entry during 'peek': " + key);

                    // continue
                }
            }
        }

        Object val = ctx.unwrapBinaryIfNeeded(cacheVal, ctx.keepBinary(), false);

        return (V)val;
    }

    /**
     * @param key Key.
     * @param heap Read heap flag.
     * @param offheap Read offheap flag.
     * @param plc Optional expiry policy.
     * @return Value.
     * @throws GridCacheEntryRemovedException If entry removed.
     * @throws IgniteCheckedException If failed.
     */
    @SuppressWarnings("ConstantConditions")
    @Nullable private CacheObject localCachePeek0(KeyCacheObject key,
        boolean heap,
        boolean offheap,
        IgniteCacheExpiryPolicy plc)
        throws GridCacheEntryRemovedException, IgniteCheckedException {
        assert ctx.isLocal();
        assert heap || offheap;

        GridCacheEntryEx e = offheap ? entryEx(key) : peekEx(key);

        if (e != null) {
            try {
                return e.peek(heap, offheap, AffinityTopologyVersion.NONE, plc);
            }
            finally {
                ctx.evicts().touch(e, null);
            }
        }

        return null;
    }

    /**
     * Undeploys and removes all entries for class loader.
     *
     * @param ldr Class loader to undeploy.
     */
    public final void onUndeploy(ClassLoader ldr) {
        ctx.deploy().onUndeploy(ldr, context());
    }

    /**
     *
     * @param key Entry key.
     * @return Entry or <tt>null</tt>.
     */
    @Nullable public final GridCacheEntryEx peekEx(KeyCacheObject key) {
        return entry0(key, ctx.affinity().affinityTopologyVersion(), false, false);
    }

    /**
     *
     * @param key Entry key.
     * @return Entry or <tt>null</tt>.
     */
    @Nullable public final GridCacheEntryEx peekEx(Object key) {
        return entry0(ctx.toCacheKeyObject(key), ctx.affinity().affinityTopologyVersion(), false, false);
    }

    /**
     * @param key Entry key.
     * @return Entry (never {@code null}).
     */
    public final GridCacheEntryEx entryEx(Object key) {
        return entryEx(ctx.toCacheKeyObject(key));
    }

    /**
     * @param key Entry key.
     * @return Entry (never {@code null}).
     */
    public final GridCacheEntryEx entryEx(KeyCacheObject key) {
        return entryEx(key, ctx.affinity().affinityTopologyVersion());
    }

    /**
     * @param topVer Topology version.
     * @param key Entry key.
     * @return Entry (never {@code null}).
     */
    public GridCacheEntryEx entryEx(KeyCacheObject key, AffinityTopologyVersion topVer) {
        GridCacheEntryEx e = map.putEntryIfObsoleteOrAbsent(topVer, key, null, true, false);

        assert e != null;

        return e;
    }

    /**
     * @param key Entry key.
     * @param topVer Topology version at the time of creation.
     * @param create Flag to create entry if it does not exist.
     * @param touch Flag to touch created entry (only if entry was actually created).
     * @return Entry or <tt>null</tt>.
     */
    @Nullable private GridCacheEntryEx entry0(KeyCacheObject key, AffinityTopologyVersion topVer, boolean create,
        boolean touch) {
        GridCacheMapEntry cur = map.getEntry(key);

        if (cur == null || cur.obsolete()) {
            cur = map.putEntryIfObsoleteOrAbsent(
                topVer,
                key,
                null,
                create, touch);
        }

        return cur;
    }

    /**
     * @return Set of internal cached entry representations.
     */
    public final Iterable<? extends GridCacheEntryEx> entries() {
        return allEntries();
    }

    /**
     * @return Set of internal cached entry representations.
     */
    public final Iterable<? extends GridCacheEntryEx> allEntries() {
        return map.entries();
    }

    /** {@inheritDoc} */
    @Override public final Set<Cache.Entry<K, V>> entrySet() {
        return entrySet((CacheEntryPredicate[])null);
    }

    /**
     * Gets entry set containing internal entries.
     *
     * @param filter Filter.
     * @return Entry set.
     */
    @Override public final Set<Cache.Entry<K, V>> entrySetx(final CacheEntryPredicate... filter) {
        boolean keepBinary = ctx.keepBinary();

        return new EntrySet(map.entrySet(filter), keepBinary);
    }

    /** {@inheritDoc} */
    @Override public Set<Cache.Entry<K, V>> entrySet(int part) {
        throw new UnsupportedOperationException();
    }

    /** {@inheritDoc} */
    @Override public final Set<K> keySet() {
        return new KeySet(map.entrySet());
    }

    /** {@inheritDoc} */
    @Override public final Set<K> keySetx() {
        return keySet();
    }

    /** {@inheritDoc} */
    @Override public final Set<K> primaryKeySet() {
        return new KeySet(map.entrySet(CU.cachePrimary(ctx.grid().affinity(ctx.name()), ctx.localNode())));
    }

    /** {@inheritDoc} */
    @Override public Iterable<V> values() {
        return values((CacheEntryPredicate[])null);
    }

    /**
     * Collection of values cached on this node. You cannot modify this collection.
     * <p>
     * Iterator over this collection will not fail if collection was
     * concurrently updated by another thread. This means that iterator may or
     * may not return latest values depending on whether they were added before
     * or after current iterator position.
     * <p>
     * NOTE: this operation is not distributed and returns only the values cached on this node.
     *
     * @param filter Filters.
     * @return Collection of cached values.
     */
    public final Iterable<V> values(final CacheEntryPredicate... filter) {
        return new Iterable<V>() {
            @Override public Iterator<V> iterator() {
                return new Iterator<V>() {
                    private final Iterator<? extends GridCacheEntryEx> it = entries().iterator();

                    @Override public boolean hasNext() {
                        return it.hasNext();
                    }

                    @Override public V next() {
                        return (V)it.next().wrap().getValue();
                    }

                    @Override public void remove() {
                        throw new UnsupportedOperationException("remove");
                    }
                };
            }
        };
    }

    /**
     *
     * @param key Entry key.
     */
    public final void removeIfObsolete(KeyCacheObject key) {
        assert key != null;

        GridCacheMapEntry entry = map.getEntry(key);

        if (entry != null && entry.obsolete())
            removeEntry(entry);
    }

    /**
     * Split clearLocally all task into multiple runnables.
     *
     * @param srv Whether to clear server cache.
     * @param near Whether to clear near cache.
     * @param readers Whether to clear readers.
     * @return Split runnables.
     */
    public List<GridCacheClearAllRunnable<K, V>> splitClearLocally(boolean srv, boolean near, boolean readers) {
        if ((isNear() && near) || (!isNear() && srv)) {
            int keySize = size();

            int cnt = Math.min(keySize / CLEAR_ALL_SPLIT_THRESHOLD + (keySize % CLEAR_ALL_SPLIT_THRESHOLD != 0 ? 1 : 0),
                Runtime.getRuntime().availableProcessors());

            if (cnt == 0)
                cnt = 1; // Still perform cleanup since there could be entries in swap.

            GridCacheVersion obsoleteVer = ctx.versions().next();

            List<GridCacheClearAllRunnable<K, V>> res = new ArrayList<>(cnt);

            for (int i = 0; i < cnt; i++)
                res.add(new GridCacheClearAllRunnable<>(this, obsoleteVer, i, cnt, readers));

            return res;
        }
        else
            return null;
    }

    /** {@inheritDoc} */
    @Override public boolean clearLocally(K key) {
        return clearLocally0(key, false);
    }

    /** {@inheritDoc} */
    @Override public void clearLocallyAll(Set<? extends K> keys, boolean srv, boolean near, boolean readers) {
        if (keys != null && ((isNear() && near) || (!isNear() && srv))) {
            for (K key : keys)
                clearLocally0(key, readers);
        }
    }

    /** {@inheritDoc} */
    @Override public void clearLocally(boolean srv, boolean near, boolean readers) {
        ctx.checkSecurity(SecurityPermission.CACHE_REMOVE);

        List<GridCacheClearAllRunnable<K, V>> jobs = splitClearLocally(srv, near, readers);

        if (!F.isEmpty(jobs)) {
            ExecutorService execSvc = null;

            if (jobs.size() > 1) {
                execSvc = Executors.newFixedThreadPool(jobs.size() - 1);

                for (int i = 1; i < jobs.size(); i++)
                    execSvc.execute(jobs.get(i));
            }

            try {
                jobs.get(0).run();
            }
            finally {
                if (execSvc != null) {
                    execSvc.shutdown();

                    try {
                        while (!execSvc.isTerminated() && !Thread.currentThread().isInterrupted())
                            execSvc.awaitTermination(1000, TimeUnit.MILLISECONDS);
                    }
                    catch (InterruptedException ignore) {
                        U.warn(log, "Got interrupted while waiting for Cache.clearLocally() executor service to " +
                            "finish.");

                        Thread.currentThread().interrupt();
                    }
                }
            }
        }
    }

    /** {@inheritDoc} */
    @Override public void clear() throws IgniteCheckedException {
        clear((Set<? extends K>)null);
    }

    /** {@inheritDoc} */
    @Override public void clear(K key) throws IgniteCheckedException {
        clear(Collections.singleton(key));
    }

    /** {@inheritDoc} */
    @Override public void clearAll(Set<? extends K> keys) throws IgniteCheckedException {
        clear(keys);
    }

    /** {@inheritDoc} */
    @Override public IgniteInternalFuture<?> clearAsync() {
        return clearAsync((Set<? extends K>)null);
    }

    /** {@inheritDoc} */
    @Override public IgniteInternalFuture<?> clearAsync(K key) {
        return clearAsync(Collections.singleton(key));
    }

    /** {@inheritDoc} */
    @Override public IgniteInternalFuture<?> clearAllAsync(Set<? extends K> keys) {
        return clearAsync(keys);
    }

    /**
     * @param keys Keys to clear.
     * @throws IgniteCheckedException In case of error.
     */
    private void clear(@Nullable Set<? extends K> keys) throws IgniteCheckedException {
        executeClearTask(keys, false).get();
        executeClearTask(keys, true).get();
    }

    /**
     * @param keys Keys to clear or {@code null} if all cache should be cleared.
     * @return Future.
     */
    private IgniteInternalFuture<?> clearAsync(@Nullable final Set<? extends K> keys) {
        return executeClearTask(keys, false).chain(new CX1<IgniteInternalFuture<?>, Object>() {
            @Override public Object applyx(IgniteInternalFuture<?> fut) throws IgniteCheckedException {
                executeClearTask(keys, true).get();

                return null;
            }
        });
    }

    /**
     * @param keys Keys to clear.
     * @param near Near cache flag.
     * @return Future.
     */
    private IgniteInternalFuture<?> executeClearTask(@Nullable Set<? extends K> keys, boolean near) {
        Collection<ClusterNode> srvNodes = ctx.grid().cluster().forCacheNodes(name(), !near, near, false).nodes();

        if (!srvNodes.isEmpty()) {
            ctx.kernalContext().task().setThreadContext(TC_SUBGRID, srvNodes);

            return ctx.kernalContext().task().execute(
                new ClearTask(ctx.name(), ctx.affinity().affinityTopologyVersion(), keys, near), null);
        }
        else
            return new GridFinishedFuture<>();
    }

    /**
     * @param keys Keys.
     * @param readers Readers flag.
     */
    public void clearLocally(Collection<KeyCacheObject> keys, boolean readers) {
        if (F.isEmpty(keys))
            return;

        GridCacheVersion obsoleteVer = ctx.versions().next();

        for (KeyCacheObject key : keys) {
            GridCacheEntryEx e = peekEx(key);

            try {
                if (e != null)
                    e.clear(obsoleteVer, readers);
            }
            catch (IgniteCheckedException ex) {
                U.error(log, "Failed to clearLocally entry (will continue to clearLocally other entries): " + e,
                    ex);
            }
        }
    }

    /**
     * @param entry Removes entry from cache if currently mapped value is the same as passed.
     */
    public final void removeEntry(GridCacheEntryEx entry) {
        boolean rmvd = map.removeEntry(entry);

        if (log.isDebugEnabled()) {
            if (rmvd)
                log.debug("Removed entry from cache: " + entry);
            else
                log.debug("Remove will not be done for key (entry got replaced or removed): " + entry.key());
        }
    }

    /**
     * Evicts an entry from cache.
     *
     * @param key Key.
     * @param ver Version.
     * @param filter Filter.
     * @return {@code True} if entry was evicted.
     */
    private boolean evictx(K key, GridCacheVersion ver,
        @Nullable CacheEntryPredicate[] filter) {
        KeyCacheObject cacheKey = ctx.toCacheKeyObject(key);

        GridCacheEntryEx entry = peekEx(cacheKey);

        if (entry == null)
            return true;

        try {
            return ctx.evicts().evict(entry, ver, true, filter);
        }
        catch (IgniteCheckedException ex) {
            U.error(log, "Failed to evict entry from cache: " + entry, ex);

            return false;
        }
    }

    /** {@inheritDoc} */
    @Override public Collection<Integer> lostPartitions() {
        if (isLocal())
            return Collections.emptyList();

        return ctx.topology().lostPartitions();
    }

    /** {@inheritDoc} */
    @Override public final V getForcePrimary(K key) throws IgniteCheckedException {
        String taskName = ctx.kernalContext().job().currentTaskName();

        CacheOperationContext opCtx = ctx.operationContextPerCall();

        return getAllAsync(
            F.asList(key),
            /*force primary*/true,
            /*skip tx*/false,
            /*subject id*/null,
            taskName,
            /*deserialize cache objects*/true,
            opCtx != null && opCtx.recovery(),
            /*skip values*/
            /*can remap*/false,
            true,
            false).get().get(key);
    }

    /** {@inheritDoc} */
    @Override public final IgniteInternalFuture<V> getForcePrimaryAsync(final K key) {
        String taskName = ctx.kernalContext().job().currentTaskName();

        CacheOperationContext opCtx = ctx.operationContextPerCall();

        return getAllAsync(
            Collections.singletonList(key),
            /*force primary*/true,
            /*skip tx*/false,
            null,
            taskName,
            true,
            opCtx != null && opCtx.recovery(),
            /*can remap*/false,
            true,
            false).chain(new CX1<IgniteInternalFuture<Map<K, V>>, V>() {
            @Override public V applyx(IgniteInternalFuture<Map<K, V>> e) throws IgniteCheckedException {
                return e.get().get(key);
            }
        });
    }

    /** {@inheritDoc} */
    @Override public final V getTopologySafe(K key) throws IgniteCheckedException {
        String taskName = ctx.kernalContext().job().currentTaskName();

        CacheOperationContext opCtx = ctx.operationContextPerCall();

        return getAllAsync(
            F.asList(key),
            /*force primary*/false,
            /*skip tx*/false,
            /*subject id*/null,
            taskName,
            /*deserialize cache objects*/true,
            opCtx != null && opCtx.recovery(),
            /*skip values*/
            /*can remap*/false,
            false,
            false).get().get(key);
    }

    /** {@inheritDoc} */
    @Nullable @Override public final Map<K, V> getAllOutTx(Set<? extends K> keys) throws IgniteCheckedException {
        return getAllOutTxAsync(keys).get();
    }

    /** {@inheritDoc} */
    @Override public final IgniteInternalFuture<Map<K, V>> getAllOutTxAsync(Set<? extends K> keys) {
        String taskName = ctx.kernalContext().job().currentTaskName();

        CacheOperationContext opCtx = ctx.operationContextPerCall();

        return getAllAsync(keys,
            !ctx.config().isReadFromBackup(),
            /*skip tx*/true,
            null,
            taskName,
            !(opCtx != null && opCtx.isKeepBinary()),
            opCtx != null && opCtx.recovery(),
            /*skip values*/
            /*can remap*/false,
            true, false);
    }

    /** {@inheritDoc} */
    @Nullable @Override public V get(K key) throws IgniteCheckedException {
        A.notNull(key, "key");

        boolean statsEnabled = ctx.config().isStatisticsEnabled();

        long start = statsEnabled ? System.nanoTime() : 0L;

        boolean keepBinary = ctx.keepBinary();

        if (keepBinary)
            key = (K)ctx.toCacheKeyObject(key);

        V val = get(key, !keepBinary, false);

        if (ctx.config().getInterceptor() != null) {
            key = keepBinary ? (K)ctx.unwrapBinaryIfNeeded(key, true, false) : key;

            val = (V)ctx.config().getInterceptor().onGet(key, val);
        }

        if (statsEnabled)
            metrics0().addGetTimeNanos(System.nanoTime() - start);

        return val;
    }

    /** {@inheritDoc} */
    @Nullable @Override public CacheEntry<K, V> getEntry(K key) throws IgniteCheckedException {
        A.notNull(key, "key");

        boolean statsEnabled = ctx.config().isStatisticsEnabled();

        long start = statsEnabled ? System.nanoTime() : 0L;

        boolean keepBinary = ctx.keepBinary();

        if (keepBinary)
            key = (K)ctx.toCacheKeyObject(key);

        EntryGetResult t
            = (EntryGetResult)get(key, !keepBinary, true);

        CacheEntry<K, V> val = t != null ? new CacheEntryImplEx<>(
            keepBinary ? (K)ctx.unwrapBinaryIfNeeded(key, true, false) : key,
            (V)t.value(),
            t.version())
            : null;

        if (ctx.config().getInterceptor() != null) {
            key = keepBinary ? (K)ctx.unwrapBinaryIfNeeded(key, true, false) : key;

            V val0 = (V)ctx.config().getInterceptor().onGet(key, t != null ? val.getValue() : null);

            val = (val0 != null) ? new CacheEntryImplEx<>(key, val0, t != null ? t.version() : null) : null;
        }

        if (statsEnabled)
            metrics0().addGetTimeNanos(System.nanoTime() - start);

        return val;
    }

    /** {@inheritDoc} */
    @Override public IgniteInternalFuture<V> getAsync(final K key) {
        A.notNull(key, "key");

        final boolean statsEnabled = ctx.config().isStatisticsEnabled();

        final long start = statsEnabled ? System.nanoTime() : 0L;

        final boolean keepBinary = ctx.keepBinary();

        final K key0 = keepBinary ? (K)ctx.toCacheKeyObject(key) : key;

        IgniteInternalFuture<V> fut = getAsync(key, !keepBinary, false);

        if (ctx.config().getInterceptor() != null)
            fut = fut.chain(new CX1<IgniteInternalFuture<V>, V>() {
                @Override public V applyx(IgniteInternalFuture<V> f) throws IgniteCheckedException {
                    K key = keepBinary ? (K)ctx.unwrapBinaryIfNeeded(key0, true, false) : key0;

                    return (V)ctx.config().getInterceptor().onGet(key, f.get());
                }
            });

        if (statsEnabled)
            fut.listen(new UpdateGetTimeStatClosure<V>(metrics0(), start));

        return fut;
    }

    /** {@inheritDoc} */
    @Override public IgniteInternalFuture<CacheEntry<K, V>> getEntryAsync(final K key) {
        A.notNull(key, "key");

        final boolean statsEnabled = ctx.config().isStatisticsEnabled();

        final long start = statsEnabled ? System.nanoTime() : 0L;

        final boolean keepBinary = ctx.keepBinary();

        final K key0 = keepBinary ? (K)ctx.toCacheKeyObject(key) : key;

        IgniteInternalFuture<EntryGetResult> fut =
            (IgniteInternalFuture<EntryGetResult>)getAsync(key0, !keepBinary, true);

        final boolean intercept = ctx.config().getInterceptor() != null;

        IgniteInternalFuture<CacheEntry<K, V>> fr = fut.chain(
            new CX1<IgniteInternalFuture<EntryGetResult>, CacheEntry<K, V>>() {
                @Override public CacheEntry<K, V> applyx(IgniteInternalFuture<EntryGetResult> f)
                    throws IgniteCheckedException {
                    EntryGetResult t = f.get();

                    K key = keepBinary ? (K)ctx.unwrapBinaryIfNeeded(key0, true, false) : key0;

                    CacheEntry val = t != null ? new CacheEntryImplEx<>(
                        key,
                        t.value(),
                        t.version())
                        : null;

                    if (intercept) {
                        V val0 = (V)ctx.config().getInterceptor().onGet(key, t != null ? val.getValue() : null);

                        return val0 != null ? new CacheEntryImplEx(key, val0, t != null ? t.version() : null) : null;
                    }
                    else
                        return val;
                }
            });

        if (statsEnabled)
            fut.listen(new UpdateGetTimeStatClosure<EntryGetResult>(metrics0(), start));

        return fr;
    }

    /** {@inheritDoc} */
    @Override public final Map<K, V> getAll(@Nullable Collection<? extends K> keys) throws IgniteCheckedException {
        A.notNull(keys, "keys");

        boolean statsEnabled = ctx.config().isStatisticsEnabled();

        long start = statsEnabled ? System.nanoTime() : 0L;

        Map<K, V> map = getAll0(keys, !ctx.keepBinary(), false);

        if (ctx.config().getInterceptor() != null)
            map = interceptGet(keys, map);

        if (statsEnabled)
            metrics0().addGetTimeNanos(System.nanoTime() - start);

        return map;
    }

    /** {@inheritDoc} */
    @Override public Collection<CacheEntry<K, V>> getEntries(@Nullable Collection<? extends K> keys)
        throws IgniteCheckedException {
        A.notNull(keys, "keys");

        boolean statsEnabled = ctx.config().isStatisticsEnabled();

        long start = statsEnabled ? System.nanoTime() : 0L;

        Map<K, EntryGetResult> map = (Map<K, EntryGetResult>)getAll0(keys, !ctx.keepBinary(), true);

        Collection<CacheEntry<K, V>> res = new HashSet<>();

        if (ctx.config().getInterceptor() != null)
            res = interceptGetEntries(keys, map);
        else
            for (Map.Entry<K, EntryGetResult> e : map.entrySet())
                res.add(new CacheEntryImplEx<>(e.getKey(), (V)e.getValue().value(), e.getValue().version()));

        if (statsEnabled)
            metrics0().addGetTimeNanos(System.nanoTime() - start);

        return res;
    }

    /** {@inheritDoc} */
    @Override public IgniteInternalFuture<Map<K, V>> getAllAsync(@Nullable final Collection<? extends K> keys) {
        A.notNull(keys, "keys");

        final boolean statsEnabled = ctx.config().isStatisticsEnabled();

        final long start = statsEnabled ? System.nanoTime() : 0L;

        String taskName = ctx.kernalContext().job().currentTaskName();

        CacheOperationContext opCtx = ctx.operationContextPerCall();

        IgniteInternalFuture<Map<K, V>> fut = getAllAsync(
            keys,
            !ctx.config().isReadFromBackup(),
            /*skip tx*/false,
            opCtx != null ? opCtx.subjectId() : null,
            taskName,
            !(opCtx != null && opCtx.isKeepBinary()),
            opCtx != null && opCtx.recovery(),
            /*skip vals*/false,
            /*can remap*/true,
            /*need ver*/false);

        if (ctx.config().getInterceptor() != null)
            return fut.chain(new CX1<IgniteInternalFuture<Map<K, V>>, Map<K, V>>() {
                @Override public Map<K, V> applyx(IgniteInternalFuture<Map<K, V>> f) throws IgniteCheckedException {
                    return interceptGet(keys, f.get());
                }
            });

        if (statsEnabled)
            fut.listen(new UpdateGetTimeStatClosure<Map<K, V>>(metrics0(), start));

        return fut;
    }

    /** {@inheritDoc} */
    @Override public IgniteInternalFuture<Collection<CacheEntry<K, V>>> getEntriesAsync(
        @Nullable final Collection<? extends K> keys) {
        A.notNull(keys, "keys");

        final boolean statsEnabled = ctx.config().isStatisticsEnabled();

        final long start = statsEnabled ? System.nanoTime() : 0L;

        CacheOperationContext opCtx = ctx.operationContextPerCall();

        String taskName = ctx.kernalContext().job().currentTaskName();

        IgniteInternalFuture<Map<K, EntryGetResult>> fut =
            (IgniteInternalFuture<Map<K, EntryGetResult>>)((IgniteInternalFuture)getAllAsync(
                keys,
                !ctx.config().isReadFromBackup(),
                /*skip tx*/false,
                opCtx != null ? opCtx.subjectId() : null,
                taskName,
                !(opCtx != null && opCtx.isKeepBinary()),
                opCtx != null && opCtx.recovery(),
                /*skip vals*/false,
                /*can remap*/true,
                /*need ver*/true));

        final boolean intercept = ctx.config().getInterceptor() != null;

        IgniteInternalFuture<Collection<CacheEntry<K, V>>> rf =
            fut.chain(new CX1<IgniteInternalFuture<Map<K, EntryGetResult>>, Collection<CacheEntry<K, V>>>() {
                @Override public Collection<CacheEntry<K, V>> applyx(
                    IgniteInternalFuture<Map<K, EntryGetResult>> f) throws IgniteCheckedException {
                    if (intercept)
                        return interceptGetEntries(keys, f.get());
                    else {
                        Map<K, CacheEntry<K, V>> res = U.newHashMap(f.get().size());

                        for (Map.Entry<K, EntryGetResult> e : f.get().entrySet())
                            res.put(e.getKey(),
                                new CacheEntryImplEx<>(e.getKey(), (V)e.getValue().value(), e.getValue().version()));

                        return res.values();
                    }
                }
            });

        if (statsEnabled)
            fut.listen(new UpdateGetTimeStatClosure<Map<K, EntryGetResult>>(metrics0(), start));

        return rf;
    }

    /**
     * Applies cache interceptor on result of 'get' operation.
     *
     * @param keys All requested keys.
     * @param map Result map.
     * @return Map with values returned by cache interceptor..
     */
    @SuppressWarnings("IfMayBeConditional")
    private Map<K, V> interceptGet(@Nullable Collection<? extends K> keys, Map<K, V> map) {
        if (F.isEmpty(keys))
            return map;

        CacheInterceptor<K, V> interceptor = cacheCfg.getInterceptor();

        assert interceptor != null;

        Map<K, V> res = U.newHashMap(keys.size());

        for (Map.Entry<K, V> e : map.entrySet()) {
            V val = interceptor.onGet(e.getKey(), e.getValue());

            if (val != null)
                res.put(e.getKey(), val);
        }

        if (map.size() != keys.size()) { // Not all requested keys were in cache.
            for (K key : keys) {
                if (key != null) {
                    if (!map.containsKey(key)) {
                        V val = interceptor.onGet(key, null);

                        if (val != null)
                            res.put(key, val);
                    }
                }
            }
        }

        return res;
    }

    /**
     * Applies cache interceptor on result of 'getEntries' operation.
     *
     * @param keys All requested keys.
     * @param map Result map.
     * @return Map with values returned by cache interceptor..
     */
    @SuppressWarnings("IfMayBeConditional")
    private Collection<CacheEntry<K, V>> interceptGetEntries(
        @Nullable Collection<? extends K> keys, Map<K, EntryGetResult> map) {
        if (F.isEmpty(keys)) {
            assert map.isEmpty();

            return Collections.emptySet();
        }

        Map<K, CacheEntry<K, V>> res = U.newHashMap(keys.size());

        CacheInterceptor<K, V> interceptor = cacheCfg.getInterceptor();

        assert interceptor != null;

        for (Map.Entry<K, EntryGetResult> e : map.entrySet()) {
            V val = interceptor.onGet(e.getKey(), (V)e.getValue().value());

            if (val != null)
                res.put(e.getKey(), new CacheEntryImplEx<>(e.getKey(), val, e.getValue().version()));
        }

        if (map.size() != keys.size()) { // Not all requested keys were in cache.
            for (K key : keys) {
                if (key != null) {
                    if (!map.containsKey(key)) {
                        V val = interceptor.onGet(key, null);

                        if (val != null)
                            res.put(key, new CacheEntryImplEx<>(key, val, null));
                    }
                }
            }
        }

        return res.values();
    }

    /**
     * @param key Key.
     * @param forcePrimary Force primary.
     * @param skipTx Skip tx.
     * @param subjId Subj Id.
     * @param taskName Task name.
     * @param deserializeBinary Deserialize binary.
     * @param skipVals Skip values.
     * @param canRemap Can remap flag.
     * @param needVer Need version.
     * @return Future for the get operation.
     */
    protected IgniteInternalFuture<V> getAsync(
        final K key,
        boolean forcePrimary,
        boolean skipTx,
        @Nullable UUID subjId,
        String taskName,
        boolean deserializeBinary,
        final boolean skipVals,
        boolean canRemap,
        final boolean needVer
    ) {
        CacheOperationContext opCtx = ctx.operationContextPerCall();

        return getAllAsync(Collections.singletonList(key),
            forcePrimary,
            skipTx,
            subjId,
            taskName,
            deserializeBinary,
            opCtx != null && opCtx.recovery(),
            skipVals,
            canRemap,
            needVer).chain(
            new CX1<IgniteInternalFuture<Map<K, V>>, V>() {
                @Override public V applyx(IgniteInternalFuture<Map<K, V>> e) throws IgniteCheckedException {
                    Map<K, V> map = e.get();

                    assert map.isEmpty() || map.size() == 1 : map.size();

                    if (skipVals) {
                        Boolean val = map.isEmpty() ? false : (Boolean)F.firstValue(map);

                        return (V)(val);
                    }

                    return F.firstValue(map);
                }
            });
    }

    /**
     * @param keys Keys.
     * @param forcePrimary Force primary.
     * @param skipTx Skip tx.
     * @param subjId Subj Id.
     * @param taskName Task name.
     * @param deserializeBinary Deserialize binary.
     * @param recovery Recovery mode flag.
     * @param skipVals Skip values.
     * @param canRemap Can remap flag.
     * @param needVer Need version.
     * @return Future for the get operation.
     * @see GridCacheAdapter#getAllAsync(Collection)
     */
    protected IgniteInternalFuture<Map<K, V>> getAllAsync(
        @Nullable Collection<? extends K> keys,
        boolean forcePrimary,
        boolean skipTx,
        @Nullable UUID subjId,
        String taskName,
        boolean deserializeBinary,
        boolean recovery,
        boolean skipVals,
        boolean canRemap,
        final boolean needVer
    ) {
        CacheOperationContext opCtx = ctx.operationContextPerCall();

        subjId = ctx.subjectIdPerCall(subjId, opCtx);

        return getAllAsync(keys,
            null,
            opCtx == null || !opCtx.skipStore(),
            !skipTx,
            subjId,
            taskName,
            deserializeBinary,
            opCtx != null && opCtx.recovery(),
            forcePrimary,
            skipVals ? null : expiryPolicy(opCtx != null ? opCtx.expiry() : null),
            skipVals,
            canRemap,
            needVer);
    }

    /**
     * @param keys Keys.
     * @param readerArgs Near cache reader will be added if not null.
     * @param readThrough Read through.
     * @param checkTx Check tx.
     * @param subjId Subj Id.
     * @param taskName Task name.
     * @param deserializeBinary Deserialize binary.
     * @param recovery Recovery flag.
     * @param forcePrimary Froce primary.
     * @param expiry Expiry policy.
     * @param skipVals Skip values.
     * @param canRemap Can remap flag.
     * @param needVer Need version.
     * @return Future for the get operation.
     * @see GridCacheAdapter#getAllAsync(Collection)
     */
    public final IgniteInternalFuture<Map<K, V>> getAllAsync(@Nullable final Collection<? extends K> keys,
        @Nullable final ReaderArguments readerArgs,
        boolean readThrough,
        boolean checkTx,
        @Nullable final UUID subjId,
        final String taskName,
        final boolean deserializeBinary,
        final boolean recovery,
        final boolean forcePrimary,
        @Nullable IgniteCacheExpiryPolicy expiry,
        final boolean skipVals,
        boolean canRemap,
        final boolean needVer
    ) {
        ctx.checkSecurity(SecurityPermission.CACHE_READ);

        if (keyCheck)
            validateCacheKeys(keys);

        return getAllAsync0(ctx.cacheKeysView(keys),
            readerArgs,
            readThrough,
            checkTx,
            subjId,
            taskName,
            deserializeBinary,
            expiry,
            skipVals,
            /*keep cache objects*/false,
            recovery,
            canRemap,
            needVer);
    }

    /**
     * @param keys Keys.
     * @param readerArgs Near cache reader will be added if not null.
     * @param readThrough Read-through flag.
     * @param checkTx Check local transaction flag.
     * @param subjId Subject ID.
     * @param taskName Task name/
     * @param deserializeBinary Deserialize binary flag.
     * @param expiry Expiry policy.
     * @param skipVals Skip values flag.
     * @param keepCacheObjects Keep cache objects.
     * @param canRemap Can remap flag.
     * @param needVer If {@code true} returns values as tuples containing value and version.
     * @return Future.
     */
    protected final <K1, V1> IgniteInternalFuture<Map<K1, V1>> getAllAsync0(
        @Nullable final Collection<KeyCacheObject> keys,
        @Nullable final ReaderArguments readerArgs,
        final boolean readThrough,
        boolean checkTx,
        @Nullable final UUID subjId,
        final String taskName,
        final boolean deserializeBinary,
        @Nullable final IgniteCacheExpiryPolicy expiry,
        final boolean skipVals,
        final boolean keepCacheObjects,
        final boolean recovery,
        boolean canRemap,
        final boolean needVer
    ) {
        if (F.isEmpty(keys))
            return new GridFinishedFuture<>(Collections.<K1, V1>emptyMap());

        GridNearTxLocal tx = null;

        if (checkTx) {
            try {
                checkJta();
            }
            catch (IgniteCheckedException e) {
                return new GridFinishedFuture<>(e);
            }

            tx = ctx.tm().threadLocalTx(ctx.systemTx() ? ctx : null);
        }

        if (tx == null || tx.implicit()) {
            Map<KeyCacheObject, EntryGetResult> misses = null;

            final AffinityTopologyVersion topVer = tx == null ?
                (canRemap ?
                    ctx.affinity().affinityTopologyVersion() : ctx.shared().exchange().readyAffinityVersion()) :
                tx.topologyVersion();

            try {
                int keysSize = keys.size();

                GridDhtTopologyFuture topFut = ctx.shared().exchange().lastFinishedFuture();

                Throwable ex = topFut != null ? topFut.validateCache(ctx, recovery, /*read*/true, null, keys) : null;

                if (ex != null)
                    return new GridFinishedFuture<>(ex);

                final Map<K1, V1> map = keysSize == 1 ?
                    (Map<K1, V1>)new IgniteBiTuple<>() :
                    U.<K1, V1>newHashMap(keysSize);

                final boolean storeEnabled = !skipVals && readThrough && ctx.readThrough();

                for (KeyCacheObject key : keys) {
                    while (true) {
                        GridCacheEntryEx entry = entryEx(key);

                        if (entry == null) {
                            if (!skipVals && ctx.config().isStatisticsEnabled())
                                ctx.cache().metrics0().onRead(false);

                            break;
                        }

                        try {
                            EntryGetResult res;

                            boolean evt = !skipVals;
                            boolean updateMetrics = !skipVals;

                            if (storeEnabled) {
                                res = entry.innerGetAndReserveForLoad(updateMetrics,
                                    evt,
                                    subjId,
                                    taskName,
                                    expiry,
                                    !deserializeBinary,
                                    readerArgs);

                                assert res != null;

                                if (res.value() == null) {
                                    if (misses == null)
                                        misses = new HashMap<>();

                                    misses.put(key, res);

                                    res = null;
                                }
                            }
                            else {
                                res = entry.innerGetVersioned(
                                    null,
                                    null,
                                    updateMetrics,
                                    evt,
                                    subjId,
                                    null,
                                    taskName,
                                    expiry,
                                    !deserializeBinary,
                                    readerArgs);

                                if (res == null)
                                    ctx.evicts().touch(entry, topVer);
                            }

                            if (res != null) {
                                ctx.addResult(map,
                                    key,
                                    res,
                                    skipVals,
                                    keepCacheObjects,
                                    deserializeBinary,
                                    true,
                                    needVer);

                                if (tx == null || (!tx.implicit() && tx.isolation() == READ_COMMITTED))
                                    ctx.evicts().touch(entry, topVer);

                                if (keysSize == 1)
                                    // Safe to return because no locks are required in READ_COMMITTED mode.
                                    return new GridFinishedFuture<>(map);
                            }

                            break;
                        }
                        catch (GridCacheEntryRemovedException ignored) {
                            if (log.isDebugEnabled())
                                log.debug("Got removed entry in getAllAsync(..) method (will retry): " + key);
                        }
                    }
                }

                if (storeEnabled && misses != null) {
                    final Map<KeyCacheObject, EntryGetResult> loadKeys = misses;

                    final IgniteTxLocalAdapter tx0 = tx;

                    final Collection<KeyCacheObject> loaded = new HashSet<>();

                    return new GridEmbeddedFuture(
                        ctx.closures().callLocalSafe(ctx.projectSafe(new GPC<Map<K1, V1>>() {
                            @Override public Map<K1, V1> call() throws Exception {
                                ctx.store().loadAll(null/*tx*/, loadKeys.keySet(), new CI2<KeyCacheObject, Object>() {
                                    @Override public void apply(KeyCacheObject key, Object val) {
                                        EntryGetResult res = loadKeys.get(key);

                                        if (res == null || val == null)
                                            return;

                                        loaded.add(key);

                                        CacheObject cacheVal = ctx.toCacheObject(val);

                                        while (true) {
                                            GridCacheEntryEx entry = null;

                                            try {
                                                ctx.shared().database().ensureFreeSpace(ctx.memoryPolicy());

                                                entry = entryEx(key);

                                                entry.unswap();

                                                EntryGetResult verVal = entry.versionedValue(
                                                    cacheVal,
                                                    res.version(),
                                                    null,
                                                    expiry,
                                                    readerArgs);

                                                if (log.isDebugEnabled())
                                                    log.debug("Set value loaded from store into entry [" +
                                                        "oldVer=" + res.version() +
                                                        ", newVer=" + verVal.version() + ", " +
                                                        "entry=" + entry + ']');

                                                // Don't put key-value pair into result map if value is null.
                                                if (verVal.value() != null) {
                                                    ctx.addResult(map,
                                                        key,
                                                        verVal,
                                                        skipVals,
                                                        keepCacheObjects,
                                                        deserializeBinary,
                                                        true,
                                                        needVer);
                                                }

                                                if (tx0 == null || (!tx0.implicit() &&
                                                    tx0.isolation() == READ_COMMITTED))
                                                    ctx.evicts().touch(entry, topVer);

                                                break;
                                            }
                                            catch (GridCacheEntryRemovedException ignore) {
                                                if (log.isDebugEnabled())
                                                    log.debug("Got removed entry during getAllAsync (will retry): " +
                                                        entry);
                                            }
                                            catch (IgniteCheckedException e) {
                                                // Wrap errors (will be unwrapped).
                                                throw new GridClosureException(e);
                                            }
                                        }
                                    }
                                });

                                if (loaded.size() != loadKeys.size()) {
                                    boolean needTouch =
                                        tx0 == null || (!tx0.implicit() && tx0.isolation() == READ_COMMITTED);

                                    for (Map.Entry<KeyCacheObject, EntryGetResult> e : loadKeys.entrySet()) {
                                        if (loaded.contains(e.getKey()))
                                            continue;

                                        if (needTouch || e.getValue().reserved()) {
                                            GridCacheEntryEx entry = peekEx(e.getKey());

                                            if (entry != null) {
                                                if (e.getValue().reserved())
                                                    entry.clearReserveForLoad(e.getValue().version());

                                                if (needTouch)
                                                    ctx.evicts().touch(entry, topVer);
                                            }
                                        }
                                    }
                                }

                                return map;
                            }
                        }), true),
                        new C2<Map<K, V>, Exception, IgniteInternalFuture<Map<K, V>>>() {
                            @Override public IgniteInternalFuture<Map<K, V>> apply(Map<K, V> map, Exception e) {
                                if (e != null)
                                    return new GridFinishedFuture<>(e);

                                if (tx0 == null || (!tx0.implicit() && tx0.isolation() == READ_COMMITTED)) {
                                    Collection<KeyCacheObject> notFound = new HashSet<>(loadKeys.keySet());

                                    notFound.removeAll(loaded);

                                    // Touch entries that were not found in store.
                                    for (KeyCacheObject key : notFound) {
                                        GridCacheEntryEx entry = peekEx(key);

                                        if (entry != null)
                                            ctx.evicts().touch(entry, topVer);
                                    }
                                }

                                // There were no misses.
                                return new GridFinishedFuture<>(Collections.<K,
                                    V>emptyMap());
                            }
                        },
                        new C2<Map<K1, V1>, Exception, Map<K1, V1>>() {
                            @Override public Map<K1, V1> apply(Map<K1, V1> loaded, Exception e) {
                                if (e == null)
                                    map.putAll(loaded);

                                return map;
                            }
                        }
                    );
                }
                else
                    // Misses can be non-zero only if store is enabled.
                    assert misses == null;

                return new GridFinishedFuture<>(map);
            }
            catch (RuntimeException | AssertionError e) {
                if (misses != null) {
                    for (KeyCacheObject key0 : misses.keySet())
                        ctx.evicts().touch(peekEx(key0), topVer);
                }

                return new GridFinishedFuture<>(e);
            }
            catch (IgniteCheckedException e) {
                return new GridFinishedFuture<>(e);
            }
        }
        else {
            return asyncOp(tx, new AsyncOp<Map<K1, V1>>(keys) {
                @Override public IgniteInternalFuture<Map<K1, V1>> op(GridNearTxLocal tx,
                    AffinityTopologyVersion readyTopVer) {
                    return tx.getAllAsync(ctx,
                        readyTopVer,
                        keys,
                        deserializeBinary,
                        skipVals,
                        false,
                        !readThrough,
                        recovery,
                        needVer);
                }
            }, ctx.operationContextPerCall());
        }
    }

    /** {@inheritDoc} */
    @Override public final V getAndPut(K key, V val) throws IgniteCheckedException {
        return getAndPut(key, val, null);
    }

    /**
     * @param key Key.
     * @param val Value.
     * @param filter Optional filter.
     * @return Previous value.
     * @throws IgniteCheckedException If failed.
     */
    @Nullable public V getAndPut(final K key, final V val, @Nullable final CacheEntryPredicate filter)
        throws IgniteCheckedException {
        boolean statsEnabled = ctx.config().isStatisticsEnabled();

        long start = statsEnabled ? System.nanoTime() : 0L;

        A.notNull(key, "key", val, "val");

        if (keyCheck)
            validateCacheKey(key);

        V prevVal = getAndPut0(key, val, filter);

        if (statsEnabled)
            metrics0().addPutAndGetTimeNanos(System.nanoTime() - start);

        return prevVal;
    }

    /**
     * @param key Key.
     * @param val Value.
     * @param filter Optional filter.
     * @return Previous value.
     * @throws IgniteCheckedException If failed.
     */
    protected V getAndPut0(final K key, final V val, @Nullable final CacheEntryPredicate filter)
        throws IgniteCheckedException {
        return syncOp(new SyncOp<V>(true) {
            @Override public V op(GridNearTxLocal tx) throws IgniteCheckedException {
                return (V)tx.putAsync(ctx, null, key, val, true, filter).get().value();
            }

            @Override public String toString() {
                return "put [key=" + key + ", val=" + val + ", filter=" + filter + ']';
            }
        });
    }

    /** {@inheritDoc} */
    @Override public final IgniteInternalFuture<V> getAndPutAsync(K key, V val) {
        return getAndPutAsync(key, val, null);
    }

    /**
     * @param key Key.
     * @param val Value.
     * @param filter Filter.
     * @return Put operation future.
     */
    protected final IgniteInternalFuture<V> getAndPutAsync(K key, V val, @Nullable CacheEntryPredicate filter) {
        final boolean statsEnabled = ctx.config().isStatisticsEnabled();

        final long start = statsEnabled ? System.nanoTime() : 0L;

        A.notNull(key, "key", val, "val");

        if (keyCheck)
            validateCacheKey(key);

        IgniteInternalFuture<V> fut = getAndPutAsync0(key, val, filter);

        if (statsEnabled)
            fut.listen(new UpdatePutAndGetTimeStatClosure<V>(metrics0(), start));

        return fut;
    }

    /**
     * @param key Key.
     * @param val Value.
     * @param filter Optional filter.
     * @return Put operation future.
     */
    public IgniteInternalFuture<V> getAndPutAsync0(final K key,
        final V val,
        @Nullable final CacheEntryPredicate filter) {
        return asyncOp(new AsyncOp<V>() {
            @Override public IgniteInternalFuture<V> op(GridNearTxLocal tx, AffinityTopologyVersion readyTopVer) {
                return tx.putAsync(ctx, readyTopVer, key, val, true, filter)
                    .chain((IgniteClosure<IgniteInternalFuture<GridCacheReturn>, V>)RET2VAL);
            }

            @Override public String toString() {
                return "putAsync [key=" + key + ", val=" + val + ", filter=" + filter + ']';
            }
        });
    }

    /** {@inheritDoc} */
    @Override public final boolean put(final K key, final V val) throws IgniteCheckedException {
        return put(key, val, null);
    }

    /**
     * @param key Key.
     * @param val Value.
     * @param filter Filter.
     * @return {@code True} if optional filter passed and value was stored in cache,
     *      {@code false} otherwise. Note that this method will return {@code true} if filter is not
     *      specified.
     * @throws IgniteCheckedException If put operation failed.
     */
    public boolean put(final K key, final V val, final CacheEntryPredicate filter)
        throws IgniteCheckedException {
        boolean statsEnabled = ctx.config().isStatisticsEnabled();

        long start = statsEnabled ? System.nanoTime() : 0L;

        A.notNull(key, "key", val, "val");

        if (keyCheck)
            validateCacheKey(key);

        boolean stored = put0(key, val, filter);

        if (statsEnabled && stored)
            metrics0().addPutTimeNanos(System.nanoTime() - start);

        return stored;
    }

    /**
     * @param key Key.
     * @param val Value.
     * @param filter Filter.
     * @return {@code True} if optional filter passed and value was stored in cache,
     *      {@code false} otherwise. Note that this method will return {@code true} if filter is not
     *      specified.
     * @throws IgniteCheckedException If put operation failed.
     */
    protected boolean put0(final K key, final V val, final CacheEntryPredicate filter)
        throws IgniteCheckedException {
        Boolean res = syncOp(new SyncOp<Boolean>(true) {
            @Override public Boolean op(GridNearTxLocal tx) throws IgniteCheckedException {
                return tx.putAsync(ctx, null, key, val, false, filter).get().success();
            }

            @Override public String toString() {
                return "putx [key=" + key + ", val=" + val + ", filter=" + filter + ']';
            }
        });

        assert res != null;

        return res;
    }

    /** {@inheritDoc} */
    @Override public void putAllConflict(final Map<KeyCacheObject, GridCacheDrInfo> drMap)
        throws IgniteCheckedException {
        if (F.isEmpty(drMap))
            return;

        ctx.dr().onReceiveCacheEntriesReceived(drMap.size());

        syncOp(new SyncInOp(drMap.size() == 1) {
            @Override public void inOp(GridNearTxLocal tx) throws IgniteCheckedException {
                tx.putAllDrAsync(ctx, drMap).get();
            }

            @Override public String toString() {
                return "putAllConflict [drMap=" + drMap + ']';
            }
        });
    }

    /** {@inheritDoc} */
    @Override public IgniteInternalFuture<?> putAllConflictAsync(final Map<KeyCacheObject, GridCacheDrInfo> drMap)
        throws IgniteCheckedException {
        if (F.isEmpty(drMap))
            return new GridFinishedFuture<Object>();

        ctx.dr().onReceiveCacheEntriesReceived(drMap.size());

        return asyncOp(new AsyncOp(drMap.keySet()) {
            @Override public IgniteInternalFuture op(GridNearTxLocal tx, AffinityTopologyVersion readyTopVer) {
                return tx.putAllDrAsync(ctx, drMap);
            }

            @Override public String toString() {
                return "putAllConflictAsync [drMap=" + drMap + ']';
            }
        });
    }

    /** {@inheritDoc} */
    @Nullable @Override public final <T> EntryProcessorResult<T> invoke(@Nullable AffinityTopologyVersion topVer,
        K key,
        EntryProcessor<K, V, T> entryProcessor,
        Object... args) throws IgniteCheckedException {
        return invoke0(topVer, key, entryProcessor, args);
    }

    /** {@inheritDoc} */
    @Override public <T> EntryProcessorResult<T> invoke(final K key,
        final EntryProcessor<K, V, T> entryProcessor,
        final Object... args) throws IgniteCheckedException {
        return invoke0(null, key, entryProcessor, args);
    }

    /**
     * @param topVer Locked topology version.
     * @param key Key.
     * @param entryProcessor Entry processor.
     * @param args Entry processor arguments.
     * @return Invoke result.
     * @throws IgniteCheckedException If failed.
     */
    private <T> EntryProcessorResult<T> invoke0(
        @Nullable final AffinityTopologyVersion topVer,
        final K key,
        final EntryProcessor<K, V, T> entryProcessor,
        final Object... args)
        throws IgniteCheckedException {
        A.notNull(key, "key", entryProcessor, "entryProcessor");

        if (keyCheck)
            validateCacheKey(key);

        return syncOp(new SyncOp<EntryProcessorResult<T>>(true) {
            @Nullable @Override public EntryProcessorResult<T> op(GridNearTxLocal tx)
                throws IgniteCheckedException {
                assert topVer == null || tx.implicit();

                if (topVer != null)
                    tx.topologyVersion(topVer);

                IgniteInternalFuture<GridCacheReturn> fut = tx.invokeAsync(ctx,
                    null,
                    key,
                    (EntryProcessor<K, V, Object>)entryProcessor,
                    args);

                Map<K, EntryProcessorResult<T>> resMap = fut.get().value();

                EntryProcessorResult<T> res = null;

                if (resMap != null) {
                    assert resMap.isEmpty() || resMap.size() == 1 : resMap.size();

                    res = resMap.isEmpty() ? null : resMap.values().iterator().next();
                }

                return res != null ? res : new CacheInvokeResult();
            }
        });
    }

    /** {@inheritDoc} */
    @Override public <T> Map<K, EntryProcessorResult<T>> invokeAll(final Set<? extends K> keys,
        final EntryProcessor<K, V, T> entryProcessor,
        final Object... args) throws IgniteCheckedException {
        A.notNull(keys, "keys", entryProcessor, "entryProcessor");

        if (keyCheck)
            validateCacheKeys(keys);

        return syncOp(new SyncOp<Map<K, EntryProcessorResult<T>>>(keys.size() == 1) {
            @Nullable @Override public Map<K, EntryProcessorResult<T>> op(GridNearTxLocal tx)
                throws IgniteCheckedException {
                Map<? extends K, EntryProcessor<K, V, Object>> invokeMap = F.viewAsMap(keys,
                    new C1<K, EntryProcessor<K, V, Object>>() {
                        @Override public EntryProcessor apply(K k) {
                            return entryProcessor;
                        }
                    });

                IgniteInternalFuture<GridCacheReturn> fut = tx.invokeAsync(ctx, null, invokeMap, args);

                Map<K, EntryProcessorResult<T>> res = fut.get().value();

                return res != null ? res : Collections.<K, EntryProcessorResult<T>>emptyMap();
            }
        });
    }

    /** {@inheritDoc} */
    @Override public <T> IgniteInternalFuture<EntryProcessorResult<T>> invokeAsync(
        final K key,
        final EntryProcessor<K, V, T> entryProcessor,
        final Object... args)
        throws EntryProcessorException {
        A.notNull(key, "key", entryProcessor, "entryProcessor");

        if (keyCheck)
            validateCacheKey(key);

        IgniteInternalFuture<?> fut = asyncOp(new AsyncOp() {
            @Override public IgniteInternalFuture op(GridNearTxLocal tx, AffinityTopologyVersion readyTopVer) {
                Map<? extends K, EntryProcessor<K, V, Object>> invokeMap =
                    Collections.singletonMap(key, (EntryProcessor<K, V, Object>)entryProcessor);

                return tx.invokeAsync(ctx, readyTopVer, invokeMap, args);
            }

            @Override public String toString() {
                return "invokeAsync [key=" + key + ", entryProcessor=" + entryProcessor + ']';
            }
        });

        IgniteInternalFuture<GridCacheReturn> fut0 = (IgniteInternalFuture<GridCacheReturn>)fut;

        return fut0.chain(new CX1<IgniteInternalFuture<GridCacheReturn>, EntryProcessorResult<T>>() {
            @Override public EntryProcessorResult<T> applyx(IgniteInternalFuture<GridCacheReturn> fut)
                throws IgniteCheckedException {
                GridCacheReturn ret = fut.get();

                Map<K, EntryProcessorResult<T>> resMap = ret.value();

                if (resMap != null) {
                    assert resMap.isEmpty() || resMap.size() == 1 : resMap.size();

                    return resMap.isEmpty() ? null : resMap.values().iterator().next();
                }

                return null;
            }
        });
    }

    /** {@inheritDoc} */
    @Override public <T> IgniteInternalFuture<Map<K, EntryProcessorResult<T>>> invokeAllAsync(
        final Set<? extends K> keys,
        final EntryProcessor<K, V, T> entryProcessor,
        final Object... args) {
        A.notNull(keys, "keys", entryProcessor, "entryProcessor");

        if (keyCheck)
            validateCacheKeys(keys);

        IgniteInternalFuture<?> fut = asyncOp(new AsyncOp(keys) {
            @Override public IgniteInternalFuture<GridCacheReturn> op(GridNearTxLocal tx,
                AffinityTopologyVersion readyTopVer) {
                Map<? extends K, EntryProcessor<K, V, Object>> invokeMap = F.viewAsMap(keys, new C1<K, EntryProcessor<K, V, Object>>() {
                    @Override public EntryProcessor apply(K k) {
                        return entryProcessor;
                    }
                });

                return tx.invokeAsync(ctx, readyTopVer, invokeMap, args);
            }

            @Override public String toString() {
                return "invokeAllAsync [keys=" + keys + ", entryProcessor=" + entryProcessor + ']';
            }
        });

        IgniteInternalFuture<GridCacheReturn> fut0 =
            (IgniteInternalFuture<GridCacheReturn>)fut;

        return fut0.chain(new CX1<IgniteInternalFuture<GridCacheReturn>, Map<K, EntryProcessorResult<T>>>() {
            @Override public Map<K, EntryProcessorResult<T>> applyx(IgniteInternalFuture<GridCacheReturn> fut)
                throws IgniteCheckedException {
                GridCacheReturn ret = fut.get();

                assert ret != null;

                return ret.value() != null ? ret.<Map<K, EntryProcessorResult<T>>>value() : Collections.<K, EntryProcessorResult<T>>emptyMap();
            }
        });
    }

    /** {@inheritDoc} */
    @Override public <T> IgniteInternalFuture<Map<K, EntryProcessorResult<T>>> invokeAllAsync(
        final Map<? extends K, ? extends EntryProcessor<K, V, T>> map,
        final Object... args) {
        A.notNull(map, "map");

        if (keyCheck)
            validateCacheKeys(map.keySet());

        IgniteInternalFuture<?> fut = asyncOp(new AsyncOp(map.keySet()) {
            @Override public IgniteInternalFuture<GridCacheReturn> op(GridNearTxLocal tx,
                AffinityTopologyVersion readyTopVer) {
                return tx.invokeAsync(ctx,
                    readyTopVer,
                    (Map<? extends K, ? extends EntryProcessor<K, V, Object>>)map,
                    args);
            }

            @Override public String toString() {
                return "invokeAllAsync [map=" + map + ']';
            }
        });

        IgniteInternalFuture<GridCacheReturn> fut0 = (IgniteInternalFuture<GridCacheReturn>)fut;

        return fut0.chain(new CX1<IgniteInternalFuture<GridCacheReturn>, Map<K, EntryProcessorResult<T>>>() {
            @Override public Map<K, EntryProcessorResult<T>> applyx(IgniteInternalFuture<GridCacheReturn> fut)
                throws IgniteCheckedException {
                GridCacheReturn ret = fut.get();

                assert ret != null;

                return ret.value() != null ? ret.<Map<K, EntryProcessorResult<T>>>value() : Collections.<K, EntryProcessorResult<T>>emptyMap();
            }
        });
    }

    /** {@inheritDoc} */
    @Override public <T> Map<K, EntryProcessorResult<T>> invokeAll(
        final Map<? extends K, ? extends EntryProcessor<K, V, T>> map,
        final Object... args) throws IgniteCheckedException {
        A.notNull(map, "map");

        if (keyCheck)
            validateCacheKeys(map.keySet());

        return syncOp(new SyncOp<Map<K, EntryProcessorResult<T>>>(map.size() == 1) {
            @Nullable @Override public Map<K, EntryProcessorResult<T>> op(GridNearTxLocal tx)
                throws IgniteCheckedException {
                IgniteInternalFuture<GridCacheReturn> fut =
                    tx.invokeAsync(ctx, null, (Map<? extends K, ? extends EntryProcessor<K, V, Object>>)map, args);

                return fut.get().value();
            }
        });
    }

    /** {@inheritDoc} */
    @Override public final IgniteInternalFuture<Boolean> putAsync(K key, V val) {
        return putAsync(key, val, null);
    }

    /**
     * @param key Key.
     * @param val Value.
     * @param filter Filter.
     * @return Put future.
     */
    public final IgniteInternalFuture<Boolean> putAsync(K key, V val, @Nullable CacheEntryPredicate filter) {
        A.notNull(key, "key", val, "val");

        if (keyCheck)
            validateCacheKey(key);

        final boolean statsEnabled = ctx.config().isStatisticsEnabled();

        final long start = statsEnabled ? System.nanoTime() : 0L;

        IgniteInternalFuture<Boolean> fut = putAsync0(key, val, filter);

        if (statsEnabled)
            fut.listen(new UpdatePutTimeStatClosure<Boolean>(metrics0(), start));

        return fut;
    }

    /**
     * @param key Key.
     * @param val Value.
     * @param filter Optional filter.
     * @return Putx operation future.
     */
    public IgniteInternalFuture<Boolean> putAsync0(final K key, final V val,
        @Nullable final CacheEntryPredicate filter) {
        return asyncOp(new AsyncOp<Boolean>() {
            @Override public IgniteInternalFuture<Boolean> op(GridNearTxLocal tx, AffinityTopologyVersion readyTopVer) {
                return tx.putAsync(ctx,
                    readyTopVer,
                    key,
                    val,
                    false,
                    filter).chain(
                    (IgniteClosure<IgniteInternalFuture<GridCacheReturn>, Boolean>)RET2FLAG);
            }

            @Override public String toString() {
                return S.toString("putxAsync",
                    "key", key, true,
                    "val", val, true,
                    "filter", filter, false);
            }
        });
    }

    /** {@inheritDoc} */
    @Nullable @Override public V tryGetAndPut(K key, V val) throws IgniteCheckedException {
        // Supported only in ATOMIC cache.
        throw new UnsupportedOperationException();
    }

    /** {@inheritDoc} */
    @Nullable @Override public final V getAndPutIfAbsent(final K key, final V val) throws IgniteCheckedException {
        return getAndPut(key, val, ctx.noVal());
    }

    /** {@inheritDoc} */
    @Override public final IgniteInternalFuture<V> getAndPutIfAbsentAsync(final K key, final V val) {
        return getAndPutAsync(key, val, ctx.noVal());
    }

    /** {@inheritDoc} */
    @Override public final boolean putIfAbsent(final K key, final V val) throws IgniteCheckedException {
        return put(key, val, ctx.noVal());
    }

    /** {@inheritDoc} */
    @Override public final IgniteInternalFuture<Boolean> putIfAbsentAsync(final K key, final V val) {
        return putAsync(key, val, ctx.noVal());
    }

    /** {@inheritDoc} */
    @Nullable @Override public final V getAndReplace(final K key, final V val) throws IgniteCheckedException {
        return getAndPut(key, val, ctx.hasVal());
    }

    /** {@inheritDoc} */
    @Override public final IgniteInternalFuture<V> getAndReplaceAsync(final K key, final V val) {
        return getAndPutAsync(key, val, ctx.hasVal());
    }

    /** {@inheritDoc} */
    @Override public final boolean replace(final K key, final V val) throws IgniteCheckedException {
        return put(key, val, ctx.hasVal());
    }

    /** {@inheritDoc} */
    @Override public final IgniteInternalFuture<Boolean> replaceAsync(final K key, final V val) {
        return putAsync(key, val, ctx.hasVal());
    }

    /** {@inheritDoc} */
    @Override public final boolean replace(final K key, final V oldVal, final V newVal) throws IgniteCheckedException {
        A.notNull(oldVal, "oldVal");

        return put(key, newVal, ctx.equalsVal(oldVal));
    }

    /** {@inheritDoc} */
    @Override public IgniteInternalFuture<Boolean> replaceAsync(final K key, final V oldVal, final V newVal) {
        A.notNull(oldVal, "oldVal");

        return putAsync(key, newVal, ctx.equalsVal(oldVal));
    }

    /** {@inheritDoc} */
    @Override public void putAll(@Nullable final Map<? extends K, ? extends V> m) throws IgniteCheckedException {
        A.notNull(m, "map");

        if (F.isEmpty(m))
            return;

        boolean statsEnabled = ctx.config().isStatisticsEnabled();

        long start = statsEnabled ? System.nanoTime() : 0L;

        if (keyCheck)
            validateCacheKeys(m.keySet());

        putAll0(m);

        if (statsEnabled)
            metrics0().addPutTimeNanos(System.nanoTime() - start);
    }

    /**
     * @param m Map.
     * @throws IgniteCheckedException If failed.
     */
    protected void putAll0(final Map<? extends K, ? extends V> m) throws IgniteCheckedException {
        syncOp(new SyncInOp(m.size() == 1) {
            @Override public void inOp(GridNearTxLocal tx) throws IgniteCheckedException {
                tx.putAllAsync(ctx, null, m, false).get();
            }

            @Override public String toString() {
                return "putAll [map=" + m + ']';
            }
        });
    }

    /** {@inheritDoc} */
    @Override public IgniteInternalFuture<?> putAllAsync(final Map<? extends K, ? extends V> m) {
        if (F.isEmpty(m))
            return new GridFinishedFuture<Object>();

        if (keyCheck)
            validateCacheKeys(m.keySet());

        return putAllAsync0(m);
    }

    /**
     * @param m Map.
     * @return Future.
     */
    protected IgniteInternalFuture<?> putAllAsync0(final Map<? extends K, ? extends V> m) {
        return asyncOp(new AsyncOp(m.keySet()) {
            @Override public IgniteInternalFuture<?> op(GridNearTxLocal tx, AffinityTopologyVersion readyTopVer) {
                return tx.putAllAsync(ctx,
                    readyTopVer,
                    m,
                    false).chain(RET2NULL);
            }

            @Override public String toString() {
                return "putAllAsync [map=" + m + ']';
            }
        });
    }

    /** {@inheritDoc} */
    @Nullable @Override public V getAndRemove(final K key) throws IgniteCheckedException {
        boolean statsEnabled = ctx.config().isStatisticsEnabled();

        long start = statsEnabled ? System.nanoTime() : 0L;

        A.notNull(key, "key");

        if (keyCheck)
            validateCacheKey(key);

        V prevVal = getAndRemove0(key);

        if (statsEnabled)
            metrics0().addRemoveAndGetTimeNanos(System.nanoTime() - start);

        return prevVal;
    }

    /**
     * @param key Key.
     * @return Previous value.
     * @throws IgniteCheckedException If failed.
     */
    protected V getAndRemove0(final K key) throws IgniteCheckedException {
        final boolean keepBinary = ctx.keepBinary();

        return syncOp(new SyncOp<V>(true) {
            @Override public V op(GridNearTxLocal tx) throws IgniteCheckedException {
                K key0 = keepBinary ? (K)ctx.toCacheKeyObject(key) : key;

                V ret = tx.removeAllAsync(ctx,
                    null,
                    Collections.singletonList(key0),
                    /*retval*/true,
                    null,
                    /*singleRmv*/false).get().value();

                if (ctx.config().getInterceptor() != null) {
                    K key = keepBinary ? (K)ctx.unwrapBinaryIfNeeded(key0, true, false) : key0;

                    return (V)ctx.config().getInterceptor().onBeforeRemove(new CacheEntryImpl(key, ret)).get2();
                }

                return ret;
            }

            @Override public String toString() {
                return "remove [key=" + key + ']';
            }
        });
    }

    /** {@inheritDoc} */
    @Override public IgniteInternalFuture<V> getAndRemoveAsync(final K key) {
        final boolean statsEnabled = ctx.config().isStatisticsEnabled();

        final long start = statsEnabled ? System.nanoTime() : 0L;

        A.notNull(key, "key");

        if (keyCheck)
            validateCacheKey(key);

        IgniteInternalFuture<V> fut = getAndRemoveAsync0(key);

        if (statsEnabled)
            fut.listen(new UpdateRemoveTimeStatClosure<V>(metrics0(), start));

        return fut;
    }

    /**
     * @param key Key.
     * @return Future.
     */
    protected IgniteInternalFuture<V> getAndRemoveAsync0(final K key) {
        return asyncOp(new AsyncOp<V>() {
            @Override public IgniteInternalFuture<V> op(GridNearTxLocal tx, AffinityTopologyVersion readyTopVer) {
                // TODO should we invoke interceptor here?
                return tx.removeAllAsync(ctx,
                    readyTopVer,
                    Collections.singletonList(key),
                    /*retval*/true,
                    null,
                    /*singleRmv*/false).chain((IgniteClosure<IgniteInternalFuture<GridCacheReturn>, V>)RET2VAL);
            }

            @Override public String toString() {
                return "removeAsync [key=" + key + ']';
            }
        });
    }

    /** {@inheritDoc} */
    @SuppressWarnings("unchecked")
    @Override public void removeAll() throws IgniteCheckedException {
        assert ctx.isLocal();

        // We do batch and recreate cursor because removing using a single cursor
        // will cause it to reinitialize on each merged page.
        List<K> keys = new ArrayList<>(Math.min(REMOVE_ALL_KEYS_BATCH, size()));

        do {
            for (Iterator<CacheDataRow> it = ctx.offheap().iterator(true, true, null);
                it.hasNext() && keys.size() < REMOVE_ALL_KEYS_BATCH; )
                keys.add((K)it.next().key());

            removeAll(keys);

            keys.clear();
        }
        while (!isEmpty());
    }

    /** {@inheritDoc} */
    @Override public void removeAll(final Collection<? extends K> keys) throws IgniteCheckedException {
        boolean statsEnabled = ctx.config().isStatisticsEnabled();

        long start = statsEnabled ? System.nanoTime() : 0L;

        A.notNull(keys, "keys");

        if (F.isEmpty(keys))
            return;

        if (keyCheck)
            validateCacheKeys(keys);

        removeAll0(keys);

        if (statsEnabled)
            metrics0().addRemoveTimeNanos(System.nanoTime() - start);
    }

    /**
     * @param keys Keys.
     * @throws IgniteCheckedException If failed.
     */
    protected void removeAll0(final Collection<? extends K> keys) throws IgniteCheckedException {
        syncOp(new SyncInOp(keys.size() == 1) {
            @Override public void inOp(GridNearTxLocal tx) throws IgniteCheckedException {
                tx.removeAllAsync(ctx,
                    null,
                    keys,
                    /*retval*/false,
                    null,
                    /*singleRmv*/false).get();
            }

            @Override public String toString() {
                return "removeAll [keys=" + keys + ']';
            }
        });
    }

    /** {@inheritDoc} */
    @Override public IgniteInternalFuture<?> removeAllAsync(@Nullable final Collection<? extends K> keys) {
        if (F.isEmpty(keys))
            return new GridFinishedFuture<Object>();

        final boolean statsEnabled = ctx.config().isStatisticsEnabled();

        final long start = statsEnabled ? System.nanoTime() : 0L;

        if (keyCheck)
            validateCacheKeys(keys);

        IgniteInternalFuture<Object> fut = removeAllAsync0(keys);

        if (statsEnabled)
            fut.listen(new UpdateRemoveTimeStatClosure<>(metrics0(), start));

        return fut;
    }

    /**
     * @param keys Keys.
     * @return Future.
     */
    protected IgniteInternalFuture<Object> removeAllAsync0(final Collection<? extends K> keys) {
        return asyncOp(new AsyncOp(keys) {
            @Override public IgniteInternalFuture<?> op(GridNearTxLocal tx, AffinityTopologyVersion readyTopVer) {
                return tx.removeAllAsync(ctx,
                    readyTopVer,
                    keys,
                    /*retval*/false,
                    null,
                    /*singleRmv*/false).chain(RET2NULL);
            }

            @Override public String toString() {
                return "removeAllAsync [keys=" + keys + ']';
            }
        });
    }

    /** {@inheritDoc} */
    @Override public boolean remove(final K key) throws IgniteCheckedException {
        return remove(key, (CacheEntryPredicate)null);
    }

    /**
     * @param key Key.
     * @param filter Filter.
     * @return {@code True} if entry was removed.
     * @throws IgniteCheckedException If failed.
     */
    public boolean remove(final K key, @Nullable CacheEntryPredicate filter) throws IgniteCheckedException {
        boolean statsEnabled = ctx.config().isStatisticsEnabled();

        long start = statsEnabled ? System.nanoTime() : 0L;

        A.notNull(key, "key");

        if (keyCheck)
            validateCacheKey(key);

        boolean rmv = remove0(key, filter);

        if (statsEnabled && rmv)
            metrics0().addRemoveTimeNanos(System.nanoTime() - start);

        return rmv;
    }

    /**
     * @param key Key.
     * @param filter Filter.
     * @return {@code True} if entry was removed.
     * @throws IgniteCheckedException If failed.
     */
    protected boolean remove0(final K key, final CacheEntryPredicate filter) throws IgniteCheckedException {
        Boolean res = syncOp(new SyncOp<Boolean>(true) {
            @Override public Boolean op(GridNearTxLocal tx) throws IgniteCheckedException {
                return tx.removeAllAsync(ctx,
                    null,
                    Collections.singletonList(key),
                    /*retval*/false,
                    filter,
                    /*singleRmv*/filter == null).get().success();
            }

            @Override public String toString() {
                return "removex [key=" + key + ']';
            }
        });

        assert res != null;

        return res;
    }

    /** {@inheritDoc} */
    @Override public IgniteInternalFuture<Boolean> removeAsync(K key) {
        A.notNull(key, "key");

        return removeAsync(key, (CacheEntryPredicate)null);
    }

    /**
     * @param key Key to remove.
     * @param filter Optional filter.
     * @return Putx operation future.
     */
    public IgniteInternalFuture<Boolean> removeAsync(final K key, @Nullable final CacheEntryPredicate filter) {
        final boolean statsEnabled = ctx.config().isStatisticsEnabled();

        final long start = statsEnabled ? System.nanoTime() : 0L;

        A.notNull(key, "key");

        if (keyCheck)
            validateCacheKey(key);

        IgniteInternalFuture<Boolean> fut = removeAsync0(key, filter);

        if (statsEnabled)
            fut.listen(new UpdateRemoveTimeStatClosure<Boolean>(metrics0(), start));

        return fut;
    }

    /**
     * @param key Key.
     * @param filter Filter.
     * @return Future.
     */
    protected IgniteInternalFuture<Boolean> removeAsync0(final K key, @Nullable final CacheEntryPredicate filter) {
        return asyncOp(new AsyncOp<Boolean>() {
            @Override public IgniteInternalFuture<Boolean> op(GridNearTxLocal tx, AffinityTopologyVersion readyTopVer) {
                return tx.removeAllAsync(ctx,
                    readyTopVer,
                    Collections.singletonList(key),
                    /*retval*/false,
                    filter,
                    /*singleRmv*/true).chain(
                    (IgniteClosure<IgniteInternalFuture<GridCacheReturn>, Boolean>)RET2FLAG);
            }

            @Override public String toString() {
                return "removeAsync [key=" + key + ", filter=" + filter + ']';
            }
        });
    }

    /** {@inheritDoc} */
    @Override public void removeAllConflict(final Map<KeyCacheObject, GridCacheVersion> drMap)
        throws IgniteCheckedException {
        if (F.isEmpty(drMap))
            return;

        ctx.dr().onReceiveCacheEntriesReceived(drMap.size());

        syncOp(new SyncInOp(false) {
            @Override public void inOp(GridNearTxLocal tx) throws IgniteCheckedException {
                tx.removeAllDrAsync(ctx, drMap).get();
            }

            @Override public String toString() {
                return "removeAllConflict [drMap=" + drMap + ']';
            }
        });
    }

    /** {@inheritDoc} */
    @Override public IgniteInternalFuture<?> removeAllConflictAsync(final Map<KeyCacheObject, GridCacheVersion> drMap)
        throws IgniteCheckedException {
        if (F.isEmpty(drMap))
            return new GridFinishedFuture<Object>();

        ctx.dr().onReceiveCacheEntriesReceived(drMap.size());

        return asyncOp(new AsyncOp(drMap.keySet()) {
            @Override public IgniteInternalFuture<?> op(GridNearTxLocal tx, AffinityTopologyVersion readyTopVer) {
                return tx.removeAllDrAsync(ctx, drMap);
            }

            @Override public String toString() {
                return "removeAllDrASync [drMap=" + drMap + ']';
            }
        });
    }

    /** {@inheritDoc} */
    @Override public final boolean remove(final K key, final V val) throws IgniteCheckedException {
        A.notNull(val, "val");

        return remove(key, ctx.equalsVal(val));
    }

    /** {@inheritDoc} */
    @Override public final IgniteInternalFuture<Boolean> removeAsync(final K key, final V val) {
        A.notNull(key, "val");

        return removeAsync(key, ctx.equalsVal(val));
    }

    /** {@inheritDoc} */
    @Override public final CacheMetrics clusterMetrics() {
        return clusterMetrics(ctx.grid().cluster().forDataNodes(ctx.name()));
    }

    /** {@inheritDoc} */
    @Override public CacheMetrics clusterMetrics(ClusterGroup grp) {
        List<CacheMetrics> metrics = new ArrayList<>(grp.nodes().size());

        for (ClusterNode node : grp.nodes()) {
            Map<Integer, CacheMetrics> nodeCacheMetrics = ((TcpDiscoveryNode)node).cacheMetrics();

            if (nodeCacheMetrics != null) {
                CacheMetrics e = nodeCacheMetrics.get(context().cacheId());

                if (e != null)
                    metrics.add(e);
            }
        }

        return new CacheMetricsSnapshot(ctx.cache().localMetrics(), metrics);
    }

    /** {@inheritDoc} */
    @Override public CacheMetrics localMetrics() {
        return new CacheMetricsSnapshot(metrics);
    }

    /** {@inheritDoc} */
    @Override public CacheMetricsMXBean localMxBean() {
        return locMxBean;
    }

    /** {@inheritDoc} */
    @Override public CacheMetricsMXBean clusterMxBean() {
        return clusterMxBean;
    }

    /**
     * @return Metrics.
     */
    public CacheMetricsImpl metrics0() {
        return metrics;
    }

    /** {@inheritDoc} */
    @Nullable @Override public GridNearTxLocal tx() {
        return ctx.tm().threadLocalTx(ctx);
    }

    /** {@inheritDoc} */
    @Override public boolean lock(K key, long timeout) throws IgniteCheckedException {
        A.notNull(key, "key");

        return lockAll(Collections.singletonList(key), timeout);
    }

    /** {@inheritDoc} */
    @Override public boolean lockAll(@Nullable Collection<? extends K> keys, long timeout)
        throws IgniteCheckedException {
        if (F.isEmpty(keys))
            return true;

        if (keyCheck)
            validateCacheKeys(keys);

        IgniteInternalFuture<Boolean> fut = lockAllAsync(keys, timeout);

        boolean isInterrupted = false;

        try {
            while (true) {
                try {
                    return fut.get();
                }
                catch (IgniteInterruptedCheckedException ignored) {
                    // Interrupted status of current thread was cleared, retry to get lock.
                    isInterrupted = true;
                }
            }
        }
        finally {
            if (isInterrupted)
                Thread.currentThread().interrupt();
        }
    }

    /** {@inheritDoc} */
    @Override public IgniteInternalFuture<Boolean> lockAsync(K key, long timeout) {
        A.notNull(key, "key");

        if (keyCheck)
            validateCacheKey(key);

        return lockAllAsync(Collections.singletonList(key), timeout);
    }

    /** {@inheritDoc} */
    @Override public void unlock(K key)
        throws IgniteCheckedException {
        A.notNull(key, "key");

        if (keyCheck)
            validateCacheKey(key);

        unlockAll(Collections.singletonList(key));
    }

    /** {@inheritDoc} */
    @Override public boolean isLocked(K key) {
        A.notNull(key, "key");

        if (keyCheck)
            validateCacheKey(key);

        KeyCacheObject cacheKey = ctx.toCacheKeyObject(key);

        while (true) {
            try {
                GridCacheEntryEx entry = peekEx(cacheKey);

                return entry != null && entry.lockedByAny();
            }
            catch (GridCacheEntryRemovedException ignore) {
                // No-op.
            }
        }
    }

    /** {@inheritDoc} */
    @Override public boolean isLockedByThread(K key) {
        A.notNull(key, "key");

        if (keyCheck)
            validateCacheKey(key);

        try {
            KeyCacheObject cacheKey = ctx.toCacheKeyObject(key);

            GridCacheEntryEx e = entry0(cacheKey, ctx.discovery().topologyVersionEx(),
                false, false);

            if (e == null)
                return false;

            // Delegate to near if dht.
            if (e.isDht() && CU.isNearEnabled(ctx)) {
                IgniteInternalCache<K, V> near = ctx.isDht() ? ctx.dht().near() : ctx.near();

                return near.isLockedByThread(key) || e.lockedByThread();
            }

            return e.lockedByThread();
        }
        catch (GridCacheEntryRemovedException ignore) {
            return false;
        }
    }

    /** {@inheritDoc} */
    @Override public Transaction txStart(TransactionConcurrency concurrency, TransactionIsolation isolation) {
        A.notNull(concurrency, "concurrency");
        A.notNull(isolation, "isolation");

        TransactionConfiguration cfg = CU.transactionConfiguration(ctx, ctx.kernalContext().config());

        return txStart(
            concurrency,
            isolation,
            cfg.getDefaultTxTimeout(),
            0
        );
    }

    /** {@inheritDoc} */
    @Override public GridNearTxLocal txStartEx(TransactionConcurrency concurrency, TransactionIsolation isolation) {
        IgniteTransactionsEx txs = ctx.kernalContext().cache().transactions();

        return txs.txStartEx(ctx, concurrency, isolation);
    }

    /** {@inheritDoc} */
    @Override public Transaction txStart(TransactionConcurrency concurrency,
        TransactionIsolation isolation, long timeout, int txSize) throws IllegalStateException {
        IgniteTransactionsEx txs = ctx.kernalContext().cache().transactions();

        return txs.txStartEx(ctx, concurrency, isolation, timeout, txSize).proxy();
    }

    /**
     * Checks if cache is working in JTA transaction and enlist cache as XAResource if necessary.
     *
     * @throws IgniteCheckedException In case of error.
     */
    protected void checkJta() throws IgniteCheckedException {
        ctx.jta().checkJta();
    }

    /** {@inheritDoc} */
    @Override public void localLoadCache(final IgniteBiPredicate<K, V> p, Object[] args)
        throws IgniteCheckedException {
        final boolean replicate = ctx.isDrEnabled();
        final AffinityTopologyVersion topVer = ctx.affinity().affinityTopologyVersion();

        CacheOperationContext opCtx = ctx.operationContextPerCall();

        ExpiryPolicy plc0 = opCtx != null ? opCtx.expiry() : null;

        final ExpiryPolicy plc = plc0 != null ? plc0 : ctx.expiry();

        final boolean keepBinary = opCtx != null && opCtx.isKeepBinary();

        if (p != null)
            ctx.kernalContext().resource().injectGeneric(p);

        try {
            if (ctx.store().isLocal()) {
                DataStreamerImpl ldr = ctx.kernalContext().dataStream().dataStreamer(ctx.namex());

                try {
                    ldr.skipStore(true);

                    ldr.receiver(new IgniteDrDataStreamerCacheUpdater());

                    ldr.keepBinary(keepBinary);

                    LocalStoreLoadClosure c = new LocalStoreLoadClosure(p, ldr, plc);

                    ctx.store().loadCache(c, args);

                    c.onDone();
                }
                finally {
                    ldr.closeEx(false);
                }
            }
            else {
                // Version for all loaded entries.
                final GridCacheVersion ver0 = ctx.versions().nextForLoad();

                ctx.store().loadCache(new CIX3<KeyCacheObject, Object, GridCacheVersion>() {
                    @Override public void applyx(KeyCacheObject key, Object val, @Nullable GridCacheVersion ver)
                        throws IgniteException {
                        assert ver == null;

                        long ttl = CU.ttlForLoad(plc);

                        if (ttl == CU.TTL_ZERO)
                            return;

                        loadEntry(key, val, ver0, (IgniteBiPredicate<Object, Object>)p, topVer, replicate, ttl);
                    }
                }, args);
            }
        }
        finally {
            if (p instanceof PlatformCacheEntryFilter)
                ((PlatformCacheEntryFilter)p).onClose();
        }
    }

    /**
     * @param key Key.
     * @param val Value.
     * @param ver Cache version.
     * @param p Optional predicate.
     * @param topVer Topology version.
     * @param replicate Replication flag.
     * @param ttl TTL.
     */
    private void loadEntry(KeyCacheObject key,
        Object val,
        GridCacheVersion ver,
        @Nullable IgniteBiPredicate<Object, Object> p,
        AffinityTopologyVersion topVer,
        boolean replicate,
        long ttl) {
        if (p != null && !p.apply(key.value(ctx.cacheObjectContext(), false), val))
            return;

        CacheObject cacheVal = ctx.toCacheObject(val);

        GridCacheEntryEx entry = entryEx(key);

        try {
            entry.initialValue(cacheVal,
                ver,
                ttl,
                CU.EXPIRE_TIME_CALCULATE,
                false,
                topVer,
                replicate ? DR_LOAD : DR_NONE,
                true);
        }
        catch (IgniteCheckedException e) {
            throw new IgniteException("Failed to put cache value: " + entry, e);
        }
        catch (GridCacheEntryRemovedException ignore) {
            if (log.isDebugEnabled())
                log.debug("Got removed entry during loadCache (will ignore): " + entry);
        }
        finally {
            ctx.evicts().touch(entry, topVer);
        }

        CU.unwindEvicts(ctx);
    }

    /** {@inheritDoc} */
    @Override public IgniteInternalFuture<?> localLoadCacheAsync(final IgniteBiPredicate<K, V> p,
        final Object[] args) {
        return ctx.closures().callLocalSafe(
            ctx.projectSafe(new Callable<Object>() {
                @Nullable @Override public Object call() throws IgniteCheckedException {
                    localLoadCache(p, args);

                    return null;
                }
            }), true);
    }

    /**
     * @param keys Keys.
     * @param replaceExisting Replace existing values flag.
     * @return Load future.
     */
    public IgniteInternalFuture<?> loadAll(
        final Set<? extends K> keys,
        boolean replaceExisting
    ) {
        A.notNull(keys, "keys");

        for (Object key : keys)
            A.notNull(key, "key");

        if (!ctx.store().configured())
            return new GridFinishedFuture<>();

        CacheOperationContext opCtx = ctx.operationContextPerCall();

        ExpiryPolicy plc = opCtx != null ? opCtx.expiry() : null;

        final boolean keepBinary = opCtx != null && opCtx.isKeepBinary();

        if (replaceExisting) {
            if (ctx.store().isLocal())
                return runLoadKeysCallable(keys, plc, keepBinary, true);
            else {
                return ctx.closures().callLocalSafe(new Callable<Void>() {
                    @Override public Void call() throws Exception {
                        localLoadAndUpdate(keys);

                        return null;
                    }
                });
            }
        }
        else
            return runLoadKeysCallable(keys, plc, keepBinary, false);
    }

    /**
     * Run load keys callable on appropriate nodes.
     *
     * @param keys Keys.
     * @param plc Expiry policy.
     * @param keepBinary Keep binary flag.
     * @return Operation future.
     */
    private IgniteInternalFuture<?> runLoadKeysCallable(final Set<? extends K> keys, final ExpiryPolicy plc,
        final boolean keepBinary, final boolean update) {
        Collection<ClusterNode> nodes = ctx.grid().cluster().forDataNodes(name()).nodes();

        if (nodes.isEmpty())
            return new GridFinishedFuture<>();

            return ctx.closures().callAsyncNoFailover(BROADCAST,
                new LoadKeysCallable<>(ctx.name(), keys, update, plc, keepBinary),
                nodes,
                true,
                0);
    }

    /**
     * @param keys Keys.
     * @throws IgniteCheckedException If failed.
     */
    private void localLoadAndUpdate(final Collection<? extends K> keys) throws IgniteCheckedException {
        try (final DataStreamerImpl<KeyCacheObject, CacheObject> ldr =
                 ctx.kernalContext().<KeyCacheObject, CacheObject>dataStream().dataStreamer(ctx.namex())) {
            ldr.allowOverwrite(true);
            ldr.skipStore(true);

            final Collection<DataStreamerEntry> col = new ArrayList<>(ldr.perNodeBufferSize());

            Collection<KeyCacheObject> keys0 = ctx.cacheKeysView(keys);

            ctx.store().loadAll(null, keys0, new CIX2<KeyCacheObject, Object>() {
                @Override public void applyx(KeyCacheObject key, Object val) {
                    col.add(new DataStreamerEntry(key, ctx.toCacheObject(val)));

                    if (col.size() == ldr.perNodeBufferSize()) {
                        ldr.addDataInternal(col);

                        col.clear();
                    }
                }
            });

            if (!col.isEmpty())
                ldr.addData(col);
        }
    }

    /**
     * @param keys Keys to load.
     * @param plc Optional expiry policy.
     * @throws IgniteCheckedException If failed.
     */
    public void localLoad(Collection<? extends K> keys, @Nullable ExpiryPolicy plc, final boolean keepBinary)
        throws IgniteCheckedException {
        final boolean replicate = ctx.isDrEnabled();
        final AffinityTopologyVersion topVer = ctx.affinity().affinityTopologyVersion();

        final ExpiryPolicy plc0 = plc != null ? plc : ctx.expiry();

        Collection<KeyCacheObject> keys0 = ctx.cacheKeysView(keys);

        if (ctx.store().isLocal()) {
            DataStreamerImpl ldr = ctx.kernalContext().dataStream().dataStreamer(ctx.namex());

            try {
                ldr.skipStore(true);

                ldr.keepBinary(keepBinary);

                ldr.receiver(new IgniteDrDataStreamerCacheUpdater());

                LocalStoreLoadClosure c = new LocalStoreLoadClosure(null, ldr, plc0);

                ctx.store().localStoreLoadAll(null, keys0, c);

                c.onDone();
            }
            finally {
                ldr.closeEx(false);
            }
        }
        else {
            // Version for all loaded entries.
            final GridCacheVersion ver0 = ctx.versions().nextForLoad();

            ctx.store().loadAll(null, keys0, new CI2<KeyCacheObject, Object>() {
                @Override public void apply(KeyCacheObject key, Object val) {
                    long ttl = CU.ttlForLoad(plc0);

                    if (ttl == CU.TTL_ZERO)
                        return;

                    loadEntry(key, val, ver0, null, topVer, replicate, ttl);
                }
            });
        }
    }

    /**
     * @param p Predicate.
     * @param args Arguments.
     * @throws IgniteCheckedException If failed.
     */
    void globalLoadCache(@Nullable IgniteBiPredicate<K, V> p, @Nullable Object... args) throws IgniteCheckedException {
        globalLoadCacheAsync(p, args).get();
    }

    /**
     * @param p Predicate.
     * @param args Arguments.
     * @throws IgniteCheckedException If failed.
     * @return Load cache future.
     */
    IgniteInternalFuture<?> globalLoadCacheAsync(@Nullable IgniteBiPredicate<K, V> p, @Nullable Object... args)
        throws IgniteCheckedException {

        ctx.kernalContext().task().setThreadContext(TC_NO_FAILOVER, true);

        CacheOperationContext opCtx = ctx.operationContextPerCall();

        ExpiryPolicy plc = opCtx != null ? opCtx.expiry() : null;

        Collection<ClusterNode> nodes = ctx.kernalContext().grid().cluster().forDataNodes(ctx.name()).nodes();

        assert !F.isEmpty(nodes) : "There are not datanodes fo cache: " + ctx.name();

        final boolean keepBinary = opCtx != null && opCtx.isKeepBinary();

        ComputeTaskInternalFuture fut = ctx.kernalContext().closure().callAsync(BROADCAST,
            Collections.singletonList(
                new LoadCacheJobV2<>(ctx.name(), ctx.affinity().affinityTopologyVersion(), p, args, plc, keepBinary)),
            nodes);


        return fut;
    }

    /** {@inheritDoc} */
    @Override public int size(CachePeekMode[] peekModes) throws IgniteCheckedException {
        if (isLocal())
            return localSize(peekModes);

        return sizeAsync(peekModes).get();
    }

    /** {@inheritDoc} */
    @Override public long sizeLong(CachePeekMode[] peekModes) throws IgniteCheckedException {
        if (isLocal())
            return localSizeLong(peekModes);

        return sizeLongAsync(peekModes).get();
    }

    /** {@inheritDoc} */
    @Override public long sizeLong(int partition, CachePeekMode[] peekModes) throws IgniteCheckedException {
        if (isLocal())
            return localSizeLong(partition, peekModes);

        return sizeLongAsync(partition, peekModes).get();
    }

    /** {@inheritDoc} */
    @Override public IgniteInternalFuture<Integer> sizeAsync(final CachePeekMode[] peekModes) {
        assert peekModes != null;

        PeekModes modes = parsePeekModes(peekModes, true);

        IgniteClusterEx cluster = ctx.grid().cluster();

        ClusterGroup grp = modes.near ? cluster.forCacheNodes(name(), true, true, false) : cluster.forDataNodes(name());

        Collection<ClusterNode> nodes = grp.nodes();

        if (nodes.isEmpty())
            return new GridFinishedFuture<>(0);

        ctx.kernalContext().task().setThreadContext(TC_SUBGRID, nodes);

        try {
            return ctx.kernalContext().task().execute(
                new SizeTask(ctx.name(), ctx.affinity().affinityTopologyVersion(), peekModes), null);
        } catch (ClusterGroupEmptyException e) {
            return new GridFinishedFuture<>(0);
        }
    }

    /** {@inheritDoc} */
    @Override public IgniteInternalFuture<Long> sizeLongAsync(final CachePeekMode[] peekModes) {
        assert peekModes != null;

        PeekModes modes = parsePeekModes(peekModes, true);

        IgniteClusterEx cluster = ctx.grid().cluster();

        ClusterGroup grp = modes.near ? cluster.forCacheNodes(name(), true, true, false) : cluster.forDataNodes(name());

        Collection<ClusterNode> nodes = grp.nodes();

        if (nodes.isEmpty())
            return new GridFinishedFuture<>(0L);

        ctx.kernalContext().task().setThreadContext(TC_SUBGRID, nodes);

        return ctx.kernalContext().task().execute(
            new SizeLongTask(ctx.name(), ctx.affinity().affinityTopologyVersion(), peekModes), null);
    }

    /** {@inheritDoc} */
    @Override public IgniteInternalFuture<Long> sizeLongAsync(final int part, final CachePeekMode[] peekModes) {
        assert peekModes != null;

        final PeekModes modes = parsePeekModes(peekModes, true);

        IgniteClusterEx cluster = ctx.grid().cluster();
        final GridCacheAffinityManager aff = ctx.affinity();
        final AffinityTopologyVersion topVer = aff.affinityTopologyVersion();

        ClusterGroup grp = cluster.forDataNodes(name());

        Collection<ClusterNode> nodes = grp.forPredicate(new IgnitePredicate<ClusterNode>() {
            /** {@inheritDoc} */
            @Override public boolean apply(ClusterNode clusterNode) {
<<<<<<< HEAD
                return clusterNode.version().compareTo(PartitionSizeLongTask.SINCE_VER) >= 0 &&
                    ((modes.primary && aff.primaryByPartition(clusterNode, part, topVer)) ||
=======
                return ((modes.primary && aff.primaryByPartition(clusterNode, part, topVer)) ||
>>>>>>> 86c40587
                        (modes.backup && aff.backupByPartition(clusterNode, part, topVer)));
            }
        }).nodes();

        if (nodes.isEmpty())
            return new GridFinishedFuture<>(0L);

        ctx.kernalContext().task().setThreadContext(TC_SUBGRID, nodes);

        return ctx.kernalContext().task().execute(
            new PartitionSizeLongTask(ctx.name(), ctx.affinity().affinityTopologyVersion(), peekModes, part), null);
    }

    /** {@inheritDoc} */
    @Override public int localSize(CachePeekMode[] peekModes) throws IgniteCheckedException {
        return (int)localSizeLong(peekModes);
    }

    /** {@inheritDoc} */
    @Override public int size() {
        return map.publicSize();
    }

    /** {@inheritDoc} */
    @Override public long sizeLong() {
        return map.publicSize();
    }

    /** {@inheritDoc} */
    @Override public int nearSize() {
        return 0;
    }

    /** {@inheritDoc} */
    @Override public int primarySize() {
        return map.publicSize();
    }

    /** {@inheritDoc} */
    @Override public long primarySizeLong() {
        return map.publicSize();
    }

    /** {@inheritDoc} */
    @Override public String toString() {
        return S.toString(GridCacheAdapter.class, this, "name", name(), "size", size());
    }

    /** {@inheritDoc} */
    @Override public Iterator<Cache.Entry<K, V>> iterator() {
        return entrySet().iterator();
    }

    /**
     * @param opCtx Cache operation context.
     * @return JCache Iterator.
     */
    private Iterator<Cache.Entry<K, V>> localIteratorHonorExpirePolicy(final CacheOperationContext opCtx) {
        return F.iterator(iterator(),
            new IgniteClosure<Cache.Entry<K, V>, Cache.Entry<K, V>>() {
                private IgniteCacheExpiryPolicy expiryPlc =
                    ctx.cache().expiryPolicy(opCtx != null ? opCtx.expiry() : null);

                @Override public Cache.Entry<K, V> apply(Cache.Entry<K, V> lazyEntry) {
                    CacheOperationContext prev = ctx.gate().enter(opCtx);
                    try {
                        V val = localPeek(lazyEntry.getKey(), CachePeekModes.ONHEAP_ONLY, expiryPlc);

                        GridCacheVersion ver = null;

                        try {
                            ver = lazyEntry.unwrap(GridCacheVersion.class);
                        }
                        catch (IllegalArgumentException e) {
                            log.error("Failed to unwrap entry version information", e);
                        }

                        return new CacheEntryImpl<>(lazyEntry.getKey(), val, ver);
                    }
                    catch (IgniteCheckedException e) {
                        throw CU.convertToCacheException(e);
                    }
                    finally {
                        ctx.gate().leave(prev);
                    }
                }
            }, false
        );
    }

    /** {@inheritDoc} */
    @Override public Iterator<Cache.Entry<K, V>> scanIterator(boolean keepBinary,
        @Nullable IgniteBiPredicate<Object, Object> p)
        throws IgniteCheckedException {
        return igniteIterator(keepBinary, p);
    }

    /**
     * @return Distributed ignite cache iterator.
     * @throws IgniteCheckedException If failed.
     */
    public Iterator<Cache.Entry<K, V>> igniteIterator() throws IgniteCheckedException {
        return igniteIterator(ctx.keepBinary(), null);
    }

    /**
     * @param keepBinary Keep binary flag.
     * @return Distributed ignite cache iterator.
     * @throws IgniteCheckedException If failed.
     */
    public Iterator<Cache.Entry<K, V>> igniteIterator(boolean keepBinary) throws IgniteCheckedException {
        return igniteIterator(keepBinary, null);
    }

    /**
     * @param keepBinary Keep binary flag.
     * @param p Optional predicate.
     * @return Distributed ignite cache iterator.
     * @throws IgniteCheckedException If failed.
     */
    private Iterator<Cache.Entry<K, V>> igniteIterator(boolean keepBinary,
        @Nullable IgniteBiPredicate<Object, Object> p)
        throws IgniteCheckedException {
        GridCacheContext ctx0 = ctx.isNear() ? ctx.near().dht().context() : ctx;

        final CacheOperationContext opCtx = ctx.operationContextPerCall();

        final GridCloseableIterator<Map.Entry<K, V>> iter = ctx0.queries().createScanQuery(p, null, keepBinary)
            .keepAll(false)
            .executeScanQuery();

        return ctx.itHolder().iterator(iter, new CacheIteratorConverter<Cache.Entry<K, V>, Map.Entry<K, V>>() {
            @Override protected Cache.Entry<K, V> convert(Map.Entry<K, V> e) {
                return new CacheEntryImpl<>(e.getKey(), e.getValue());
            }

            @Override protected void remove(Cache.Entry<K, V> item) {
                CacheOperationContext prev = ctx.gate().enter(opCtx);

                try {
                    GridCacheAdapter.this.remove(item.getKey());
                }
                catch (IgniteCheckedException e) {
                    throw CU.convertToCacheException(e);
                }
                finally {
                    ctx.gate().leave(prev);
                }
            }
        });
    }

    /** {@inheritDoc} */
    @Override public long offHeapEntriesCount() {
        try {
            IgniteCacheOffheapManager mgr = ctx.offheap();

            return mgr != null ? mgr.entriesCount(false, true, ctx.affinity().affinityTopologyVersion()) : -1;
        }
        catch (IgniteCheckedException ignore) {
            return 0;
        }
    }

    /** {@inheritDoc} */
    @Override public long offHeapAllocatedSize() {
        IgniteCacheOffheapManager mgr = ctx.offheap();

        return mgr != null ? mgr.offHeapAllocatedSize() : -1;
    }

    /**
     * Asynchronously commits transaction after all previous asynchronous operations are completed.
     *
     * @param tx Transaction to commit.
     * @return Transaction commit future.
     */
    @SuppressWarnings("unchecked")
    IgniteInternalFuture<IgniteInternalTx> commitTxAsync(final GridNearTxLocal tx) {
        FutureHolder holder = lastFut.get();

        holder.lock();

        try {
            IgniteInternalFuture fut = holder.future();

            if (fut != null && !fut.isDone()) {
                IgniteInternalFuture<IgniteInternalTx> f = new GridEmbeddedFuture<>(fut,
                    new C2<Object, Exception, IgniteInternalFuture<IgniteInternalTx>>() {
                        @Override public IgniteInternalFuture<IgniteInternalTx> apply(Object o, Exception e) {
                            return tx.commitNearTxLocalAsync();
                        }
                    });

                saveFuture(holder, f);

                return f;
            }

            IgniteInternalFuture<IgniteInternalTx> f = tx.commitNearTxLocalAsync();

            saveFuture(holder, f);

            ctx.tm().resetContext();

            return f;
        }
        finally {
            holder.unlock();
        }
    }

    /**
     * Awaits for previous async operation to be completed.
     */
    @SuppressWarnings("unchecked")
    public void awaitLastFut() {
        FutureHolder holder = lastFut.get();

        IgniteInternalFuture fut = holder.future();

        if (fut != null && !fut.isDone()) {
            try {
                // Ignore any exception from previous async operation as it should be handled by user.
                fut.get();
            }
            catch (IgniteCheckedException ignored) {
                // No-op.
            }
        }
    }

    /**
     * @param op Cache operation.
     * @param <T> Return type.
     * @return Operation result.
     * @throws IgniteCheckedException If operation failed.
     */
    @SuppressWarnings({"TypeMayBeWeakened", "ErrorNotRethrown", "AssignmentToCatchBlockParameter"})
    @Nullable private <T> T syncOp(SyncOp<T> op) throws IgniteCheckedException {
        checkJta();

        awaitLastFut();

        GridNearTxLocal tx = ctx.tm().threadLocalTx(ctx);

        if (tx == null || tx.implicit()) {
            TransactionConfiguration tCfg = CU.transactionConfiguration(ctx, ctx.kernalContext().config());

            CacheOperationContext opCtx = ctx.operationContextPerCall();

            int retries = opCtx != null && opCtx.noRetries() ? 1 : MAX_RETRIES;

            for (int i = 0; i < retries; i++) {
                tx = ctx.tm().newTx(
                    true,
                    op.single(),
                    ctx.systemTx() ? ctx : null,
                    OPTIMISTIC,
                    READ_COMMITTED,
                    tCfg.getDefaultTxTimeout(),
                    !ctx.skipStore(),
                    0
                );

                assert tx != null;

                try {
                    T t = op.op(tx);

                    assert tx.done() : "Transaction is not done: " + tx;

                    return t;
                }
                catch (IgniteInterruptedCheckedException | IgniteTxHeuristicCheckedException e) {
                    throw e;
                }
                catch (IgniteCheckedException e) {
                    if (!(e instanceof IgniteTxRollbackCheckedException)) {
                        try {
                            tx.rollback();

                            e = new IgniteTxRollbackCheckedException("Transaction has been rolled back: " +
                                tx.xid(), e);
                        }
                        catch (IgniteCheckedException | AssertionError | RuntimeException e1) {
                            U.error(log, "Failed to rollback transaction (cache may contain stale locks): " + tx, e1);

                            U.addLastCause(e, e1, log);
                        }
                    }

                    if (X.hasCause(e, ClusterTopologyCheckedException.class) && i != retries - 1) {
                        ClusterTopologyCheckedException topErr = e.getCause(ClusterTopologyCheckedException.class);

                        if (!(topErr instanceof ClusterTopologyServerNotFoundException)) {
                            AffinityTopologyVersion topVer = tx.topologyVersion();

                            assert topVer != null && topVer.topologyVersion() > 0 : tx;

                            ctx.affinity().affinityReadyFuture(topVer.topologyVersion() + 1).get();

                            continue;
                        }
                    }

                    throw e;
                }
                finally {
                    ctx.tm().resetContext();

                    if (ctx.isNear())
                        ctx.near().dht().context().tm().resetContext();
                }
            }

            // Should not happen.
            throw new IgniteCheckedException("Failed to perform cache operation (maximum number of retries exceeded).");
        }
        else
            return op.op(tx);
    }

    /**
     * @param op Cache operation.
     * @param <T> Return type.
     * @return Future.
     */
    @SuppressWarnings("unchecked")
    private <T> IgniteInternalFuture<T> asyncOp(final AsyncOp<T> op) {
        try {
            checkJta();
        }
        catch (IgniteCheckedException e) {
            return new GridFinishedFuture<>(e);
        }

        if (log.isDebugEnabled())
            log.debug("Performing async op: " + op);

        GridNearTxLocal tx = ctx.tm().threadLocalTx(ctx);

        CacheOperationContext opCtx = ctx.operationContextPerCall();

        final TransactionConfiguration txCfg = CU.transactionConfiguration(ctx, ctx.kernalContext().config());

        if (tx == null || tx.implicit()) {
            boolean skipStore = ctx.skipStore(); // Save value of thread-local flag.

            int retries = opCtx != null && opCtx.noRetries() ? 1 : MAX_RETRIES;

            if (retries == 1) {
                tx = ctx.tm().newTx(
                    true,
                    op.single(),
                    ctx.systemTx() ? ctx : null,
                    OPTIMISTIC,
                    READ_COMMITTED,
                    txCfg.getDefaultTxTimeout(),
                    !skipStore,
                    0);

                return asyncOp(tx, op, opCtx);
            }
            else {
                AsyncOpRetryFuture<T> fut = new AsyncOpRetryFuture<>(op, retries, opCtx);

                fut.execute();

                return fut;
            }
        }
        else
            return asyncOp(tx, op, opCtx);
    }

    /**
     * @param tx Transaction.
     * @param op Cache operation.
     * @param opCtx Cache operation context.
     * @param <T> Return type.
     * @return Future.
     */
    @SuppressWarnings("unchecked")
    protected <T> IgniteInternalFuture<T> asyncOp(
        GridNearTxLocal tx,
        final AsyncOp<T> op,
        final CacheOperationContext opCtx
    ) {
        IgniteInternalFuture<T> fail = asyncOpAcquire();

        if (fail != null)
            return fail;

        FutureHolder holder = lastFut.get();

        holder.lock();

        try {
            IgniteInternalFuture fut = holder.future();

            final GridNearTxLocal tx0 = tx;

            if (fut != null && !fut.isDone()) {
                IgniteInternalFuture<T> f = new GridEmbeddedFuture(fut,
                    new IgniteOutClosure<IgniteInternalFuture>() {
                        @Override public IgniteInternalFuture<T> apply() {
                            if (ctx.kernalContext().isStopping())
                                return new GridFinishedFuture<>(
                                    new IgniteCheckedException("Operation has been cancelled (node is stopping)."));

                            return op.op(tx0, opCtx).chain(new CX1<IgniteInternalFuture<T>, T>() {
                                @Override public T applyx(IgniteInternalFuture<T> tFut) throws IgniteCheckedException {
                                    try {
                                        return tFut.get();
                                    }
                                    catch (IgniteTxRollbackCheckedException e) {
                                        throw e;
                                    }
                                    catch (IgniteCheckedException e1) {
                                        tx0.rollbackNearTxLocalAsync();

                                        throw e1;
                                    }
                                    finally {
                                        ctx.shared().txContextReset();
                                    }
                                }
                            });
                        }
                    });

                saveFuture(holder, f);

                return f;
            }

            final IgniteInternalFuture<T> f = op.op(tx, opCtx).chain(new CX1<IgniteInternalFuture<T>, T>() {
                @Override public T applyx(IgniteInternalFuture<T> tFut) throws IgniteCheckedException {
                    try {
                        return tFut.get();
                    }
                    catch (IgniteTxRollbackCheckedException e) {
                        throw e;
                    }
                    catch (IgniteCheckedException e1) {
                        tx0.rollbackNearTxLocalAsync();

                        throw e1;
                    }
                    finally {
                        ctx.shared().txContextReset();
                    }
                }
            });

            saveFuture(holder, f);

            if (tx.implicit())
                ctx.tm().resetContext();

            return f;
        }
        finally {
            holder.unlock();
        }
    }

    /**
     * Saves future in thread local holder and adds listener
     * that will clear holder when future is finished.
     *
     * @param holder Future holder.
     * @param fut Future to save.
     */
    protected void saveFuture(final FutureHolder holder, IgniteInternalFuture<?> fut) {
        assert holder != null;
        assert fut != null;
        assert holder.holdsLock();

        holder.future(fut);

        if (fut.isDone()) {
            holder.future(null);

            asyncOpRelease();
        }
        else {
            fut.listen(new CI1<IgniteInternalFuture<?>>() {
                @Override public void apply(IgniteInternalFuture<?> f) {
                    asyncOpRelease();

                    if (!holder.tryLock())
                        return;

                    try {
                        if (holder.future() == f)
                            holder.future(null);
                    }
                    finally {
                        holder.unlock();
                    }
                }
            });
        }
    }

    /**
     * Tries to acquire asynchronous operations permit, if limited.
     *
     * @return Failed future if waiting was interrupted.
     */
    @Nullable protected <T> IgniteInternalFuture<T> asyncOpAcquire() {
        try {
            if (asyncOpsSem != null)
                asyncOpsSem.acquire();

            return null;
        }
        catch (InterruptedException e) {
            Thread.currentThread().interrupt();

            return new GridFinishedFuture<>(new IgniteInterruptedCheckedException("Failed to wait for asynchronous " +
                "operation permit (thread got interrupted).", e));
        }
    }

    /**
     * Releases asynchronous operations permit, if limited.
     */
    private void asyncOpRelease() {
        if (asyncOpsSem != null)
            asyncOpsSem.release();
    }

    /** {@inheritDoc} */
    @Override public void writeExternal(ObjectOutput out) throws IOException {
        U.writeString(out, ctx.igniteInstanceName());
        U.writeString(out, ctx.namex());
    }

    /** {@inheritDoc} */
    @SuppressWarnings({"MismatchedQueryAndUpdateOfCollection"})
    @Override public void readExternal(ObjectInput in) throws IOException, ClassNotFoundException {
        IgniteBiTuple<String, String> t = stash.get();

        t.set1(U.readString(in));
        t.set2(U.readString(in));
    }

    /**
     * Reconstructs object on unmarshalling.
     *
     * @return Reconstructed object.
     * @throws ObjectStreamException Thrown in case of unmarshalling error.
     */
    protected Object readResolve() throws ObjectStreamException {
        try {
            IgniteBiTuple<String, String> t = stash.get();

            return IgnitionEx.localIgnite().cachex(t.get2());
        }
        catch (IllegalStateException e) {
            throw U.withCause(new InvalidObjectException(e.getMessage()), e);
        }
        finally {
            stash.remove();
        }
    }

    /** {@inheritDoc} */
    @Override public IgniteInternalFuture<?> rebalance() {
        return ctx.preloader().forceRebalance();
    }

    /** {@inheritDoc} */
    @Override public boolean isIgfsDataCache() {
        return igfsDataCache;
    }

    /** {@inheritDoc} */
    @Override public long igfsDataSpaceUsed() {
        assert igfsDataCache;

        return igfsDataCacheSize.longValue();
    }

    /** {@inheritDoc} */
    @Override public long igfsDataSpaceMax() {
        return igfsDataSpaceMax;
    }

    /** {@inheritDoc} */
    @Override public boolean isMongoDataCache() {
        return mongoDataCache;
    }

    /** {@inheritDoc} */
    @Override public boolean isMongoMetaCache() {
        return mongoMetaCache;
    }

    /**
     * Callback invoked when data is added to IGFS cache.
     *
     * @param delta Size delta.
     */
    public void onIgfsDataSizeChanged(long delta) {
        assert igfsDataCache;

        igfsDataCacheSize.add(delta);
    }

    /**
     * @param key Key.
     * @param readers Whether to clear readers.
     */
    private boolean clearLocally0(K key, boolean readers) {
        ctx.checkSecurity(SecurityPermission.CACHE_REMOVE);

        if (keyCheck)
            validateCacheKey(key);

        GridCacheVersion obsoleteVer = ctx.versions().next();

        try {
            KeyCacheObject cacheKey = ctx.toCacheKeyObject(key);

            GridCacheEntryEx entry = ctx.isNear() ? peekEx(cacheKey) : entryEx(cacheKey);

            if (entry != null)
                return entry.clear(obsoleteVer, readers);
        }
        catch (GridDhtInvalidPartitionException ignored) {
            // No-op.
        }
        catch (IgniteCheckedException ex) {
            U.error(log, "Failed to clearLocally entry for key: " + key, ex);
        }

        return false;
    }

    /** {@inheritDoc} */
    @Override public boolean evict(K key) {
        A.notNull(key, "key");

        if (keyCheck)
            validateCacheKey(key);

        return evictx(key, ctx.versions().next(), CU.empty0());
    }

    /** {@inheritDoc} */
    @Override public void evictAll(Collection<? extends K> keys) {
        A.notNull(keys, "keys");

        if (F.isEmpty(keys))
            return;

        if (keyCheck)
            validateCacheKey(keys);

        GridCacheVersion obsoleteVer = ctx.versions().next();

        try {
            ctx.evicts().batchEvict(keys, obsoleteVer);
        }
        catch (IgniteCheckedException e) {
            U.error(log, "Failed to perform batch evict for keys: " + keys, e);
        }
    }

    /**
     * @param filter Filters to evaluate.
     * @return Entry set.
     */
    public Set<Cache.Entry<K, V>> entrySet(@Nullable CacheEntryPredicate... filter) {
        return entrySetx(filter);
    }

    /**
     * @param key Key.
     * @param deserializeBinary Deserialize binary flag.
     * @param needVer Need version.
     * @return Cached value.
     * @throws IgniteCheckedException If failed.
     */
    @Nullable public final V get(K key, boolean deserializeBinary,
        final boolean needVer) throws IgniteCheckedException {
        String taskName = ctx.kernalContext().job().currentTaskName();

        return get0(key, taskName, deserializeBinary, needVer);
    }

    /**
     * @param key Key.
     * @param taskName Task name.
     * @param deserializeBinary Deserialize binary flag.
     * @param needVer Need version.
     * @return Cached value.
     * @throws IgniteCheckedException If failed.
     */
    protected V get0(
        final K key,
        String taskName,
        boolean deserializeBinary,
        boolean needVer) throws IgniteCheckedException {
        checkJta();

        try {
            return getAsync(key,
                !ctx.config().isReadFromBackup(),
                /*skip tx*/false,
                null,
                taskName,
                deserializeBinary,
                /*can remap*/false,
                true, needVer).get();
        }
        catch (IgniteException e) {
            if (e.getCause(IgniteCheckedException.class) != null)
                throw e.getCause(IgniteCheckedException.class);
            else
                throw e;
        }
    }

    /**
     * @param key Key.
     * @param deserializeBinary Deserialize binary flag.
     * @param needVer Need version.
     * @return Read operation future.
     */
    public final IgniteInternalFuture<V> getAsync(final K key, boolean deserializeBinary, final boolean needVer) {
        try {
            checkJta();
        }
        catch (IgniteCheckedException e) {
            return new GridFinishedFuture<>(e);
        }

        String taskName = ctx.kernalContext().job().currentTaskName();

        return getAsync(key,
            !ctx.config().isReadFromBackup(),
            /*skip tx*/false,
            null,
            taskName,
            deserializeBinary,
            /*can remap*/false,
            true, needVer);
    }

    /**
     * @param keys Keys.
     * @param deserializeBinary Deserialize binary flag.
     * @param needVer Need version.
     * @return Map of cached values.
     * @throws IgniteCheckedException If read failed.
     */
    protected Map<K, V> getAll0(Collection<? extends K> keys, boolean deserializeBinary,
        boolean needVer) throws IgniteCheckedException {
        checkJta();

        String taskName = ctx.kernalContext().job().currentTaskName();

        CacheOperationContext opCtx = ctx.operationContextPerCall();

        return getAllAsync(keys,
            !ctx.config().isReadFromBackup(),
            /*skip tx*/false,
            /*subject id*/null,
            taskName,
            deserializeBinary,
            opCtx != null && opCtx.recovery(),
            /*skip vals*/false,
            /*can remap*/true,
            needVer).get();
    }

    /**
     * @param keys Keys.
     * @param deserializeBinary Deserialize binary flag.
     * @param needVer Need version.
     * @return Read future.
     */
    public IgniteInternalFuture<Map<K, V>> getAllAsync(
        @Nullable Collection<? extends K> keys,
        boolean deserializeBinary,
        boolean recovery,
        boolean needVer
    ) {
        String taskName = ctx.kernalContext().job().currentTaskName();

        return getAllAsync(keys,
            !ctx.config().isReadFromBackup(),
            /*skip tx*/false,
            /*subject id*/null,
            taskName,
            deserializeBinary,
            recovery,
            /*skip vals*/false,
            /*can remap*/true,
            needVer);
    }

    /**
     * @param entry Entry.
     * @param ver Version.
     */
    public abstract void onDeferredDelete(GridCacheEntryEx entry, GridCacheVersion ver);

    /**
     *
     */
    public void onReconnected() {
        // No-op.
    }

    /**
     * For tests only.
     */
    public void forceKeyCheck() {
        keyCheck = true;
    }

    /**
     * Validates that given cache key has overridden equals and hashCode methods and
     * implements {@link Externalizable}.
     *
     * @param key Cache key.
     * @throws IllegalArgumentException If validation fails.
     */
    protected final void validateCacheKey(Object key) {
        if (keyCheck) {
            CU.validateCacheKey(key);

            keyCheck = false;
        }
    }

    /**
     * Validates that given cache keys have overridden equals and hashCode methods and
     * implement {@link Externalizable}.
     *
     * @param keys Cache keys.
     * @throws IgniteException If validation fails.
     */
    protected final void validateCacheKeys(Iterable<?> keys) {
        if (keys == null)
            return;

        if (keyCheck) {
            for (Object key : keys) {
                if (key == null || key instanceof GridCacheInternal)
                    continue;

                CU.validateCacheKey(key);

                keyCheck = false;
            }
        }
    }

    /**
     * @param it Internal entry iterator.
     * @param deserializeBinary Deserialize binary flag.
     * @return Public API iterator.
     */
    protected final Iterator<Cache.Entry<K, V>> iterator(final Iterator<? extends GridCacheEntryEx> it,
        final boolean deserializeBinary) {
        return new Iterator<Cache.Entry<K, V>>() {
            {
                advance();
            }

            /** */
            private Cache.Entry<K, V> next;

            @Override public boolean hasNext() {
                return next != null;
            }

            @Override public Cache.Entry<K, V> next() {
                if (next == null)
                    throw new NoSuchElementException();

                Cache.Entry<K, V> e = next;

                advance();

                return e;
            }

            @Override public void remove() {
                throw new UnsupportedOperationException();
            }

            /**
             * Switch to next entry.
             */
            private void advance() {
                next = null;

                while (it.hasNext()) {
                    GridCacheEntryEx entry = it.next();

                    try {
                        next = toCacheEntry(entry, deserializeBinary);

                        if (next == null)
                            continue;

                        break;
                    }
                    catch (IgniteCheckedException e) {
                        throw CU.convertToCacheException(e);
                    }
                    catch (GridCacheEntryRemovedException ignore) {
                        // No-op.
                    }
                }
            }
        };
    }

    /**
     * @param entry Internal entry.
     * @param deserializeBinary Deserialize binary flag.
     * @return Public API entry.
     * @throws IgniteCheckedException If failed.
     * @throws GridCacheEntryRemovedException If entry removed.
     */
    @Nullable private Cache.Entry<K, V> toCacheEntry(GridCacheEntryEx entry,
        boolean deserializeBinary)
        throws IgniteCheckedException, GridCacheEntryRemovedException {
        CacheObject val = entry.innerGet(
            /*ver*/null,
            /*tx*/null,
            /*readThrough*/false,
            /*metrics*/false,
            /*evt*/false,
            /*subjId*/null,
            /*transformClo*/null,
            /*taskName*/null,
            /*expiryPlc*/null,
            !deserializeBinary);

        if (val == null)
            return null;

        KeyCacheObject key = entry.key();

        Object key0 = ctx.unwrapBinaryIfNeeded(key, !deserializeBinary, true);
        Object val0 = ctx.unwrapBinaryIfNeeded(val, !deserializeBinary, true);

        return new CacheEntryImpl<>((K)key0, (V)val0, entry.version());
    }

    /**
     *
     */
    private class AsyncOpRetryFuture<T> extends GridFutureAdapter<T> {
        /** */
        private AsyncOp<T> op;

        /** */
        private int retries;

        /** */
        private GridNearTxLocal tx;

        /** */
        private CacheOperationContext opCtx;

        /**
         * @param op Operation.
         * @param retries Number of retries.
         * @param opCtx Operation context per call to save.
         */
        public AsyncOpRetryFuture(
            AsyncOp<T> op,
            int retries,
            CacheOperationContext opCtx
        ) {
            assert retries > 1 : retries;

            tx = null;

            this.op = op;
            this.retries = retries;
            this.opCtx = opCtx;
        }

        /**
         *
         */
        public void execute() {
            tx = ctx.tm().newTx(
                true,
                op.single(),
                ctx.systemTx() ? ctx : null,
                OPTIMISTIC,
                READ_COMMITTED,
                CU.transactionConfiguration(ctx, ctx.kernalContext().config()).getDefaultTxTimeout(),
                opCtx == null || !opCtx.skipStore(),
                0);

            IgniteInternalFuture<T> fut = asyncOp(tx, op, opCtx);

            fut.listen(new IgniteInClosure<IgniteInternalFuture<T>>() {
                @Override public void apply(IgniteInternalFuture<T> fut) {
                    try {
                        T res = fut.get();

                        onDone(res);
                    }
                    catch (IgniteCheckedException e) {
                        if (X.hasCause(e, ClusterTopologyCheckedException.class) && --retries > 0) {
                            ClusterTopologyCheckedException topErr = e.getCause(ClusterTopologyCheckedException.class);

                            if (!(topErr instanceof ClusterTopologyServerNotFoundException)) {
                                IgniteTxLocalAdapter tx = AsyncOpRetryFuture.this.tx;

                                assert tx != null;

                                AffinityTopologyVersion topVer = tx.topologyVersion();

                                assert topVer != null && topVer.topologyVersion() > 0 : tx;

                                IgniteInternalFuture<?> topFut =
                                    ctx.affinity().affinityReadyFuture(topVer.topologyVersion() + 1);

                                topFut.listen(new IgniteInClosure<IgniteInternalFuture<?>>() {
                                    @Override public void apply(IgniteInternalFuture<?> topFut) {
                                        try {
                                            topFut.get();

                                            execute();
                                        }
                                        catch (IgniteCheckedException e) {
                                            onDone(e);
                                        }
                                        finally {
                                            ctx.shared().txContextReset();
                                        }
                                    }
                                });

                                return;
                            }
                        }

                        onDone(e);
                    }
                }
            });
        }
    }

    /**
     *
     */
    protected static final class PeekModes {
        /** */
        public boolean near;

        /** */
        public boolean primary;

        /** */
        public boolean backup;

        /** */
        public boolean heap;

        /** */
        public boolean offheap;

        /** {@inheritDoc} */
        @Override public String toString() {
            return S.toString(PeekModes.class, this);
        }
    }

    /**
     * @param peekModes Cache peek modes array.
     * @param primary Defines the default behavior if affinity flags are not specified.
     * @return Peek modes flags.
     */
    protected static PeekModes parsePeekModes(CachePeekMode[] peekModes, boolean primary) {
        PeekModes modes = new PeekModes();

        if (F.isEmpty(peekModes)) {
            modes.primary = true;

            if (!primary) {
                modes.backup = true;
                modes.near = true;
            }

            modes.heap = true;
            modes.offheap = true;
        }
        else {
            for (CachePeekMode peekMode : peekModes) {
                A.notNull(peekMode, "peekMode");

                switch (peekMode) {
                    case ALL:
                        modes.near = true;
                        modes.primary = true;
                        modes.backup = true;

                        modes.heap = true;
                        modes.offheap = true;

                        break;

                    case BACKUP:
                        modes.backup = true;

                        break;

                    case PRIMARY:
                        modes.primary = true;

                        break;

                    case NEAR:
                        modes.near = true;

                        break;

                    case ONHEAP:
                        modes.heap = true;

                        break;

                    case OFFHEAP:
                        modes.offheap = true;

                        break;

                    default:
                        assert false : peekMode;
                }
            }
        }

        if (!(modes.heap || modes.offheap)) {
            modes.heap = true;
            modes.offheap = true;
        }

        if (!(modes.primary || modes.backup || modes.near)) {
            modes.primary = true;

            if (!primary) {
                modes.backup = true;
                modes.near = true;
            }
        }

        assert modes.heap || modes.offheap;
        assert modes.primary || modes.backup || modes.near;

        return modes;
    }

    /**
     * @param plc Explicitly specified expiry policy for cache operation.
     * @return Expiry policy wrapper.
     */
    @Nullable public final IgniteCacheExpiryPolicy expiryPolicy(@Nullable ExpiryPolicy plc) {
        if (plc == null)
            plc = ctx.expiry();

        return CacheExpiryPolicy.forPolicy(plc);
    }

    /**
     * Cache operation.
     */
    private abstract class SyncOp<T> {
        /** Flag to indicate only-one-key operation. */
        private final boolean single;

        /**
         * @param single Flag to indicate only-one-key operation.
         */
        SyncOp(boolean single) {
            this.single = single;
        }

        /**
         * @return Flag to indicate only-one-key operation.
         */
        final boolean single() {
            return single;
        }

        /**
         * @param tx Transaction.
         * @return Operation return value.
         * @throws IgniteCheckedException If failed.
         */
        @Nullable public abstract T op(GridNearTxLocal tx) throws IgniteCheckedException;
    }

    /**
     * Cache operation.
     */
    private abstract class SyncInOp extends SyncOp<Object> {
        /**
         * @param single Flag to indicate only-one-key operation.
         */
        SyncInOp(boolean single) {
            super(single);
        }

        /** {@inheritDoc} */
        @Nullable @Override public final Object op(GridNearTxLocal tx) throws IgniteCheckedException {
            inOp(tx);

            return null;
        }

        /**
         * @param tx Transaction.
         * @throws IgniteCheckedException If failed.
         */
        public abstract void inOp(GridNearTxLocal tx) throws IgniteCheckedException;
    }

    /**
     * Cache operation.
     */
    protected abstract class AsyncOp<T> {
        /** Flag to indicate only-one-key operation. */
        private final boolean single;

        /**
         *
         */
        protected AsyncOp() {
            single = true;
        }

        /**
         * @param keys Keys involved.
         */
        protected AsyncOp(Collection<?> keys) {
            single = keys.size() == 1;
        }

        /**
         * @return Flag to indicate only-one-key operation.
         */
        final boolean single() {
            return single;
        }

        /**
         * @param tx Transaction.
         * @param readyTopVer Ready topology version.
         * @return Operation future.
         */
        public abstract IgniteInternalFuture<T> op(GridNearTxLocal tx, AffinityTopologyVersion readyTopVer);

        /**
         * @param tx Transaction.
         * @param opCtx Operation context.
         * @return Operation future.
         */
        public IgniteInternalFuture<T> op(final GridNearTxLocal tx, CacheOperationContext opCtx) {
            AffinityTopologyVersion txTopVer = tx.topologyVersionSnapshot();

            if (txTopVer != null)
                return op(tx, (AffinityTopologyVersion)null);

            // Tx needs affinity for entry creation, wait when affinity is ready to avoid blocking inside async operation.
            final AffinityTopologyVersion topVer = ctx.shared().exchange().topologyVersion();

            IgniteInternalFuture<?> topFut = ctx.shared().exchange().affinityReadyFuture(topVer);

            if (topFut == null || topFut.isDone())
                return op(tx, topVer);
            else
                return waitTopologyFuture(topFut, topVer, tx, opCtx);
        }

        /**
         * @param topFut Topology future.
         * @param topVer Topology version to use.
         * @param tx Transaction.
         * @param opCtx Operation context.
         * @return Operation future.
         */
        private IgniteInternalFuture<T> waitTopologyFuture(IgniteInternalFuture<?> topFut,
            final AffinityTopologyVersion topVer,
            final GridNearTxLocal tx,
            final CacheOperationContext opCtx) {
            final GridFutureAdapter fut0 = new GridFutureAdapter();

            topFut.listen(new CI1<IgniteInternalFuture<?>>() {
                @Override public void apply(IgniteInternalFuture<?> topFut) {
                    try {
                        topFut.get();

                        IgniteInternalFuture<?> opFut = runOp(tx, topVer, opCtx);

                        opFut.listen(new CI1<IgniteInternalFuture<?>>() {
                            @Override public void apply(IgniteInternalFuture<?> opFut) {
                                try {
                                    fut0.onDone(opFut.get());
                                }
                                catch (IgniteCheckedException e) {
                                    fut0.onDone(e);
                                }
                            }
                        });
                    }
                    catch (IgniteCheckedException e) {
                        fut0.onDone(e);
                    }
                }
            });

            return fut0;
        }

        /**
         * @param tx Transaction.
         * @param topVer Ready topology version.
         * @param opCtx Operation context.
         * @return Future.
         */
        private IgniteInternalFuture<T> runOp(GridNearTxLocal tx,
            AffinityTopologyVersion topVer,
            CacheOperationContext opCtx) {
            ctx.operationContextPerCall(opCtx);

            ctx.shared().txContextReset();

            try {
                return op(tx, topVer);
            }
            finally {
                ctx.shared().txContextReset();

                ctx.operationContextPerCall(null);
            }
        }
    }

    /**
     * Global clear all.
     */
    private static class GlobalClearAllJob extends TopologyVersionAwareJob {
        /** */
        private static final long serialVersionUID = 0L;

        /**
         * @param cacheName Cache name.
         * @param topVer Affinity topology version.
         */
        private GlobalClearAllJob(String cacheName, AffinityTopologyVersion topVer) {
            super(cacheName, topVer);
        }

        /** {@inheritDoc} */
        @Nullable @Override public Object localExecute(@Nullable IgniteInternalCache cache) {
            if (cache != null)
                cache.clearLocally(clearServerCache(), clearNearCache(), true);

            return null;
        }

        /**
         * @return Whether to clear server cache.
         */
        protected boolean clearServerCache() {
            return true;
        }

        /**
         * @return Whether to clear near cache.
         */
        protected boolean clearNearCache() {
            return false;
        }
    }

    /**
     * Global clear keys.
     */
    private static class GlobalClearKeySetJob<K> extends TopologyVersionAwareJob {
        /** */
        private static final long serialVersionUID = 0L;

        /** Keys to remove. */
        private final Set<? extends K> keys;

        /**
         * @param cacheName Cache name.
         * @param topVer Affinity topology version.
         * @param keys Keys to clear.
         */
        private GlobalClearKeySetJob(String cacheName, AffinityTopologyVersion topVer, Set<? extends K> keys) {
            super(cacheName, topVer);

            this.keys = keys;
        }

        /** {@inheritDoc} */
        @Nullable @Override public Object localExecute(@Nullable IgniteInternalCache cache) {
            if (cache != null)
                cache.clearLocallyAll(keys, clearServerCache(), clearNearCache(), true);

            return null;
        }

        /**
         * @return Whether to clear server cache.
         */
        protected boolean clearServerCache() {
            return true;
        }

        /**
         * @return Whether to clear near cache.
         */
        protected boolean clearNearCache() {
            return false;
        }
    }

    /**
     * Global clear all for near cache.
     */
    private static class GlobalClearAllNearJob extends GlobalClearAllJob {
        /** */
        private static final long serialVersionUID = 0L;

        /**
         * @param cacheName Cache name.
         * @param topVer Affinity topology version.
         */
        private GlobalClearAllNearJob(String cacheName, AffinityTopologyVersion topVer) {
            super(cacheName, topVer);
        }

        /**
         * @return Whether to clear server cache.
         */
        @Override protected boolean clearServerCache() {
            return false;
        }

        /**
         * @return Whether to clear near cache.
         */
        @Override protected boolean clearNearCache() {
            return true;
        }
    }

    /**
     * Global clear keys for near cache.
     */
    private static class GlobalClearKeySetNearJob<K> extends GlobalClearKeySetJob<K> {
        /** */
        private static final long serialVersionUID = 0L;

        /**
         * @param cacheName Cache name.
         * @param topVer Affinity topology version.
         * @param keys Keys to clear.
         */
        private GlobalClearKeySetNearJob(String cacheName, AffinityTopologyVersion topVer, Set<? extends K> keys) {
            super(cacheName, topVer, keys);
        }

        /**
         * @return Whether to clear server cache.
         */
        protected boolean clearServerCache() {
            return false;
        }

        /**
         * @return Whether to clear near cache.
         */
        protected boolean clearNearCache() {
            return true;
        }
    }

    /**
     * Internal callable for partition size calculation.
     */
    private static class PartitionSizeLongJob extends TopologyVersionAwareJob {
        /** */
        private static final long serialVersionUID = 0L;

        /** Partition. */
        private final int partition;

        /** Peek modes. */
        private final CachePeekMode[] peekModes;

        /**
         * @param cacheName Cache name.
         * @param topVer Affinity topology version.
         * @param peekModes Cache peek modes.
         * @param partition partition.
         */
        private PartitionSizeLongJob(String cacheName, AffinityTopologyVersion topVer, CachePeekMode[] peekModes,
            int partition) {
            super(cacheName, topVer);

            this.peekModes = peekModes;
            this.partition = partition;
        }

        /** {@inheritDoc} */
        @Nullable @Override public Object localExecute(@Nullable IgniteInternalCache cache) {
            if (cache == null)
                return 0;

            try {
                return cache.localSizeLong(partition, peekModes);
            }
            catch (IgniteCheckedException e) {
                throw U.convertException(e);
            }
        }

        /** {@inheritDoc} */
        public String toString() {
            return S.toString(PartitionSizeLongJob.class, this);
        }
    }

    /**
     * Internal callable for global size calculation.
     */
    private static class SizeJob extends TopologyVersionAwareJob {
        /** */
        private static final long serialVersionUID = 0L;

        /** Peek modes. */
        private final CachePeekMode[] peekModes;

        /**
         * @param cacheName Cache name.
         * @param topVer Affinity topology version.
         * @param peekModes Cache peek modes.
         */
        private SizeJob(String cacheName, AffinityTopologyVersion topVer, CachePeekMode[] peekModes) {
            super(cacheName, topVer);

            this.peekModes = peekModes;
        }

        /** {@inheritDoc} */
        @Nullable @Override public Object localExecute(@Nullable IgniteInternalCache cache) {
            if (cache == null)
                return 0;

            try {
                return cache.localSize(peekModes);
            }
            catch (IgniteCheckedException e) {
                throw U.convertException(e);
            }
        }

        /** {@inheritDoc} */
        public String toString() {
            return S.toString(SizeJob.class, this);
        }
    }

    /**
     * Internal callable for global size calculation.
     */
    private static class SizeLongJob extends TopologyVersionAwareJob {
        /** */
        private static final long serialVersionUID = 0L;

        /** Peek modes. */
        private final CachePeekMode[] peekModes;

        /**
         * @param cacheName Cache name.
         * @param topVer Affinity topology version.
         * @param peekModes Cache peek modes.
         */
        private SizeLongJob(String cacheName, AffinityTopologyVersion topVer, CachePeekMode[] peekModes) {
            super(cacheName, topVer);

            this.peekModes = peekModes;
        }

        /** {@inheritDoc} */
        @Nullable @Override public Object localExecute(@Nullable IgniteInternalCache cache) {
            if (cache == null)
                return 0;

            try {
                return cache.localSizeLong(peekModes);
            }
            catch (IgniteCheckedException e) {
                throw U.convertException(e);
            }
        }

        /** {@inheritDoc} */
        public String toString() {
            return S.toString(SizeLongJob.class, this);
        }
    }

    /**
     * Internal callable for global size calculation.
     */
    @GridInternal
    private static class LoadCacheJob<K, V> extends TopologyVersionAwareJob {
        /** */
        private static final long serialVersionUID = 0L;

        /** */
        private final IgniteBiPredicate<K, V> p;

        /** */
        private final Object[] loadArgs;

        /** */
        private final ExpiryPolicy plc;

        /**
         * @param cacheName Cache name.
         * @param topVer Affinity topology version.
         * @param p Predicate.
         * @param loadArgs Arguments.
         * @param plc Policy.
         */
        private LoadCacheJob(String cacheName, AffinityTopologyVersion topVer, IgniteBiPredicate<K, V> p,
            Object[] loadArgs,
            ExpiryPolicy plc) {
            super(cacheName, topVer);

            this.p = p;
            this.loadArgs = loadArgs;
            this.plc = plc;
        }

        /** {@inheritDoc} */
        @Nullable @Override public Object localExecute(@Nullable IgniteInternalCache cache) {
            try {
                assert cache != null : "Failed to get a cache [cacheName=" + cacheName + ", topVer=" + topVer + "]";

                if (plc != null)
                    cache = cache.withExpiryPolicy(plc);

                cache.localLoadCache(p, loadArgs);

                return null;
            }
            catch (IgniteCheckedException e) {
                throw U.convertException(e);
            }
        }

        /** {@inheritDoc} */
        public String toString() {
            return S.toString(LoadCacheJob.class, this);
        }
    }

    /**
     * Load cache job that with keepBinary flag.
     */
    private static class LoadCacheJobV2<K, V> extends LoadCacheJob<K, V> {
        /** */
        private static final long serialVersionUID = 0L;

        /** */
        private final boolean keepBinary;

        /**
         * Constructor.
         *
         * @param cacheName Cache name.
         * @param topVer Affinity topology version.
         * @param p Predicate.
         * @param loadArgs Arguments.
         * @param keepBinary Keep binary flag.
         */
        public LoadCacheJobV2(final String cacheName, final AffinityTopologyVersion topVer,
            final IgniteBiPredicate<K, V> p, final Object[] loadArgs, final ExpiryPolicy plc,
            final boolean keepBinary) {
            super(cacheName, topVer, p, loadArgs, plc);

            this.keepBinary = keepBinary;
        }

        /** {@inheritDoc} */
        @Nullable @Override public Object localExecute(@Nullable IgniteInternalCache cache) {
            assert cache != null : "Failed to get a cache [cacheName=" + cacheName + ", topVer=" + topVer + "]";

            if (keepBinary)
                cache = cache.keepBinary();

            return super.localExecute(cache);
        }

        /** {@inheritDoc} */
        public String toString() {
            return S.toString(LoadCacheJobV2.class, this);
        }
    }

    /**
     * Holder for last async operation future.
     */
    protected static class FutureHolder {
        /** Lock. */
        private final ReentrantLock lock = new ReentrantLock();

        /** Future. */
        private IgniteInternalFuture fut;

        /**
         * Tries to acquire lock.
         *
         * @return Whether lock was actually acquired.
         */
        public boolean tryLock() {
            return lock.tryLock();
        }

        /**
         * Acquires lock.
         */
        @SuppressWarnings("LockAcquiredButNotSafelyReleased")
        public void lock() {
            lock.lock();
        }

        /**
         * Releases lock.
         */
        public void unlock() {
            lock.unlock();
        }

        /**
         * @return Whether lock is held by current thread.
         */
        public boolean holdsLock() {
            return lock.isHeldByCurrentThread();
        }

        /**
         * Gets future.
         *
         * @return Future.
         */
        public IgniteInternalFuture future() {
            return fut;
        }

        /**
         * Sets future.
         *
         * @param fut Future.
         */
        public void future(@Nullable IgniteInternalFuture fut) {
            this.fut = fut;
        }
    }

    /**
     *
     */
    protected abstract static class CacheExpiryPolicy implements IgniteCacheExpiryPolicy {
        /** */
        private Map<KeyCacheObject, GridCacheVersion> entries;

        /** */
        private Map<UUID, Collection<IgniteBiTuple<KeyCacheObject, GridCacheVersion>>> rdrsMap;

        /**
         * @param expiryPlc Expiry policy.
         * @return Access expire policy.
         */
        @Nullable private static CacheExpiryPolicy forPolicy(@Nullable final ExpiryPolicy expiryPlc) {
            if (expiryPlc == null)
                return null;

            return new CacheExpiryPolicy() {
                @Override public long forAccess() {
                    return CU.toTtl(expiryPlc.getExpiryForAccess());
                }

                @Override public long forCreate() {
                    return CU.toTtl(expiryPlc.getExpiryForCreation());
                }

                @Override public long forUpdate() {
                    return CU.toTtl(expiryPlc.getExpiryForUpdate());
                }
            };
        }

        /**
         * @param createTtl Create TTL.
         * @param accessTtl Access TTL.
         * @return Access expire policy.
         */
        @Nullable public static CacheExpiryPolicy fromRemote(final long createTtl, final long accessTtl) {
            if (createTtl == CU.TTL_NOT_CHANGED && accessTtl == CU.TTL_NOT_CHANGED)
                return null;

            return new CacheExpiryPolicy() {
                @Override public long forCreate() {
                    return createTtl;
                }

                @Override public long forAccess() {
                    return accessTtl;
                }

                /** {@inheritDoc} */
                @Override public long forUpdate() {
                    return CU.TTL_NOT_CHANGED;
                }
            };
        }

        /** {@inheritDoc} */
        @Override public void reset() {
            if (entries != null)
                entries.clear();

            if (rdrsMap != null)
                rdrsMap.clear();
        }

        /**
         * @param key Entry key.
         * @param ver Entry version.
         */
        @SuppressWarnings("unchecked")
        @Override public void ttlUpdated(KeyCacheObject key,
            GridCacheVersion ver,
            @Nullable Collection<UUID> rdrs) {
            if (entries == null)
                entries = new HashMap<>();

            entries.put(key, ver);

            if (rdrs != null && !rdrs.isEmpty()) {
                if (rdrsMap == null)
                    rdrsMap = new HashMap<>();

                for (UUID nodeId : rdrs) {
                    Collection<IgniteBiTuple<KeyCacheObject, GridCacheVersion>> col = rdrsMap.get(nodeId);

                    if (col == null)
                        rdrsMap.put(nodeId, col = new ArrayList<>());

                    col.add(new T2<>(key, ver));
                }
            }
        }

        /**
         * @return TTL update request.
         */
        @Nullable @Override public Map<KeyCacheObject, GridCacheVersion> entries() {
            return entries;
        }

        /** {@inheritDoc} */
        @Nullable @Override public Map<UUID, Collection<IgniteBiTuple<KeyCacheObject, GridCacheVersion>>> readers() {
            return rdrsMap;
        }

        /** {@inheritDoc} */
        @Override public boolean readyToFlush(int cnt) {
            return (entries != null && entries.size() > cnt) || (rdrsMap != null && rdrsMap.size() > cnt);
        }

        /** {@inheritDoc} */
        @Override public String toString() {
            return S.toString(CacheExpiryPolicy.class, this);
        }
    }

    /**
     *
     */
    static class LoadKeysCallable<K, V> implements IgniteCallable<Void>, Externalizable {
        /** */
        private static final long serialVersionUID = 0L;

        /** Cache name. */
        private String cacheName;

        /** Injected grid instance. */
        @IgniteInstanceResource
        private Ignite ignite;

        /** Keys to load. */
        private Collection<? extends K> keys;

        /** Update flag. */
        private boolean update;

        /** */
        private ExpiryPolicy plc;

        /** */
        private boolean keepBinary;

        /**
         * Required by {@link Externalizable}.
         */
        public LoadKeysCallable() {
            // No-op.
        }

        /**
         * @param cacheName Cache name.
         * @param keys Keys.
         * @param update If {@code true} calls {@link #localLoadAndUpdate(Collection)}
         *        otherwise {@link #localLoad(Collection, ExpiryPolicy, boolean)}.
         * @param plc Expiry policy.
         * @param keepBinary Keep binary flag.
         */
        LoadKeysCallable(final String cacheName, final Collection<? extends K> keys, final boolean update,
            final ExpiryPolicy plc, final boolean keepBinary) {
            this.cacheName = cacheName;
            this.keys = keys;
            this.update = update;
            this.plc = plc;
            this.keepBinary = keepBinary;
        }

        /** {@inheritDoc} */
        @Override public Void call() throws Exception {
            GridCacheAdapter<K, V> cache = ((IgniteKernal)ignite).context().cache().internalCache(cacheName);

            assert cache != null : cacheName;

            cache.context().gate().enter();

            try {
                if (update)
                    cache.localLoadAndUpdate(keys);
                else
                    cache.localLoad(keys, plc, keepBinary);
            }
            finally {
                cache.context().gate().leave();
            }

            return null;
        }

        /** {@inheritDoc} */
        @Override public void writeExternal(final ObjectOutput out) throws IOException {
            U.writeString(out, cacheName);

            U.writeCollection(out, keys);

            out.writeBoolean(update);

            out.writeObject(plc != null ? new IgniteExternalizableExpiryPolicy(plc) : null);

            out.writeBoolean(keepBinary);
        }

        /** {@inheritDoc} */
        @Override public void readExternal(final ObjectInput in) throws IOException, ClassNotFoundException {
            cacheName = U.readString(in);

            keys = U.readCollection(in);

            update = in.readBoolean();

            plc = (ExpiryPolicy)in.readObject();

            keepBinary = in.readBoolean();
        }
    }

    /**
     *
     */
    private class LocalStoreLoadClosure extends CIX3<KeyCacheObject, Object, GridCacheVersion> {
        /** */
        final IgniteBiPredicate<K, V> p;

        /** */
        final Collection<GridCacheRawVersionedEntry> col;

        /** */
        final DataStreamerImpl<K, V> ldr;

        /** */
        final ExpiryPolicy plc;

        /**
         * @param p Key/value predicate.
         * @param ldr Loader.
         * @param plc Optional expiry policy.
         */
        private LocalStoreLoadClosure(@Nullable IgniteBiPredicate<K, V> p,
            DataStreamerImpl<K, V> ldr,
            @Nullable ExpiryPolicy plc) {
            this.p = p;
            this.ldr = ldr;
            this.plc = plc;

            col = new ArrayList<>(ldr.perNodeBufferSize());
        }

        /** {@inheritDoc} */
        @Override public void applyx(KeyCacheObject key, Object val, GridCacheVersion ver)
            throws IgniteCheckedException {
            assert ver != null;

            if (p != null && !p.apply(key.<K>value(ctx.cacheObjectContext(), false), (V)val))
                return;

            long ttl = 0;

            if (plc != null) {
                ttl = CU.toTtl(plc.getExpiryForCreation());

                if (ttl == CU.TTL_ZERO)
                    return;
                else if (ttl == CU.TTL_NOT_CHANGED)
                    ttl = 0;
            }

            GridCacheRawVersionedEntry e = new GridCacheRawVersionedEntry(ctx.toCacheKeyObject(key),
                ctx.toCacheObject(val),
                ttl,
                0,
                ver.conflictVersion());

            e.prepareDirectMarshal(ctx.cacheObjectContext());

            col.add(e);

            if (col.size() == ldr.perNodeBufferSize()) {
                ldr.addDataInternal(col);

                col.clear();
            }
        }

        /**
         * Adds remaining data to loader.
         */
        void onDone() {
            if (!col.isEmpty())
                ldr.addDataInternal(col);
        }
    }

    /**
     *
     */
    private static class LoadCacheClosure<K, V> implements Callable<Void>, Externalizable {
        /** */
        private static final long serialVersionUID = 0L;

        /** */
        private String cacheName;

        /** */
        private IgniteBiPredicate<K, V> p;

        /** */
        private Object[] args;

        /** */
        @IgniteInstanceResource
        private Ignite ignite;

        /** */
        private ExpiryPolicy plc;

        /**
         * Required by {@link Externalizable}.
         */
        public LoadCacheClosure() {
            // No-op.
        }

        /**
         * @param cacheName Cache name.
         * @param p Predicate.
         * @param args Arguments.
         * @param plc Explicitly specified expiry policy.
         */
        private LoadCacheClosure(String cacheName,
            IgniteBiPredicate<K, V> p,
            Object[] args,
            @Nullable ExpiryPolicy plc) {
            this.cacheName = cacheName;
            this.p = p;
            this.args = args;
            this.plc = plc;
        }

        /** {@inheritDoc} */
        @Override public Void call() throws Exception {
            IgniteCache<K, V> cache = ignite.cache(cacheName);

            assert cache != null : cacheName;

            if (plc != null)
                cache = cache.withExpiryPolicy(plc);

            cache.localLoadCache(p, args);

            return null;
        }

        /** {@inheritDoc} */
        @Override public void writeExternal(ObjectOutput out) throws IOException {
            out.writeObject(p);

            out.writeObject(args);

            U.writeString(out, cacheName);

            if (plc != null)
                out.writeObject(new IgniteExternalizableExpiryPolicy(plc));
            else
                out.writeObject(null);
        }

        /** {@inheritDoc} */
        @SuppressWarnings("unchecked")
        @Override public void readExternal(ObjectInput in) throws IOException, ClassNotFoundException {
            p = (IgniteBiPredicate<K, V>)in.readObject();

            args = (Object[])in.readObject();

            cacheName = U.readString(in);

            plc = (ExpiryPolicy)in.readObject();
        }

        /** {@inheritDoc} */
        @Override public String toString() {
            return S.toString(LoadCacheClosure.class, this);
        }
    }

    /**
     *
     */
    protected abstract static class UpdateTimeStatClosure<T> implements CI1<IgniteInternalFuture<T>> {
        /** */
        protected final CacheMetricsImpl metrics;

        /** */
        protected final long start;

        /**
         * @param metrics Metrics.
         * @param start   Start time.
         */
        public UpdateTimeStatClosure(CacheMetricsImpl metrics, long start) {
            this.metrics = metrics;
            this.start = start;
        }

        /** {@inheritDoc} */
        @Override public void apply(IgniteInternalFuture<T> fut) {
            try {
                if (!fut.isCancelled()) {
                    fut.get();

                    updateTimeStat();
                }
            }
            catch (IgniteCheckedException ignore) {
                //No-op.
            }
        }

        /**
         * Updates statistics.
         */
        protected abstract void updateTimeStat();
    }

    /**
     *
     */
    protected static class UpdateGetTimeStatClosure<T> extends UpdateTimeStatClosure<T> {
        /** */
        private static final long serialVersionUID = 0L;

        /**
         * @param metrics Metrics.
         * @param start   Start time.
         */
        public UpdateGetTimeStatClosure(CacheMetricsImpl metrics, long start) {
            super(metrics, start);
        }

        /** {@inheritDoc} */
        @Override protected void updateTimeStat() {
            metrics.addGetTimeNanos(System.nanoTime() - start);
        }
    }

    /**
     *
     */
    protected static class UpdateRemoveTimeStatClosure<T> extends UpdateTimeStatClosure<T> {
        /** */
        private static final long serialVersionUID = 0L;

        /**
         * @param metrics Metrics.
         * @param start   Start time.
         */
        public UpdateRemoveTimeStatClosure(CacheMetricsImpl metrics, long start) {
            super(metrics, start);
        }

        /** {@inheritDoc} */
        @Override protected void updateTimeStat() {
            metrics.addRemoveTimeNanos(System.nanoTime() - start);
        }
    }

    /**
     *
     */
    protected static class UpdatePutTimeStatClosure<T> extends UpdateTimeStatClosure {
        /** */
        private static final long serialVersionUID = 0L;

        /**
         * @param metrics Metrics.
         * @param start   Start time.
         */
        public UpdatePutTimeStatClosure(CacheMetricsImpl metrics, long start) {
            super(metrics, start);
        }

        /** {@inheritDoc} */
        @Override protected void updateTimeStat() {
            metrics.addPutTimeNanos(System.nanoTime() - start);
        }
    }

    /**
     *
     */
    protected static class UpdatePutAndGetTimeStatClosure<T> extends UpdateTimeStatClosure {
        /** */
        private static final long serialVersionUID = 0L;

        /**
         * @param metrics Metrics.
         * @param start   Start time.
         */
        public UpdatePutAndGetTimeStatClosure(CacheMetricsImpl metrics, long start) {
            super(metrics, start);
        }

        /** {@inheritDoc} */
        @Override protected void updateTimeStat() {
            metrics.addPutAndGetTimeNanos(System.nanoTime() - start);
        }
    }

    /**
     * Delayed callable class.
     */
    public static abstract class TopologyVersionAwareJob extends ComputeJobAdapter {
        /** */
        private static final long serialVersionUID = 0L;

        /** Injected job context. */
        @JobContextResource
        protected ComputeJobContext jobCtx;

        /** Injected grid instance. */
        @IgniteInstanceResource
        protected Ignite ignite;

        /** Affinity topology version. */
        protected final AffinityTopologyVersion topVer;

        /** Cache name. */
        protected final String cacheName;

        /**
         * @param cacheName Cache name.
         * @param topVer Affinity topology version.
         */
        public TopologyVersionAwareJob(String cacheName, AffinityTopologyVersion topVer) {
            assert topVer != null;

            this.cacheName = cacheName;
            this.topVer = topVer;
        }

        /** {@inheritDoc} */
        @Nullable @Override public final Object execute() {
            if (!waitAffinityReadyFuture())
                return null;

            IgniteInternalCache cache = ((IgniteEx)ignite).context().cache().cache(cacheName);

            return localExecute(cache);
        }

        /**
         * @param cache Cache.
         * @return Local execution result.
         */
        @Nullable protected abstract Object localExecute(@Nullable IgniteInternalCache cache);

        /**
         * Holds (suspends) job execution until our cache version becomes equal to remote cache's version.
         *
         * @return {@code True} if topology check passed.
         */
        private boolean waitAffinityReadyFuture() {
            GridCacheProcessor cacheProc = ((IgniteEx)ignite).context().cache();

            AffinityTopologyVersion locTopVer = cacheProc.context().exchange().readyAffinityVersion();

            if (locTopVer.compareTo(topVer) < 0) {
                IgniteInternalFuture<?> fut = cacheProc.context().exchange().affinityReadyFuture(topVer);

                if (fut != null && !fut.isDone()) {
                    jobCtx.holdcc();

                    fut.listen(new CI1<IgniteInternalFuture<?>>() {
                        @Override public void apply(IgniteInternalFuture<?> t) {
                            ((IgniteEx)ignite).context().closure().runLocalSafe(new Runnable() {
                                @Override public void run() {
                                    jobCtx.callcc();
                                }
                            }, false);
                        }
                    });

                    return false;
                }
            }

            return true;
        }
    }

    /**
     * Size task.
     */
    @GridInternal
    private static class SizeTask extends ComputeTaskAdapter<Object, Integer> {
        /** */
        private static final long serialVersionUID = 0L;

        /** Cache name. */
        private final String cacheName;

        /** Affinity topology version. */
        private final AffinityTopologyVersion topVer;

        /** Peek modes. */
        private final CachePeekMode[] peekModes;

        /**
         * @param cacheName Cache name.
         * @param topVer Affinity topology version.
         * @param peekModes Cache peek modes.
         */
        public SizeTask(String cacheName, AffinityTopologyVersion topVer, CachePeekMode[] peekModes) {
            this.cacheName = cacheName;
            this.topVer = topVer;
            this.peekModes = peekModes;
        }

        /** {@inheritDoc} */
        @Nullable @Override public Map<? extends ComputeJob, ClusterNode> map(List<ClusterNode> subgrid,
            @Nullable Object arg) throws IgniteException {
            Map<ComputeJob, ClusterNode> jobs = new HashMap();

            for (ClusterNode node : subgrid)
                jobs.put(new SizeJob(cacheName, topVer, peekModes), node);

            return jobs;
        }

        /** {@inheritDoc} */
        @Override public ComputeJobResultPolicy result(ComputeJobResult res, List<ComputeJobResult> rcvd) {
            IgniteException e = res.getException();

            if (e != null) {
                if (e instanceof ClusterTopologyException)
                    return ComputeJobResultPolicy.WAIT;

                throw new IgniteException("Remote job threw exception.", e);
            }

            return ComputeJobResultPolicy.WAIT;
        }

        /** {@inheritDoc} */
        @Nullable @Override public Integer reduce(List<ComputeJobResult> results) throws IgniteException {
            int size = 0;

            for (ComputeJobResult res : results) {
                if (res.getException() == null && res != null)
                    size += res.<Integer>getData();
            }

            return size;
        }
    }

    /**
     * Size task.
     */
    @GridInternal
    private static class SizeLongTask extends ComputeTaskAdapter<Object, Long> {
        /** */
        private static final long serialVersionUID = 0L;

        /** Cache name. */
        private final String cacheName;

        /** Affinity topology version. */
        private final AffinityTopologyVersion topVer;

        /** Peek modes. */
        private final CachePeekMode[] peekModes;

        /**
         * @param cacheName Cache name.
         * @param topVer Affinity topology version.
         * @param peekModes Cache peek modes.
         */
        private SizeLongTask(String cacheName, AffinityTopologyVersion topVer, CachePeekMode[] peekModes) {
            this.cacheName = cacheName;
            this.topVer = topVer;
            this.peekModes = peekModes;
        }

        /** {@inheritDoc} */
        @Nullable @Override public Map<? extends ComputeJob, ClusterNode> map(List<ClusterNode> subgrid,
            @Nullable Object arg) throws IgniteException {
            Map<ComputeJob, ClusterNode> jobs = new HashMap();

            for (ClusterNode node : subgrid)
                jobs.put(new SizeLongJob(cacheName, topVer, peekModes), node);

            return jobs;
        }

        /** {@inheritDoc} */
        @Override public ComputeJobResultPolicy result(ComputeJobResult res, List<ComputeJobResult> rcvd) {
            IgniteException e = res.getException();

            if (e != null) {
                if (e instanceof ClusterTopologyException)
                    return ComputeJobResultPolicy.WAIT;

                throw new IgniteException("Remote job threw exception.", e);
            }

            return ComputeJobResultPolicy.WAIT;
        }

        /** {@inheritDoc} */
        @Nullable @Override public Long reduce(List<ComputeJobResult> results) throws IgniteException {
            long size = 0;

            for (ComputeJobResult res : results) {
                if (res != null && res.getException() == null)
                    size += res.<Long>getData();
            }

            return size;
        }
    }

    /**
     * Partition Size Long task.
     */
    @GridInternal
    private static class PartitionSizeLongTask extends ComputeTaskAdapter<Object, Long> {
        /** */
        private static final long serialVersionUID = 0L;

        /** Partition */
        private final int partition;

        /** Cache name. */
        private final String cacheName;

        /** Affinity topology version. */
        private final AffinityTopologyVersion topVer;

        /** Peek modes. */
        private final CachePeekMode[] peekModes;

        /**
         * @param cacheName Cache name.
         * @param topVer Affinity topology version.
         * @param peekModes Cache peek modes.
         * @param partition partition.
         */
        private PartitionSizeLongTask(
            String cacheName,
            AffinityTopologyVersion topVer,
            CachePeekMode[] peekModes,
            int partition
        ) {
            this.cacheName = cacheName;
            this.topVer = topVer;
            this.peekModes = peekModes;
            this.partition = partition;
        }

        /** {@inheritDoc} */
        @Nullable @Override public Map<? extends ComputeJob, ClusterNode> map(
            List<ClusterNode> subgrid,
            @Nullable Object arg
        ) throws IgniteException {
            Map<ComputeJob, ClusterNode> jobs = new HashMap();

            for (ClusterNode node : subgrid)
                jobs.put(new PartitionSizeLongJob(cacheName, topVer, peekModes, partition), node);

            return jobs;
        }

        /** {@inheritDoc} */
        @Override public ComputeJobResultPolicy result(ComputeJobResult res, List<ComputeJobResult> rcvd) {
            IgniteException e = res.getException();

            if (e != null) {
                if (e instanceof ClusterTopologyException)
                    return ComputeJobResultPolicy.WAIT;

                throw new IgniteException("Remote job threw exception.", e);
            }

            return ComputeJobResultPolicy.WAIT;
        }

        /** {@inheritDoc} */
        @Nullable @Override public Long reduce(List<ComputeJobResult> results) throws IgniteException {
            long size = 0;

            for (ComputeJobResult res : results) {
                if (res != null) {
                    if (res.getException() == null)
                        size += res.<Long>getData();
                    else
                        throw res.getException();
                }
            }

            return size;
        }
    }

    /**
     * Clear task.
     */
    @GridInternal
    private static class ClearTask<K> extends ComputeTaskAdapter<Object, Object> {
        /** */
        private static final long serialVersionUID = 0L;

        /** Cache name. */
        private final String cacheName;

        /** Affinity topology version. */
        private final AffinityTopologyVersion topVer;

        /** Keys to clear. */
        private final Set<? extends K> keys;

        /** Near cache flag. */
        private final boolean near;

        /**
         * @param cacheName Cache name.
         * @param topVer Affinity topology version.
         * @param keys Keys to clear.
         * @param near Near cache flag.
         */
        public ClearTask(String cacheName, AffinityTopologyVersion topVer, Set<? extends K> keys, boolean near) {
            this.cacheName = cacheName;
            this.topVer = topVer;
            this.keys = keys;
            this.near = near;
        }

        /** {@inheritDoc} */
        @Nullable @Override public Map<? extends ComputeJob, ClusterNode> map(List<ClusterNode> subgrid,
            @Nullable Object arg) throws IgniteException {
            Map<ComputeJob, ClusterNode> jobs = new HashMap<>();

            for (ClusterNode node : subgrid) {
                ComputeJob job;

                if (near) {
                    job = keys == null ? new GlobalClearAllNearJob(cacheName, topVer) :
                        new GlobalClearKeySetNearJob<>(cacheName, topVer, keys);
                }
                else {
                    job = keys == null ? new GlobalClearAllJob(cacheName, topVer) :
                        new GlobalClearKeySetJob<>(cacheName, topVer, keys);
                }

                jobs.put(job, node);
            }

            return jobs;
        }

        /** {@inheritDoc} */
        @Override public ComputeJobResultPolicy result(ComputeJobResult res, List<ComputeJobResult> rcvd) {
            IgniteException e = res.getException();

            if (e != null) {
                if (e instanceof ClusterTopologyException)
                    return ComputeJobResultPolicy.WAIT;

                throw new IgniteException("Remote job threw exception.", e);
            }

            return ComputeJobResultPolicy.WAIT;
        }

        /** {@inheritDoc} */
        @Nullable @Override public Object reduce(List<ComputeJobResult> results) throws IgniteException {
            return null;
        }
    }

    /**
     * Iterator implementation for KeySet.
     */
    private final class KeySetIterator implements Iterator<K> {
        /** Internal map entry iterator. */
        private final Iterator<GridCacheMapEntry> internalIterator;

        /** Keep binary flag. */
        private final boolean keepBinary;

        /** Current entry. */
        private GridCacheMapEntry current;

        /**
         * Constructor.
         * @param internalIterator Internal iterator.
         * @param keepBinary Keep binary flag.
         */
        private KeySetIterator(Iterator<GridCacheMapEntry> internalIterator, boolean keepBinary) {
            this.internalIterator = internalIterator;
            this.keepBinary = keepBinary;
        }

        /** {@inheritDoc} */
        @Override public boolean hasNext() {
            return internalIterator.hasNext();
        }

        /** {@inheritDoc} */
        @Override public K next() {
            current = internalIterator.next();

            return (K)ctx.unwrapBinaryIfNeeded(current.key(), keepBinary, true);
        }

        /** {@inheritDoc} */
        @Override public void remove() {
            if (current == null)
                throw new IllegalStateException();

            try {
                getAndRemove((K)current.key());
            }
            catch (IgniteCheckedException e) {
                throw new IgniteException(e);
            }

            current = null;
        }
    }

    /**
     * A wrapper over internal map that provides set semantics and constant-time contains() check.
     */
    private final class KeySet extends AbstractSet<K> {
        /** Internal entry set. */
        private final Set<GridCacheMapEntry> internalSet;

        /** Keep binary flag. */
        private final boolean keepBinary;

        /**
         * Constructor
         * @param internalSet Internal set.
         */
        private KeySet(Set<GridCacheMapEntry> internalSet) {
            this.internalSet = internalSet;

            CacheOperationContext opCtx = ctx.operationContextPerCall();

            keepBinary = opCtx != null && opCtx.isKeepBinary();
        }

        /** {@inheritDoc} */
        @Override public Iterator<K> iterator() {
            return new KeySetIterator(internalSet.iterator(), keepBinary);
        }

        /** {@inheritDoc} */
        @Override public int size() {
            return F.size(iterator());
        }

        /** {@inheritDoc} */
        @Override public boolean contains(Object o) {
            GridCacheMapEntry entry = map.getEntry(ctx.toCacheKeyObject(o));

            return entry != null && internalSet.contains(entry);
        }
    }

    /**
     * Iterator implementation for EntrySet.
     */
    private final class EntryIterator implements Iterator<Cache.Entry<K, V>> {

        /** Internal iterator. */
        private final Iterator<GridCacheMapEntry> internalIterator;

        /** Current entry. */
        private GridCacheMapEntry current;

        /** Keep binary flag. */
        private final boolean keepBinary;

        /**
         * Constructor.
         * @param internalIterator Internal iterator.
         * @param keepBinary Keep binary.
         */
        private EntryIterator(Iterator<GridCacheMapEntry> internalIterator, boolean keepBinary) {
            this.internalIterator = internalIterator;
            this.keepBinary = keepBinary;
        }

        /** {@inheritDoc} */
        @Override public boolean hasNext() {
            return internalIterator.hasNext();
        }

        /** {@inheritDoc} */
        @Override public Cache.Entry<K, V> next() {
            current = internalIterator.next();

            return current.wrapLazyValue(keepBinary);
        }

        /** {@inheritDoc} */
        @Override public void remove() {
            if (current == null)
                throw new IllegalStateException();

            try {
                getAndRemove((K)current.wrapLazyValue(keepBinary).getKey());
            }
            catch (IgniteCheckedException e) {
                throw new IgniteException(e);
            }

            current = null;
        }
    }

    /**
     * A wrapper over internal map that provides set semantics and constant-time contains() check.
     */
    private final class EntrySet extends AbstractSet<Cache.Entry<K, V>> {

        /** Internal set. */
        private final Set<GridCacheMapEntry> internalSet;

        /** Keep binary flag. */
        private final boolean keepBinary;

        /** Constructor.
         * @param internalSet Internal set.
         * @param keepBinary Keep binary flag.
         */
        private EntrySet(Set<GridCacheMapEntry> internalSet, boolean keepBinary) {
            this.internalSet = internalSet;
            this.keepBinary = keepBinary;
        }

        /** {@inheritDoc} */
        @Override public Iterator<Cache.Entry<K, V>> iterator() {
            return new EntryIterator(internalSet.iterator(), keepBinary);
        }

        /** {@inheritDoc} */
        @Override public int size() {
            return F.size(iterator());
        }

        /** {@inheritDoc} */
        @Override public boolean contains(Object o) {
            GridCacheMapEntry entry = map.getEntry(ctx.toCacheKeyObject(o));

            return entry != null && internalSet.contains(entry);
        }
    }
}<|MERGE_RESOLUTION|>--- conflicted
+++ resolved
@@ -3781,12 +3781,7 @@
         Collection<ClusterNode> nodes = grp.forPredicate(new IgnitePredicate<ClusterNode>() {
             /** {@inheritDoc} */
             @Override public boolean apply(ClusterNode clusterNode) {
-<<<<<<< HEAD
-                return clusterNode.version().compareTo(PartitionSizeLongTask.SINCE_VER) >= 0 &&
-                    ((modes.primary && aff.primaryByPartition(clusterNode, part, topVer)) ||
-=======
                 return ((modes.primary && aff.primaryByPartition(clusterNode, part, topVer)) ||
->>>>>>> 86c40587
                         (modes.backup && aff.backupByPartition(clusterNode, part, topVer)));
             }
         }).nodes();
