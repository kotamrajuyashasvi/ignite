--- conflicted
+++ resolved
@@ -1076,37 +1076,17 @@
      * @param topVer Topology version.
      * @return Future that signals when all locks for given partitions will be released.
      */
-<<<<<<< HEAD
     private IgniteInternalFuture<?> finishLocks(
         @Nullable final IgnitePredicate<KeyCacheObject> keyFilter,
         AffinityTopologyVersion topVer
     ) {
-=======
-    private IgniteInternalFuture<?> finishLocks(@Nullable final IgnitePredicate<GridDistributedCacheEntry> filter,
-        AffinityTopologyVersion topVer) {
->>>>>>> c28af3c4
         assert topVer.topologyVersion() != 0;
 
         if (topVer.equals(AffinityTopologyVersion.NONE))
             return new GridFinishedFuture();
 
-<<<<<<< HEAD
-        final FinishLockFuture finishFut = new FinishLockFuture(
-            keyFilter == null ?
-                locked() :
-                F.view(locked(),
-                    new P1<GridDistributedCacheEntry>() {
-                        @SuppressWarnings("unchecked")
-                        @Override public boolean apply(GridDistributedCacheEntry e) {
-                            return F.isAll(e.key(), keyFilter);
-                        }
-                    }
-                ),
-            topVer);
-=======
         final FinishLockFuture finishFut =
             new FinishLockFuture(filter == null ? locked() : F.view(locked(), filter), topVer);
->>>>>>> c28af3c4
 
         finishFuts.add(finishFut);
 
