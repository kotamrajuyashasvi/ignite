--- conflicted
+++ resolved
@@ -9,11 +9,8 @@
 
 package org.gridgain.grid.kernal.processors.hadoop;
 
-<<<<<<< HEAD
 import org.gridgain.grid.*;
-=======
 import org.gridgain.grid.hadoop.*;
->>>>>>> 5f722a52
 import org.gridgain.grid.kernal.*;
 import org.gridgain.grid.kernal.processors.hadoop.jobtracker.*;
 import org.gridgain.grid.kernal.processors.hadoop.shuffle.*;
@@ -57,13 +54,10 @@
         this.jobTracker = add(jobTracker);
         this.taskExecutor = add(taskExecutor);
         this.shuffle = add(shuffle);
-<<<<<<< HEAD
-=======
 
         GridHadoopConfiguration hcfg = ctx.config().getHadoopConfiguration();
 
 
->>>>>>> 5f722a52
     }
 
     /**
