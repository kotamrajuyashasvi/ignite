/* @java.file.header */

/*  _________        _____ __________________        _____
*  __  ____/___________(_)______  /__  ____/______ ____(_)_______
*  _  / __  __  ___/__  / _  __  / _  / __  _  __ `/__  / __  __ \
*  / /_/ /  _  /    _  /  / /_/ /  / /_/ /  / /_/ / _  /  _  / / /
*  \____/   /_/     /_/   \_,__/   \____/   \__,_/  /_/   /_/ /_/
*/

package org.gridgain.grid.kernal.processors.cache.distributed.dht.colocated;

import org.gridgain.grid.*;
import org.gridgain.grid.cache.*;
import org.gridgain.grid.kernal.managers.discovery.*;
import org.gridgain.grid.kernal.processors.cache.*;
import org.gridgain.grid.kernal.processors.cache.distributed.*;
import org.gridgain.grid.kernal.processors.cache.distributed.dht.*;
import org.gridgain.grid.kernal.processors.cache.distributed.near.*;
import org.gridgain.grid.kernal.processors.timeout.*;
import org.gridgain.grid.lang.*;
import org.gridgain.grid.logger.*;
import org.gridgain.grid.util.future.*;
import org.gridgain.grid.util.lang.*;
import org.gridgain.grid.util.tostring.*;
import org.gridgain.grid.util.typedef.*;
import org.gridgain.grid.util.typedef.internal.*;
import org.jdk8.backport.*;
import org.jetbrains.annotations.*;

import java.io.*;
import java.util.*;
import java.util.concurrent.atomic.*;

import static org.gridgain.grid.events.GridEventType.*;

/**
 * Colocated cache lock future.
 */
public final class GridDhtColocatedLockFuture<K, V> extends GridCompoundIdentityFuture<Boolean>
    implements GridCacheFuture<Boolean> {
    /** */
    private static final long serialVersionUID = 0L;

    /** Logger reference. */
    private static final AtomicReference<GridLogger> logRef = new AtomicReference<>();

    /** Cache registry. */
    @GridToStringExclude
    private GridCacheContext<K, V> cctx;

    /** Lock owner thread. */
    @GridToStringInclude
    private long threadId;

    /** Keys to lock. */
    private Collection<? extends K> keys;

    /** Future ID. */
    private GridUuid futId;

    /** Lock version. */
    private GridCacheVersion lockVer;

    /** Read flag. */
    private boolean read;

    /** Flag to return value. */
    private boolean retval;

    /** Error. */
    private AtomicReference<Throwable> err = new AtomicReference<>(null);

    /** Timeout object. */
    @GridToStringExclude
    private LockTimeoutObject timeoutObj;

    /** Lock timeout. */
    private long timeout;

    /** Logger. */
    @GridToStringExclude
    private GridLogger log;

    /** Filter. */
    private GridPredicate<GridCacheEntry<K, V>>[] filter;

    /** Transaction. */
    @GridToStringExclude
    private GridDhtColocatedTxLocal<K, V> tx;

    /** Topology snapshot to operate on. */
    private AtomicReference<GridDiscoveryTopologySnapshot> topSnapshot =
        new AtomicReference<>();

    /** Map of current values. */
    private Map<K, GridTuple3<GridCacheVersion, V, byte[]>> valMap;

    /** Trackable flag (here may be non-volatile). */
    private boolean trackable;

    /**
     * Empty constructor required by {@link Externalizable}.
     */
    public GridDhtColocatedLockFuture() {
        // No-op.
    }

    /**
     * @param cctx Registry.
     * @param keys Keys to lock.
     * @param tx Transaction.
     * @param read Read flag.
     * @param retval Flag to return value or not.
     * @param timeout Lock acquisition timeout.
     * @param filter Filter.
     */
    public GridDhtColocatedLockFuture(
        GridCacheContext<K, V> cctx,
        Collection<? extends K> keys,
        @Nullable GridDhtColocatedTxLocal<K, V> tx,
        boolean read,
        boolean retval,
        long timeout,
        GridPredicate<GridCacheEntry<K, V>>[] filter) {
        super(cctx.kernalContext(), CU.boolReducer());
        assert cctx != null;
        assert keys != null;

        this.cctx = cctx;
        this.keys = keys;
        this.tx = tx;
        this.read = read;
        this.retval = retval;
        this.timeout = timeout;
        this.filter = filter;

        threadId = tx == null ? Thread.currentThread().getId() : tx.threadId();

        lockVer = tx != null ? tx.xidVersion() : cctx.versions().next();

        futId = GridUuid.randomUuid();

        log = U.logger(ctx, logRef, GridDhtColocatedLockFuture.class);

        if (timeout > 0) {
            timeoutObj = new LockTimeoutObject();

            cctx.time().addTimeoutObject(timeoutObj);
        }

        valMap = new ConcurrentHashMap8<>(keys.size(), 1f);
    }

    /**
     * @return Participating nodes.
     */
    @Override public Collection<? extends GridNode> nodes() {
        return
            F.viewReadOnly(futures(), new GridClosure<GridFuture<?>, GridNode>() {
                @Nullable @Override public GridNode apply(GridFuture<?> f) {
                    if (isMini(f))
                        return ((MiniFuture)f).node();

                    return cctx.discovery().localNode();
                }
            });
    }

    /** {@inheritDoc} */
    @Override public GridCacheVersion version() {
        return lockVer;
    }

    /**
     * @return Future ID.
     */
    @Override public GridUuid futureId() {
        return futId;
    }

    /** {@inheritDoc} */
    @Override public boolean trackable() {
        return trackable;
    }

    /** {@inheritDoc} */
    @Override public void markNotTrackable() {
        trackable = false;
    }

    /**
     * @return {@code True} if transaction is not {@code null}.
     */
    private boolean inTx() {
        return tx != null;
    }

    /**
     * @return {@code True} if implicit-single-tx flag is set.
     */
    private boolean implicitSingleTx() {
        return tx != null && tx.implicitSingle();
    }

    /**
     * @return {@code True} if transaction is not {@code null} and has invalidate flag set.
     */
    private boolean isInvalidate() {
        return tx != null && tx.isInvalidate();
    }

    /**
     * @return {@code True} if commit is synchronous.
     */
    private boolean syncCommit() {
        return tx != null && tx.syncCommit();
    }

    /**
     * @return {@code True} if rollback is synchronous.
     */
    private boolean syncRollback() {
        return tx != null && tx.syncRollback();
    }

    /**
     * @return Transaction isolation or {@code null} if no transaction.
     */
    @Nullable private GridCacheTxIsolation isolation() {
        return tx == null ? null : tx.isolation();
    }

    /**
     * @return {@code true} if related transaction is implicit.
     */
    private boolean implicitTx() {
        return tx != null && tx.implicit();
    }

    /**
     * Adds entry to future.
     *
     * @param entry Entry to add.
     * @return Non-reentry candidate if lock should be acquired on remote node,
     *      reentry candidate if locks has been already acquired and {@code null} if explicit locks is held and
     *      implicit transaction accesses locked entry.
     * @throws GridException If failed to add entry due to external locking.
     */
    @Nullable private GridCacheMvccCandidate<K> addEntry(GridDistributedCacheEntry<K, V> entry) throws GridException {
        GridCacheMvccCandidate<K> cand = cctx.mvcc().explicitLock(threadId, entry.key());

        if (inTx()) {
            GridCacheTxEntry<K, V> txEntry = tx.entry(entry.key());

            txEntry.cached(entry, txEntry.keyBytes());

            if (cand != null) {
                if (!tx.implicit())
                    throw new GridException("Cannot access key within transaction if lock is " +
                        "externally held [key=" + entry.key() + ", entry=" + entry + ']');
                else
                    return null;
            }
            else {
                // Check transaction entries (corresponding tx entries must be enlisted in transaction).
                cand = new GridCacheMvccCandidate<>(entry, cctx.localNodeId(),
                    null, null, threadId, lockVer, timeout, true, tx.entry(entry.key()).locked(), inTx(),
                    inTx() && tx.implicitSingle(), false, false);

                cand.topologyVersion(topSnapshot.get().topologyVersion());
            }
        }
        else {
            if (cand == null) {
                cand = new GridCacheMvccCandidate<>(entry, cctx.localNodeId(),
                    null, null, threadId, lockVer, timeout, true, false, inTx(),
                    inTx() && tx.implicitSingle(), false, false);

                cand.topologyVersion(topSnapshot.get().topologyVersion());
            }
            else
                cand = cand.reenter();

            cctx.mvcc().addExplicitLock(threadId, cand, topSnapshot.get());
        }

        return cand;
    }

    /**
     * Undoes all locks.
     *
     * @param dist If {@code true}, then remove locks from remote nodes as well.
     */
    private void undoLocks(boolean dist) {
        // Transactions will undo during rollback.
        if (dist && tx == null)
            cctx.colocated().removeLocks(threadId, lockVer, keys);
        else {
            if (tx != null) {
                if (tx.setRollbackOnly()) {
                    if (log.isDebugEnabled())
                        log.debug("Marked transaction as rollback only because locks could not be acquired: " + tx);
                }
                else if (log.isDebugEnabled())
                    log.debug("Transaction was not marked rollback-only while locks were not acquired: " + tx);
            }
        }

        cctx.mvcc().recheckPendingLocks();
    }

    /**
     *
     * @param dist {@code True} if need to distribute lock release.
     */
    private void onFailed(boolean dist) {
        undoLocks(dist);

        complete(false);
    }

    /**
     * @param success Success flag.
     */
    public void complete(boolean success) {
        onComplete(success, true);
    }

    /**
     * @param nodeId Left node ID
     * @return {@code True} if node was in the list.
     */
    @Override public boolean onNodeLeft(UUID nodeId) {
        boolean found = false;

        for (GridFuture<?> fut : futures()) {
            if (isMini(fut)) {
                MiniFuture f = (MiniFuture)fut;

                if (f.node().id().equals(nodeId)) {
                    if (log.isDebugEnabled())
                        log.debug("Found mini-future for left node [nodeId=" + nodeId + ", mini=" + f + ", fut=" +
                            this + ']');

                    f.onResult(newTopologyException(null, nodeId));

                    found = true;
                }
            }
        }

        if (log.isDebugEnabled())
            log.debug("Near lock future does not have mapping for left node (ignoring) [nodeId=" + nodeId + ", fut=" +
                this + ']');

        return found;
    }

    /**
     * @param nodeId Sender.
     * @param res Result.
     */
    void onResult(UUID nodeId, GridNearLockResponse<K, V> res) {
        if (!isDone()) {
            if (log.isDebugEnabled())
                log.debug("Received lock response from node [nodeId=" + nodeId + ", res=" + res + ", fut=" +
                    this + ']');

            for (GridFuture<Boolean> fut : pending()) {
                if (isMini(fut)) {
                    MiniFuture mini = (MiniFuture)fut;

                    if (mini.futureId().equals(res.miniId())) {
                        assert mini.node().id().equals(nodeId);

                        if (log.isDebugEnabled())
                            log.debug("Found mini future for response [mini=" + mini + ", res=" + res + ']');

                        mini.onResult(res);

                        if (log.isDebugEnabled())
                            log.debug("Future after processed lock response [fut=" + this + ", mini=" + mini +
                                ", res=" + res + ']');

                        return;
                    }
                }
            }

            U.warn(log, "Failed to find mini future for response (perhaps due to stale message) [res=" + res +
                ", fut=" + this + ']');
        }
        else if (log.isDebugEnabled())
            log.debug("Ignoring lock response from node (future is done) [nodeId=" + nodeId + ", res=" + res +
                ", fut=" + this + ']');
    }

    /**
     * @param t Error.
     */
    private void onError(Throwable t) {
        err.compareAndSet(null, t instanceof GridCacheLockTimeoutException ? null : t);
    }

    /**
     * @param cached Entry to check.
     * @return {@code True} if filter passed.
     */
    private boolean filter(GridCacheEntryEx<K, V> cached) {
        try {
            if (!cctx.isAll(cached, filter)) {
                if (log.isDebugEnabled())
                    log.debug("Filter didn't pass for entry (will fail lock): " + cached);

                onFailed(true);

                return false;
            }

            return true;
        }
        catch (GridException e) {
            onError(e);

            return false;
        }
    }

    /** {@inheritDoc} */
    @Override public boolean cancel() {
        if (onCancelled())
            onComplete(false, true);

        return isCancelled();
    }

    /** {@inheritDoc} */
    @Override public boolean onDone(Boolean success, Throwable err) {
        if (log.isDebugEnabled())
            log.debug("Received onDone(..) callback [success=" + success + ", err=" + err + ", fut=" + this + ']');

        if (isDone())
            return false;

        this.err.compareAndSet(null, err instanceof GridCacheLockTimeoutException ? null : err);

        if (err != null)
            success = false;

        return onComplete(success, true);
    }

    /**
     * Completeness callback.
     *
     * @param success {@code True} if lock was acquired.
     * @param distribute {@code True} if need to distribute lock removal in case of failure.
     * @return {@code True} if complete by this operation.
     */
    private boolean onComplete(boolean success, boolean distribute) {
        if (log.isDebugEnabled())
            log.debug("Received onComplete(..) callback [success=" + success + ", distribute=" + distribute +
                ", fut=" + this + ']');

        if (!success)
            undoLocks(distribute);

        if (tx != null)
            cctx.tm().txContext(tx);

        if (super.onDone(success, err.get())) {
            if (log.isDebugEnabled())
                log.debug("Completing future: " + this);

            // Clean up.
            cctx.mvcc().removeFuture(this);

            if (timeoutObj != null)
                cctx.time().removeTimeoutObject(timeoutObj);

            return true;
        }

        return false;
    }

    /** {@inheritDoc} */
    @Override public int hashCode() {
        return futId.hashCode();
    }

    /** {@inheritDoc} */
    @Override public String toString() {
        return S.toString(GridDhtColocatedLockFuture.class, this, "inTx", inTx(), "super", super.toString());
    }

    /**
     * @param f Future.
     * @return {@code True} if mini-future.
     */
    private boolean isMini(GridFuture<?> f) {
        return f.getClass().equals(MiniFuture.class);
    }

    /**
     * Basically, future mapping consists from two parts. First, we must determine the topology version this future
     * will map on. Locking is performed within a user transaction, we must continue to map keys on the same
     * topology version as it started. If topology version is undefined, we get current topology future and wait
     * until it completes so the topology is ready to use.
     * <p/>
     * During the second part we map keys to primary nodes using topology snapshot we obtained during the first
     * part. Note that if primary node leaves grid, the future will fail and transaction will be rolled back.
     */
    void map() {
        // Obtain the topology version to use.
        GridDiscoveryTopologySnapshot snapshot = tx != null ? tx.topologySnapshot() :
            cctx.mvcc().lastExplicitLockTopologySnapshot(threadId);

        if (snapshot != null) {
            // Continue mapping on the same topology version as it was before.
            topSnapshot.compareAndSet(null, snapshot);

            map(keys);

            markInitialized();

            return;
        }

        // Must get topology snapshot and map on that version.
        mapOnTopology();
    }

    /**
     * Acquires topology future and checks it completeness under the read lock. If it is not complete,
     * will asynchronously wait for it's completeness and then try again.
     */
    private void mapOnTopology() {
        // We must acquire topology snapshot from the topology version future.
        try {
            cctx.topology().readLock();

            try {
                GridDhtTopologyFuture fut = cctx.topologyVersionFuture();

                if (fut.isDone()) {
                    GridDiscoveryTopologySnapshot snapshot = fut.topologySnapshot();

                    if (tx != null) {
                        tx.topologyVersion(snapshot.topologyVersion());
                        tx.topologySnapshot(snapshot);
                    }

                    topSnapshot.compareAndSet(null, snapshot);

                    map(keys);

                    markInitialized();
                }
                else {
                    fut.listenAsync(new CI1<GridFuture<Long>>() {
                        @Override public void apply(GridFuture<Long> t) {
                            mapOnTopology();
                        }
                    });
                }
            }
            finally {
                cctx.topology().readUnlock();
            }
        }
        catch (GridException e) {
            onDone(e);
        }
    }

    /**
     * Maps keys to nodes. Note that we can not simply group keys by nodes and send lock request as
     * such approach does not preserve order of lock acquisition. Instead, keys are split in continuous
     * groups belonging to one primary node and locks for these groups are acquired sequentially.
     *
     * @param keys Keys.
     */
    private void map(Collection<? extends K> keys) {
        try {
            GridDiscoveryTopologySnapshot snapshot = topSnapshot.get();

            assert snapshot != null;

            final long topVer = snapshot.topologyVersion();

            assert topVer > 0;

            if (CU.affinityNodes(cctx, topVer).isEmpty()) {
                onDone(new GridTopologyException("Failed to map keys for cache (all partition nodes left the grid)."));

                return;
            }

            // First assume this node is primary for all keys passed in.
            if (mapAsPrimary(keys, topVer))
                return;

            ConcurrentLinkedDeque8<GridNearLockMapping<K, V>> mappings =
                new ConcurrentLinkedDeque8<>();

            // Assign keys to primary nodes.
            GridNearLockMapping<K, V> map = null;

            for (K key : keys) {
                GridNearLockMapping<K, V> updated = map(key, map, topVer);

                // If new mapping was created, add to collection.
                if (updated != map)
                    mappings.add(updated);

                map = updated;
            }

            if (isDone()) {
                if (log.isDebugEnabled())
                    log.debug("Abandoning (re)map because future is done: " + this);

                return;
            }

            if (log.isDebugEnabled())
                log.debug("Starting (re)map for mappings [mappings=" + mappings + ", fut=" + this + ']');

            boolean hasRmtNodes = false;

            // Create mini futures.
            for (Iterator<GridNearLockMapping<K, V>> iter = mappings.iterator(); iter.hasNext(); ) {
                GridNearLockMapping<K, V> mapping = iter.next();

                GridNode node = mapping.node();
                Collection<K> mappedKeys = mapping.mappedKeys();

                boolean loc = node.equals(cctx.localNode());

                assert !mappedKeys.isEmpty();

                GridNearLockRequest<K, V> req = null;

                Collection<K> distributedKeys = new ArrayList<>(mappedKeys.size());

                for (K key : mappedKeys) {
                    boolean explicit;

                    while (true) {
                        GridDistributedCacheEntry<K, V> entry = null;

                        try {
                            entry = cctx.colocated().entryExx(key, topVer, true);

                            if (!cctx.isAll(entry, filter)) {
                                if (log.isDebugEnabled())
                                    log.debug("Entry being locked did not pass filter (will not lock): " + entry);

                                onComplete(false, false);

                                return;
                            }

                            assert loc ^ entry.detached() : "Invalid entry [loc=" + loc + ", entry=" + entry + ']';

                            GridCacheMvccCandidate<K> cand = addEntry(entry);

                            // Will either return value from dht cache or null if this is a miss.
                            GridTuple3<GridCacheVersion, V, byte[]> val = entry.detached() ? null :
                                ((GridDhtCacheEntry<K, V>)entry).versionedValue(topVer);

                            GridCacheVersion dhtVer = null;

                            if (val != null) {
                                dhtVer = val.get1();

                                valMap.put(key, val);
                            }

                            if (cand != null && !cand.reentry()) {
                                if (req == null) {
                                    req = new GridNearLockRequest<>(
                                        topVer,
                                        cctx.nodeId(),
                                        threadId,
                                        futId,
                                        lockVer,
                                        inTx(),
                                        implicitTx(),
                                        implicitSingleTx(),
                                        read,
                                        isolation(),
                                        isInvalidate(),
                                        timeout,
                                        syncCommit(),
                                        syncRollback(),
                                        mappedKeys.size(),
                                        inTx() ? tx.size() : mappedKeys.size(),
                                        inTx() ? tx.groupLockKey() : null,
                                        inTx() && tx.partitionLock(),
                                        inTx() ? tx.subjectId() : null,
                                        inTx() ? tx.taskNameHash() : 0);

                                    mapping.request(req);
                                }

                                distributedKeys.add(key);

<<<<<<< HEAD
                                if (cctx.config().isOnePhaseCommitAllowed() && inTx() && implicitTx() &&
                                    mappings.size() == 1) {
=======
                                if (inTx() && implicitTx() && mappings.size() == 1 && !cctx.isStoreEnabled()) {
>>>>>>> c4f46257
                                    tx.onePhaseCommit(true);

                                    req.onePhaseCommit(true);
                                }

                                GridCacheTxEntry<K, V> writeEntry = tx != null ? tx.writeMap().get(key) : null;

                                if (writeEntry != null)
                                    // We are sending entry to remote node, clear transfer flag.
                                    writeEntry.transferRequired(false);

                                if (tx != null)
                                    tx.addKeyMapping(key, mapping.node());

                                req.addKeyBytes(
                                    key,
                                    node.isLocal() ? null : entry.getOrMarshalKeyBytes(),
                                    retval,
                                    dhtVer, // Include DHT version to match remote DHT entry.
                                    writeEntry,
                                    inTx() ? tx.entry(key).drVersion() : null,
                                    cctx);
                            }

                            explicit = inTx() && cand == null;

                            if (explicit)
                                tx.addKeyMapping(key, mapping.node());

                            break;
                        }
                        catch (GridCacheEntryRemovedException ignored) {
                            if (log.isDebugEnabled())
                                log.debug("Got removed entry in lockAsync(..) method (will retry): " + entry);
                        }
                    }

                    // Mark mapping explicit lock flag.
                    if (explicit) {
                        boolean marked = tx != null && tx.markExplicit(node.id());

                        assert tx == null || marked;
                    }
                }

                if (inTx() && req != null)
                    req.hasTransforms(tx.hasTransforms());

                if (!distributedKeys.isEmpty()) {
                    mapping.distributedKeys(distributedKeys);

                    hasRmtNodes |= !mapping.node().isLocal();
                }
                else {
                    assert mapping.request() == null;

                    iter.remove();
                }
            }

            if (hasRmtNodes) {
                trackable = true;

                if (!cctx.mvcc().addFuture(this))
                    throw new IllegalStateException("Duplicate future ID: " + this);
            }
            else
                trackable = false;

            proceedMapping(mappings);
        }
        catch (GridException ex) {
            onDone(false, ex);
        }
    }

    /**
     * Gets next near lock mapping and either acquires dht locks locally or sends near lock request to
     * remote primary node.
     *
     * @param mappings Queue of mappings.
     * @throws GridException If mapping can not be completed.
     */
    private void proceedMapping(final Deque<GridNearLockMapping<K, V>> mappings)
        throws GridException {
        GridNearLockMapping<K, V> map = mappings.poll();

        // If there are no more mappings to process, complete the future.
        if (map == null)
            return;

        final GridNearLockRequest<K, V> req = map.request();
        final Collection<K> mappedKeys = map.distributedKeys();
        final GridNode node = map.node();

        if (filter != null && filter.length != 0)
            req.filter(filter, cctx);

        if (node.isLocal())
            lockLocally(mappedKeys, req.topologyVersion(), mappings);
        else {
            final MiniFuture fut = new MiniFuture(node, mappedKeys, mappings);

            req.miniId(fut.futureId());

            add(fut); // Append new future.

            GridFuture<?> txSync = null;

            if (inTx())
                txSync = cctx.tm().awaitFinishAckAsync(node.id(), tx.threadId());

            if (txSync == null || txSync.isDone()) {
                try {
                    if (log.isDebugEnabled())
                        log.debug("Sending near lock request [node=" + node.id() + ", req=" + req + ']');

                    cctx.io().send(node, req);
                }
                catch (GridTopologyException ex) {
                    assert fut != null;

                    fut.onResult(ex);
                }
            }
            else {
                txSync.listenAsync(new CI1<GridFuture<?>>() {
                    @Override public void apply(GridFuture<?> t) {
                        try {
                            if (log.isDebugEnabled())
                                log.debug("Sending near lock request [node=" + node.id() + ", req=" + req + ']');

                            cctx.io().send(node, req);
                        }
                        catch (GridTopologyException ex) {
                            assert fut != null;

                            fut.onResult(ex);
                        }
                        catch (GridException e) {
                            onError(e);
                        }
                    }
                });
            }
        }
    }

    /**
     * Locks given keys directly through dht cache.
     *
     * @param keys Collection of keys.
     * @param topVer Topology version to lock on.
     * @param mappings Optional collection of mappings to proceed locking.
     */
    private void lockLocally(final Collection<K> keys, long topVer,
        @Nullable final Deque<GridNearLockMapping<K, V>> mappings) {
        if (log.isDebugEnabled())
            log.debug("Before locally locking keys : " + keys);

        GridFuture<Exception> fut = cctx.colocated().lockAllAsync(tx, threadId, lockVer,
            topVer, keys, read, timeout, filter);

        // Add new future.
        add(new GridEmbeddedFuture<>(
            cctx.kernalContext(),
            fut,
            new C2<Exception, Exception, Boolean>() {
                @Override public Boolean apply(Exception resEx, Exception e) {
                    if (CU.isLockTimeoutOrCancelled(e) ||
                        (resEx != null && CU.isLockTimeoutOrCancelled(resEx)))
                        return false;

                    if (e != null) {
                        onError(e);

                        return false;
                    }

                    if (resEx != null) {
                        onError(resEx);

                        return false;
                    }

                    if (log.isDebugEnabled())
                        log.debug("Acquired lock for local DHT mapping [locId=" + cctx.nodeId() +
                            ", mappedKeys=" + keys + ", fut=" + GridDhtColocatedLockFuture.this + ']');

                    if (inTx()) {
                        for (K key : keys)
                            tx.entry(key).markLocked();
                    }
                    else {
                        for (K key : keys)
                            cctx.mvcc().markExplicitOwner(key, threadId);
                    }

                    try {
                        // Proceed and add new future (if any) before completing embedded future.
                        if (mappings != null)
                            proceedMapping(mappings);
                    }
                    catch (GridException ex) {
                        onError(ex);

                        return false;
                    }

                    return true;
                }
            }
        ));
    }

    /**
     * Tries to map this future in assumption that local node is primary for all keys passed in.
     * If node is not primary for one of the keys, then mapping is reverted and full remote mapping is performed.
     *
     * @param keys Keys to lock.
     * @param topVer Topology version.
     * @return {@code True} if all keys were mapped locally, {@code false} if full mapping should be performed.
     * @throws GridException If key cannot be added to mapping.
     */
    private boolean mapAsPrimary(Collection<? extends K> keys, long topVer) throws GridException {
        // Assign keys to primary nodes.
        Collection<K> distributedKeys = new ArrayList<>(keys.size());

        for (K key : keys) {
            if (!cctx.affinity().primary(cctx.localNode(), key, topVer)) {
                // Remove explicit locks added so far.
                for (K k : keys)
                    cctx.mvcc().removeExplicitLock(threadId, k, lockVer);

                return false;
            }

            addLocalKey(key, topVer, distributedKeys);

            if (isDone())
                return true;
        }

        trackable = false;

        if (!distributedKeys.isEmpty()) {
            if (tx != null) {
                tx.addKeyMapping(cctx.localNode(), distributedKeys);

<<<<<<< HEAD
                if (cctx.config().isOnePhaseCommitAllowed() && tx.implicit())
=======
                if (tx.implicit() && !cctx.isStoreEnabled())
>>>>>>> c4f46257
                    tx.onePhaseCommit(true);
            }

            lockLocally(distributedKeys, topVer, null);
        }

        return true;
    }

    /**
     * Adds local key future.
     *
     * @param key Key to add.
     * @param topVer Topology version.
     * @param distributedKeys Collection of keys needs to be locked.
     * @return {@code True} if transaction accesses key that was explicitly locked before.
     * @throws GridException If lock is externally held and transaction is explicit.
     */
    private boolean addLocalKey(K key, long topVer, Collection<K> distributedKeys) throws GridException {
        GridDistributedCacheEntry<K, V> entry = cctx.colocated().entryExx(key, topVer, false);

        assert !entry.detached();

        if (!cctx.isAll(entry, filter)) {
            if (log.isDebugEnabled())
                log.debug("Entry being locked did not pass filter (will not lock): " + entry);

            onComplete(false, false);

            return false;
        }

        GridCacheMvccCandidate<K> cand = addEntry(entry);

        if (cand != null && !cand.reentry())
            distributedKeys.add(key);

        return inTx() && cand == null;
    }

    /**
     * @param mapping Mappings.
     * @param key Key to map.
     * @param topVer Topology version.
     * @return Near lock mapping.
     * @throws GridException If mapping failed.
     */
    private GridNearLockMapping<K, V> map(K key, @Nullable GridNearLockMapping<K, V> mapping,
        long topVer) throws GridException {
        assert mapping == null || mapping.node() != null;

        GridNode primary = cctx.affinity().primary(key, topVer);

        if (cctx.discovery().node(primary.id()) == null)
            // If primary node left the grid before lock acquisition, fail the whole future.
            throw newTopologyException(null, primary.id());

        if (inTx() && tx.groupLock() && !primary.isLocal())
            throw new GridException("Failed to start group lock transaction (local node is not primary for " +
                " key) [key=" + key + ", primaryNodeId=" + primary.id() + ']');

        if (mapping == null || !primary.id().equals(mapping.node().id()))
            mapping = new GridNearLockMapping<>(primary, key);
        else
            mapping.addKey(key);

        return mapping;
    }

    /**
     * Creates new topology exception for cases when primary node leaves grid during mapping.
     *
     * @param nested Optional nested exception.
     * @param nodeId Node ID.
     * @return Topology exception with user-friendly message.
     */
    private GridTopologyException newTopologyException(@Nullable Throwable nested, UUID nodeId) {
        return new GridTopologyException("Failed to acquire lock for keys (primary node left grid, " +
            "retry transaction if possible) [keys=" + keys + ", node=" + nodeId + ']', nested);
    }

    /**
     * Lock request timeout object.
     */
    private class LockTimeoutObject extends GridTimeoutObjectAdapter {
        /**
         * Default constructor.
         */
        LockTimeoutObject() {
            super(timeout);
        }

        /** {@inheritDoc} */
        @Override public void onTimeout() {
            if (log.isDebugEnabled())
                log.debug("Timed out waiting for lock response: " + this);

            onComplete(false, true);
        }

        /** {@inheritDoc} */
        @Override public String toString() {
            return S.toString(LockTimeoutObject.class, this);
        }
    }

    /**
     * Mini-future for get operations. Mini-futures are only waiting on a single
     * node as opposed to multiple nodes.
     */
    private class MiniFuture extends GridFutureAdapter<Boolean> {
        /** */
        private static final long serialVersionUID = 0L;

        /** */
        private final GridUuid futId = GridUuid.randomUuid();

        /** Node ID. */
        @GridToStringExclude
        private GridNode node;

        /** Keys. */
        @GridToStringInclude
        private Collection<K> keys;

        /** Mappings to proceed. */
        @GridToStringExclude
        private Deque<GridNearLockMapping<K, V>> mappings;

        /** */
        private AtomicBoolean rcvRes = new AtomicBoolean(false);

        /**
         * Empty constructor required for {@link Externalizable}.
         */
        public MiniFuture() {
            // No-op.
        }

        /**
         * @param node Node.
         * @param keys Keys.
         * @param mappings Mappings to proceed.
         */
        MiniFuture(GridNode node, Collection<K> keys,
            Deque<GridNearLockMapping<K, V>> mappings) {
            super(cctx.kernalContext());

            this.node = node;
            this.keys = keys;
            this.mappings = mappings;
        }

        /**
         * @return Future ID.
         */
        GridUuid futureId() {
            return futId;
        }

        /**
         * @return Node ID.
         */
        public GridNode node() {
            return node;
        }

        /**
         * @return Keys.
         */
        public Collection<K> keys() {
            return keys;
        }

        /**
         * @param e Error.
         */
        void onResult(Throwable e) {
            if (rcvRes.compareAndSet(false, true)) {
                if (log.isDebugEnabled())
                    log.debug("Failed to get future result [fut=" + this + ", err=" + e + ']');

                // Fail.
                onDone(e);
            }
            else
                U.warn(log, "Received error after another result has been processed [fut=" +
                    GridDhtColocatedLockFuture.this + ", mini=" + this + ']', e);
        }

        /**
         * @param e Node left exception.
         */
        void onResult(GridTopologyException e) {
            if (isDone())
                return;

            if (rcvRes.compareAndSet(false, true)) {
                if (log.isDebugEnabled())
                    log.debug("Remote node left grid while sending or waiting for reply (will fail): " + this);

                if (tx != null)
                    tx.removeMapping(node.id());

                // Primary node left the grid, so fail the future.
                GridDhtColocatedLockFuture.this.onDone(newTopologyException(e, node.id()));

                onDone(true);
            }
        }

        /**
         * @param res Result callback.
         */
        void onResult(GridNearLockResponse<K, V> res) {
            if (rcvRes.compareAndSet(false, true)) {
                if (res.error() != null) {
                    if (log.isDebugEnabled())
                        log.debug("Finishing mini future with an error due to error in response [miniFut=" + this +
                            ", res=" + res + ']');

                    // Fail.
                    if (res.error() instanceof GridCacheLockTimeoutException)
                        onDone(false);
                    else
                        onDone(res.error());

                    return;
                }

                int i = 0;

                for (K k : keys) {
                    GridTuple3<GridCacheVersion, V, byte[]> oldValTup = valMap.get(k);

                    V newVal = res.value(i);
                    byte[] newBytes = res.valueBytes(i);

                    GridCacheVersion dhtVer = res.dhtVersion(i);

                    if (newVal == null) {
                        if (oldValTup != null) {
                            if (oldValTup.get1().equals(dhtVer)) {
                                newVal = oldValTup.get2();

                                newBytes = oldValTup.get3();
                            }
                        }
                    }

                    if (inTx()) {
                        GridCacheTxEntry<K, V> txEntry = tx.entry(k);

                        // In colocated cache we must receive responses only for detached entries.
                        assert txEntry.cached().detached();

                        txEntry.markLocked();

                        GridDhtDetachedCacheEntry<K, V> entry = (GridDhtDetachedCacheEntry<K, V>)txEntry.cached();

                        try {
                            if (res.dhtVersion(i) == null) {
                                onDone(new GridException("Failed to receive DHT version from remote node " +
                                    "(will fail the lock): " + res));

                                return;
                            }

                            // Set value to detached entry.
                            entry.resetFromPrimary(newVal, newBytes, dhtVer);

                            if (log.isDebugEnabled())
                                log.debug("Processed response for entry [res=" + res + ", entry=" + entry + ']');
                        }
                        catch (GridException e) {
                            onDone(e);

                            return;
                        }
                    }
                    else
                        cctx.mvcc().markExplicitOwner(k, threadId);

                    if (retval && cctx.events().isRecordable(EVT_CACHE_OBJECT_READ))
                        cctx.events().addEvent(cctx.affinity().partition(k), k, tx, null,
                            EVT_CACHE_OBJECT_READ, newVal, newVal != null || newBytes != null,
                            null, false, CU.subjectId(tx, cctx), null, tx == null ? null : tx.resolveTaskName());

                    i++;
                }

                try {
                    proceedMapping(mappings);
                }
                catch (GridException e) {
                    onDone(e);
                }

                onDone(true);
            }
        }

        /** {@inheritDoc} */
        @Override public String toString() {
            return S.toString(MiniFuture.class, this, "node", node.id(), "super", super.toString());
        }
    }
}<|MERGE_RESOLUTION|>--- conflicted
+++ resolved
@@ -708,12 +708,7 @@
 
                                 distributedKeys.add(key);
 
-<<<<<<< HEAD
-                                if (cctx.config().isOnePhaseCommitAllowed() && inTx() && implicitTx() &&
-                                    mappings.size() == 1) {
-=======
-                                if (inTx() && implicitTx() && mappings.size() == 1 && !cctx.isStoreEnabled()) {
->>>>>>> c4f46257
+                                if (cctx.config().isOnePhaseCommitAllowed() && inTx() && implicitTx() && mappings.size() == 1 && !cctx.isStoreEnabled()) {
                                     tx.onePhaseCommit(true);
 
                                     req.onePhaseCommit(true);
@@ -963,11 +958,7 @@
             if (tx != null) {
                 tx.addKeyMapping(cctx.localNode(), distributedKeys);
 
-<<<<<<< HEAD
-                if (cctx.config().isOnePhaseCommitAllowed() && tx.implicit())
-=======
-                if (tx.implicit() && !cctx.isStoreEnabled())
->>>>>>> c4f46257
+                if (cctx.config().isOnePhaseCommitAllowed() && tx.implicit() && !cctx.isStoreEnabled())
                     tx.onePhaseCommit(true);
             }
 
