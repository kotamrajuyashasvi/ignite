--- conflicted
+++ resolved
@@ -103,13 +103,8 @@
     }
 
     /** {@inheritDoc} */
-<<<<<<< HEAD
     @Override public synchronized boolean sendMessage(@Nullable UUID nodeId, GridTcpCommunicationMessageAdapter msg)
-        throws GridException {
-=======
-    @Override public synchronized void sendMessage(@Nullable UUID nodeId, GridTcpCommunicationMessageAdapter msg)
         throws IgniteCheckedException {
->>>>>>> 52f2b400
         if (closed())
             throw new IgniteCheckedException("Communication client was closed: " + this);
 
