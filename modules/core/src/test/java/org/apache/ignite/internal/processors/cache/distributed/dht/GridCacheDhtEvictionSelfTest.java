--- conflicted
+++ resolved
@@ -19,10 +19,6 @@
 
 import org.apache.ignite.*;
 import org.apache.ignite.cache.*;
-<<<<<<< HEAD
-import org.apache.ignite.cache.affinity.rendezvous.CacheRendezvousAffinityFunction;
-=======
->>>>>>> 10ac88a7
 import org.apache.ignite.cache.eviction.fifo.*;
 import org.apache.ignite.cluster.*;
 import org.apache.ignite.configuration.*;
@@ -161,29 +157,11 @@
     }
 
     /**
-<<<<<<< HEAD
-     * @param idx Index.
-     * @return Affinity.
-     */
-    private CacheRendezvousAffinityFunction affinity(int idx) {
-        return (CacheRendezvousAffinityFunction)grid(idx).jcache(null).
-                getConfiguration(CacheConfiguration.class).getAffinity();
-    }
-
-    /**
-=======
->>>>>>> 10ac88a7
      * @param key Key.
      * @return Primary node for the given key.
      */
     private Collection<ClusterNode> keyNodes(Object key) {
-<<<<<<< HEAD
-        CacheRendezvousAffinityFunction aff = affinity(0);
-
-        return aff.assignPartition(aff.partition(key), new ArrayList(grid(0).cluster().nodes()), 1, null);
-=======
         return grid(0).affinity(null).mapKeyToPrimaryAndBackups(key);
->>>>>>> 10ac88a7
     }
 
     /**
