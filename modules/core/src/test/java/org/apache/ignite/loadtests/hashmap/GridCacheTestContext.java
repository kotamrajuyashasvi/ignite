--- conflicted
+++ resolved
@@ -55,17 +55,10 @@
                 new GridCacheIoManager()
             ),
             defaultCacheConfiguration(),
-<<<<<<< HEAD
             true,
-            new GridCacheEventManager<K, V>(),
-            new GridCacheSwapManager<K, V>(false),
-            new IgniteCacheOsSerializationManager<K, V>(),
-            new GridCacheStoreManager<K, V>(null,
-=======
             new GridCacheEventManager(),
             new GridCacheSwapManager(false),
             new GridCacheStoreManager(null,
->>>>>>> 6c4282a1
                 new IdentityHashMap<CacheStore, ThreadLocal>(),
                 null,
                 new CacheConfiguration()),
