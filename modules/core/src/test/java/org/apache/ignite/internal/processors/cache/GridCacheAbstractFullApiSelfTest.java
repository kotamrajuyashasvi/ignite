/*
 * Licensed to the Apache Software Foundation (ASF) under one or more
 * contributor license agreements.  See the NOTICE file distributed with
 * this work for additional information regarding copyright ownership.
 * The ASF licenses this file to You under the Apache License, Version 2.0
 * (the "License"); you may not use this file except in compliance with
 * the License.  You may obtain a copy of the License at
 *
 *      http://www.apache.org/licenses/LICENSE-2.0
 *
 * Unless required by applicable law or agreed to in writing, software
 * distributed under the License is distributed on an "AS IS" BASIS,
 * WITHOUT WARRANTIES OR CONDITIONS OF ANY KIND, either express or implied.
 * See the License for the specific language governing permissions and
 * limitations under the License.
 */

package org.apache.ignite.internal.processors.cache;

import java.io.Serializable;
import java.util.ArrayList;
import java.util.Arrays;
import java.util.Collection;
import java.util.Collections;
import java.util.HashMap;
import java.util.HashSet;
import java.util.Iterator;
import java.util.LinkedHashMap;
import java.util.LinkedHashSet;
import java.util.List;
import java.util.Map;
import java.util.Set;
import java.util.UUID;
import java.util.concurrent.Callable;
import java.util.concurrent.ConcurrentMap;
import java.util.concurrent.CountDownLatch;
import java.util.concurrent.LinkedBlockingQueue;
import java.util.concurrent.ThreadLocalRandom;
import java.util.concurrent.atomic.AtomicInteger;
import java.util.concurrent.locks.Lock;
import javax.cache.Cache;
import javax.cache.CacheException;
import javax.cache.expiry.Duration;
import javax.cache.expiry.ExpiryPolicy;
import javax.cache.expiry.TouchedExpiryPolicy;
import javax.cache.processor.EntryProcessor;
import javax.cache.processor.EntryProcessorException;
import javax.cache.processor.EntryProcessorResult;
import javax.cache.processor.MutableEntry;
import com.google.common.collect.ImmutableSet;
import com.google.common.collect.Sets;
import junit.framework.AssertionFailedError;
import org.apache.ignite.Ignite;
import org.apache.ignite.IgniteCache;
import org.apache.ignite.IgniteCheckedException;
import org.apache.ignite.IgniteEvents;
import org.apache.ignite.IgniteException;
import org.apache.ignite.IgniteLogger;
import org.apache.ignite.IgniteTransactions;
import org.apache.ignite.cache.CacheEntry;
import org.apache.ignite.cache.CacheEntryProcessor;
import org.apache.ignite.cache.CacheMemoryMode;
import org.apache.ignite.cache.CachePeekMode;
import org.apache.ignite.cache.affinity.Affinity;
import org.apache.ignite.cache.query.QueryCursor;
import org.apache.ignite.cache.query.ScanQuery;
import org.apache.ignite.cluster.ClusterNode;
import org.apache.ignite.configuration.CacheConfiguration;
import org.apache.ignite.configuration.IgniteConfiguration;
import org.apache.ignite.events.CacheEvent;
import org.apache.ignite.events.Event;
import org.apache.ignite.events.EventType;
import org.apache.ignite.internal.IgniteEx;
import org.apache.ignite.internal.IgniteKernal;
import org.apache.ignite.internal.IgnitionEx;
import org.apache.ignite.internal.processors.cache.query.GridCacheQueryManager;
import org.apache.ignite.internal.processors.resource.GridSpringResourceContext;
import org.apache.ignite.internal.util.future.GridFutureAdapter;
import org.apache.ignite.internal.util.lang.GridAbsPredicate;
import org.apache.ignite.internal.util.lang.GridAbsPredicateX;
import org.apache.ignite.internal.util.lang.IgnitePair;
import org.apache.ignite.internal.util.typedef.CIX1;
import org.apache.ignite.internal.util.typedef.F;
import org.apache.ignite.internal.util.typedef.PA;
import org.apache.ignite.internal.util.typedef.internal.A;
import org.apache.ignite.internal.util.typedef.internal.CU;
import org.apache.ignite.internal.util.typedef.internal.U;
import org.apache.ignite.lang.IgniteBiPredicate;
import org.apache.ignite.lang.IgniteClosure;
import org.apache.ignite.lang.IgniteFuture;
import org.apache.ignite.lang.IgnitePredicate;
import org.apache.ignite.resources.CacheNameResource;
import org.apache.ignite.resources.IgniteInstanceResource;
import org.apache.ignite.resources.LoggerResource;
import org.apache.ignite.resources.ServiceResource;
import org.apache.ignite.services.Service;
import org.apache.ignite.services.ServiceContext;
import org.apache.ignite.spi.communication.tcp.TcpCommunicationSpi;
import org.apache.ignite.spi.discovery.tcp.TcpDiscoverySpi;
import org.apache.ignite.testframework.GridTestUtils;
import org.apache.ignite.transactions.Transaction;
import org.apache.ignite.transactions.TransactionConcurrency;
import org.apache.ignite.transactions.TransactionIsolation;
import org.jetbrains.annotations.Nullable;

import static java.util.concurrent.TimeUnit.MILLISECONDS;
import static org.apache.ignite.cache.CacheAtomicityMode.ATOMIC;
import static org.apache.ignite.cache.CacheAtomicityMode.TRANSACTIONAL;
import static org.apache.ignite.cache.CacheMemoryMode.OFFHEAP_TIERED;
import static org.apache.ignite.cache.CacheMemoryMode.OFFHEAP_VALUES;
import static org.apache.ignite.cache.CacheMemoryMode.ONHEAP_TIERED;
import static org.apache.ignite.cache.CacheMode.LOCAL;
import static org.apache.ignite.cache.CacheMode.PARTITIONED;
import static org.apache.ignite.cache.CacheMode.REPLICATED;
import static org.apache.ignite.cache.CachePeekMode.ALL;
import static org.apache.ignite.cache.CachePeekMode.BACKUP;
import static org.apache.ignite.cache.CachePeekMode.OFFHEAP;
import static org.apache.ignite.cache.CachePeekMode.ONHEAP;
import static org.apache.ignite.cache.CachePeekMode.PRIMARY;
import static org.apache.ignite.events.EventType.EVT_CACHE_OBJECT_LOCKED;
import static org.apache.ignite.events.EventType.EVT_CACHE_OBJECT_SWAPPED;
import static org.apache.ignite.events.EventType.EVT_CACHE_OBJECT_UNLOCKED;
import static org.apache.ignite.events.EventType.EVT_CACHE_OBJECT_UNSWAPPED;
import static org.apache.ignite.testframework.GridTestUtils.assertThrows;
import static org.apache.ignite.testframework.GridTestUtils.waitForCondition;
import static org.apache.ignite.transactions.TransactionConcurrency.OPTIMISTIC;
import static org.apache.ignite.transactions.TransactionConcurrency.PESSIMISTIC;
import static org.apache.ignite.transactions.TransactionIsolation.READ_COMMITTED;
import static org.apache.ignite.transactions.TransactionIsolation.REPEATABLE_READ;
import static org.apache.ignite.transactions.TransactionIsolation.SERIALIZABLE;
import static org.apache.ignite.transactions.TransactionState.COMMITTED;

/**
 * Full API cache test.
 */
@SuppressWarnings("TransientFieldInNonSerializableClass")
public abstract class GridCacheAbstractFullApiSelfTest extends GridCacheAbstractSelfTest {
    /** Test timeout */
    private static final long TEST_TIMEOUT = 60 * 1000;

    /** Service name. */
    private static final String SERVICE_NAME1 = "testService1";

    /** */
    public static final CacheEntryProcessor<String, Integer, String> ERR_PROCESSOR =
        new CacheEntryProcessor<String, Integer, String>() {
            /** */
            private static final long serialVersionUID = 0L;

            @Override public String process(MutableEntry<String, Integer> e, Object... args) {
                throw new RuntimeException("Failed!");
            }
        };

    /** Increment processor for invoke operations. */
    public static final EntryProcessor<String, Integer, String> INCR_PROCESSOR = new IncrementEntryProcessor();

    /** Increment processor for invoke operations with IgniteEntryProcessor. */
    public static final CacheEntryProcessor<String, Integer, String> INCR_IGNITE_PROCESSOR =
        new CacheEntryProcessor<String, Integer, String>() {
            /** */
            private static final long serialVersionUID = 0L;

            @Override public String process(MutableEntry<String, Integer> e, Object... args) {
                return INCR_PROCESSOR.process(e, args);
            }
        };

    /** Increment processor for invoke operations. */
    public static final EntryProcessor<String, Integer, String> RMV_PROCESSOR = new RemoveEntryProcessor();

    /** Increment processor for invoke operations with IgniteEntryProcessor. */
    public static final CacheEntryProcessor<String, Integer, String> RMV_IGNITE_PROCESSOR =
        new CacheEntryProcessor<String, Integer, String>() {
            /** */
            private static final long serialVersionUID = 0L;

            @Override public String process(MutableEntry<String, Integer> e, Object... args) {
                return RMV_PROCESSOR.process(e, args);
            }
        };

    /** Dflt grid. */
    protected transient Ignite dfltIgnite;

    /** */
    private Map<String, CacheConfiguration[]> cacheCfgMap;

    /** {@inheritDoc} */
    @Override protected long getTestTimeout() {
        return TEST_TIMEOUT;
    }

    /** {@inheritDoc} */
    @Override protected int gridCount() {
        return 1;
    }

    /** {@inheritDoc} */
    @Override protected boolean swapEnabled() {
        return true;
    }

    /**
     * @return {@code True} if values should be stored off-heap.
     */
    protected CacheMemoryMode memoryMode() {
        return ONHEAP_TIERED;
    }

    /** {@inheritDoc} */
    @Override protected IgniteConfiguration getConfiguration(String gridName) throws Exception {
        IgniteConfiguration cfg = super.getConfiguration(gridName);

        ((TcpCommunicationSpi)cfg.getCommunicationSpi()).setSharedMemoryPort(-1);

        ((TcpDiscoverySpi)cfg.getDiscoverySpi()).setForceServerMode(true);

<<<<<<< HEAD
=======
        if (memoryMode() == OFFHEAP_TIERED || memoryMode() == OFFHEAP_VALUES)
            cfg.setSwapSpaceSpi(new GridTestSwapSpaceSpi());

        int[] evtTypes = cfg.getIncludeEventTypes();

        if (evtTypes == null || evtTypes.length == 0)
            cfg.setIncludeEventTypes(EventType.EVT_CACHE_OBJECT_READ);
        else {
            for (int evtType : evtTypes) {
                if (evtType == EventType.EVT_CACHE_OBJECT_READ)
                    return cfg;
            }

            int[] updatedEvtTypes = Arrays.copyOf(evtTypes, evtTypes.length + 1);

            updatedEvtTypes[updatedEvtTypes.length - 1] = EventType.EVT_CACHE_OBJECT_READ;
        }

>>>>>>> 31b9bb84
        return cfg;
    }

    /** {@inheritDoc} */
    @Override protected CacheConfiguration cacheConfiguration(String gridName) throws Exception {
        CacheConfiguration ccfg = super.cacheConfiguration(gridName);

        if (memoryMode() == OFFHEAP_TIERED || memoryMode() == OFFHEAP_VALUES) {
            ccfg.setMemoryMode(memoryMode());
            ccfg.setOffHeapMaxMemory(0);
        }

        return ccfg;
    }

    /** {@inheritDoc} */
    @Override protected void beforeTestsStarted() throws Exception {
        initStoreStrategy();

        if (cacheStartType() == CacheStartMode.STATIC)
            super.beforeTestsStarted();
        else {
            cacheCfgMap = Collections.synchronizedMap(new HashMap<String, CacheConfiguration[]>());

            if (cacheStartType() == CacheStartMode.NODES_THEN_CACHES) {
                super.beforeTestsStarted();

                for (Map.Entry<String, CacheConfiguration[]> entry : cacheCfgMap.entrySet()) {
                    Ignite ignite = grid(entry.getKey());

                    for (CacheConfiguration cfg : entry.getValue())
                        ignite.getOrCreateCache(cfg);
                }

                awaitPartitionMapExchange();
            }
            else {
                int cnt = gridCount();

                assert cnt >= 1 : "At least one grid must be started";

                for (int i = 0; i < cnt; i++) {
                    Ignite ignite = startGrid(i);

                    CacheConfiguration[] cacheCfgs = cacheCfgMap.get(ignite.name());

                    for (CacheConfiguration cfg : cacheCfgs)
                        ignite.createCache(cfg);
                }

                if (cnt > 1)
                    checkTopology(cnt);

                awaitPartitionMapExchange();
            }

            cacheCfgMap = null;
        }

        // We won't deploy service unless non-client node is configured.
        for (int i = 0; i < gridCount(); i++) {
            Boolean clientMode = grid(i).configuration().isClientMode();

            if (clientMode)
                continue;

            grid(0).services(grid(0).cluster()).deployNodeSingleton(SERVICE_NAME1, new DummyServiceImpl());

            break;
        }

        for (int i = 0; i < gridCount(); i++)
            info("Grid " + i + ": " + grid(i).localNode().id());
    }

    /**
     * Checks that skipStore flag gets overridden inside a transaction.
     */
    public void testWriteThroughTx() {
        String key = "writeThroughKey";

        storeStgy.removeFromStore(key);

        try (final Transaction transaction = grid(0).transactions().txStart()) {
            IgniteCache<String, Integer> cache = jcache(0);

            // retrieve market type from the grid
            Integer old = cache.withSkipStore().get(key);

            assertNull(old);

            // update the grid
            cache.put(key, 2);

            // finally commit the transaction
            transaction.commit();
        }

        assertEquals(2, storeStgy.getFromStore(key));
    }

    /**
     * Checks that skipStore flag gets overridden inside a transaction.
     */
    public void testNoReadThroughTx() {
        String key = "writeThroughKey";

        IgniteCache<String, Integer> cache = jcache(0);

        storeStgy.resetStore();

        cache.put(key, 1);

        storeStgy.putToStore(key, 2);

        try (final Transaction transaction = grid(0).transactions().txStart()) {
            Integer old = cache.get(key);

            assertEquals((Integer)1, old);

            // update the grid
            cache.put(key, 2);

            // finally commit the transaction
            transaction.commit();
        }

        assertEquals(0, storeStgy.getReads());
    }

    /** {@inheritDoc} */
    @Override protected Ignite startGrid(String gridName, GridSpringResourceContext ctx) throws Exception {
        if (cacheCfgMap == null)
            return super.startGrid(gridName, ctx);

        IgniteConfiguration cfg = getConfiguration(gridName);

        cacheCfgMap.put(gridName, cfg.getCacheConfiguration());

        cfg.setCacheConfiguration();

        if (!isRemoteJvm(gridName))
            return IgnitionEx.start(optimize(cfg), ctx);
        else
            return startRemoteGrid(gridName, optimize(cfg), ctx);
    }

    /** {@inheritDoc} */
    @Override protected void beforeTest() throws Exception {
        IgniteCache<String, Integer> cache = jcache();

        assertEquals(0, cache.localSize());
        assertEquals(0, cache.size());

        super.beforeTest();

        assertEquals(0, cache.localSize());
        assertEquals(0, cache.size());

        dfltIgnite = grid(0);
    }

    /** {@inheritDoc} */
    @Override protected void afterTest() throws Exception {
        super.afterTest();

        IgniteCache<String, Integer> cache = jcache();

        assertEquals(0, cache.localSize());
        assertEquals(0, cache.size());

        dfltIgnite = null;
    }

    /**
     * @return A not near-only cache.
     */
    protected IgniteCache<String, Integer> fullCache() {
        return jcache();
    }

    /**
     * @throws Exception In case of error.
     */
    public void testSize() throws Exception {
        assert jcache().localSize() == 0;

        int size = 10;

        final Map<String, Integer> map = new HashMap<>();

        for (int i = 0; i < size; i++)
            map.put("key" + i, i);

        // Put in primary nodes to avoid near readers which will prevent entry from being cleared.
        Map<ClusterNode, Collection<String>> mapped = grid(0).<String>affinity(null).mapKeysToNodes(map.keySet());

        for (int i = 0; i < gridCount(); i++) {
            Collection<String> keys = mapped.get(grid(i).localNode());

            if (!F.isEmpty(keys)) {
                for (String key : keys)
                    jcache(i).put(key, map.get(key));
            }
        }

        map.remove("key0");

        mapped = grid(0).<String>affinity(null).mapKeysToNodes(map.keySet());

        for (int i = 0; i < gridCount(); i++) {
            // Will actually delete entry from map.
            CU.invalidate(jcache(i), "key0");

            assertNull("Failed check for grid: " + i, jcache(i).localPeek("key0", ONHEAP));

            Collection<String> keysCol = mapped.get(grid(i).localNode());

            assert jcache(i).localSize() != 0 || F.isEmpty(keysCol);
        }

        for (int i = 0; i < gridCount(); i++)
            executeOnLocalOrRemoteJvm(i, new CheckCacheSizeTask(map));

        for (int i = 0; i < gridCount(); i++) {
            Collection<String> keysCol = mapped.get(grid(i).localNode());

            assertEquals("Failed check for grid: " + i, !F.isEmpty(keysCol) ? keysCol.size() : 0,
                jcache(i).localSize(PRIMARY));
        }

        int globalPrimarySize = map.size();

        for (int i = 0; i < gridCount(); i++)
            assertEquals(globalPrimarySize, jcache(i).size(PRIMARY));

        int times = 1;

        if (cacheMode() == REPLICATED)
            times = gridCount();
        else if (cacheMode() == PARTITIONED)
            times = Math.min(gridCount(), jcache().getConfiguration(CacheConfiguration.class).getBackups() + 1);

        int globalSize = globalPrimarySize * times;

        for (int i = 0; i < gridCount(); i++)
            assertEquals(globalSize, jcache(i).size(ALL));
    }

    /**
     * @throws Exception In case of error.
     */
    public void testContainsKey() throws Exception {
        jcache().put("testContainsKey", 1);

        checkContainsKey(true, "testContainsKey");
        checkContainsKey(false, "testContainsKeyWrongKey");
    }

    /**
     * @throws Exception If failed.
     */
    public void testContainsKeyTx() throws Exception {
        if (!txEnabled())
            return;

        IgniteCache<String, Integer> cache = jcache();

        IgniteTransactions txs = ignite(0).transactions();

        for (int i = 0; i < 10; i++) {
            String key = String.valueOf(i);

            try (Transaction tx = txs.txStart()) {
                assertNull(key, cache.get(key));

                assertFalse(cache.containsKey(key));

                tx.commit();
            }

            try (Transaction tx = txs.txStart()) {
                assertNull(key, cache.get(key));

                cache.put(key, i);

                assertTrue(cache.containsKey(key));

                tx.commit();
            }
        }
    }

    /**
     * @throws Exception If failed.
     */
    public void testContainsKeysTx() throws Exception {
        if (!txEnabled())
            return;

        IgniteCache<String, Integer> cache = jcache();

        IgniteTransactions txs = ignite(0).transactions();

        Set<String> keys = new HashSet<>();

        for (int i = 0; i < 10; i++) {
            String key = String.valueOf(i);

            keys.add(key);
        }

        try (Transaction tx = txs.txStart()) {
            for (String key : keys)
                assertNull(key, cache.get(key));

            assertFalse(cache.containsKeys(keys));

            tx.commit();
        }

        try (Transaction tx = txs.txStart()) {
            for (String key : keys)
                assertNull(key, cache.get(key));

            for (String key : keys)
                cache.put(key, 0);

            assertTrue(cache.containsKeys(keys));

            tx.commit();
        }
    }

    /**
     * @throws Exception If failed.
     */
    public void testRemoveInExplicitLocks() throws Exception {
        if (lockingEnabled()) {
            IgniteCache<String, Integer> cache = jcache();

            cache.put("a", 1);

            Lock lock = cache.lockAll(ImmutableSet.of("a", "b", "c", "d"));

            lock.lock();

            try {
                cache.remove("a");

                // Make sure single-key operation did not remove lock.
                cache.putAll(F.asMap("b", 2, "c", 3, "d", 4));
            }
            finally {
                lock.unlock();
            }
        }
    }

    /**
     * @throws Exception If failed.
     */
    public void testRemoveAllSkipStore() throws Exception {
        IgniteCache<String, Integer> jcache = jcache();

        jcache.putAll(F.asMap("1", 1, "2", 2, "3", 3));

        jcache.withSkipStore().removeAll();

        assertEquals((Integer)1, jcache.get("1"));
        assertEquals((Integer)2, jcache.get("2"));
        assertEquals((Integer)3, jcache.get("3"));
    }

    /**
     * @throws IgniteCheckedException If failed.
     */
    public void testAtomicOps() throws IgniteCheckedException {
        IgniteCache<String, Integer> c = jcache();

        final int cnt = 10;

        for (int i = 0; i < cnt; i++)
            assertNull(c.getAndPutIfAbsent("k" + i, i));

        for (int i = 0; i < cnt; i++) {
            boolean wrong = i % 2 == 0;

            String key = "k" + i;

            boolean res = c.replace(key, wrong ? i + 1 : i, -1);

            assertEquals(wrong, !res);
        }

        for (int i = 0; i < cnt; i++) {
            boolean success = i % 2 != 0;

            String key = "k" + i;

            boolean res = c.remove(key, -1);

            assertTrue(success == res);
        }
    }

    /**
     * @throws Exception In case of error.
     */
    public void testGet() throws Exception {
        IgniteCache<String, Integer> cache = jcache();

        cache.put("key1", 1);
        cache.put("key2", 2);

        assert cache.get("key1") == 1;
        assert cache.get("key2") == 2;
        assert cache.get("wrongKey") == null;
    }

    /**
     * @throws Exception In case of error.
     */
    public void testGetEntry() throws Exception {
        IgniteCache<String, Integer> cache = jcache();

        cache.put("key1", 1);
        cache.put("key2", 2);

        CacheEntry<String, Integer> key1e = cache.getEntry("key1");
        CacheEntry<String, Integer> key2e = cache.getEntry("key2");
        CacheEntry<String, Integer> wrongKeye = cache.getEntry("wrongKey");

        assert key1e.getValue() == 1;
        assert key1e.getKey().equals("key1");
        assert key1e.version() != null;

        assert key2e.getValue() == 2;
        assert key2e.getKey().equals("key2");
        assert key2e.version() != null;

        assert wrongKeye == null;
    }

    /**
     * @throws Exception In case of error.
     */
    public void testGetAsync() throws Exception {
        IgniteCache<String, Integer> cache = jcache();

        cache.put("key1", 1);
        cache.put("key2", 2);

        IgniteCache<String, Integer> cacheAsync = cache.withAsync();

        cacheAsync.get("key1");

        IgniteFuture<Integer> fut1 = cacheAsync.future();

        cacheAsync.get("key2");

        IgniteFuture<Integer> fut2 = cacheAsync.future();

        cacheAsync.get("wrongKey");

        IgniteFuture<Integer> fut3 = cacheAsync.future();

        assert fut1.get() == 1;
        assert fut2.get() == 2;
        assert fut3.get() == null;
    }

    /**
     * @throws Exception In case of error.
     */
    public void testGetAll() throws Exception {
        Transaction tx = txShouldBeUsed() ? transactions().txStart() : null;

        final IgniteCache<String, Integer> cache = jcache();

        try {
            cache.put("key1", 1);
            cache.put("key2", 2);

            if (tx != null)
                tx.commit();
        }
        finally {
            if (tx != null)
                tx.close();
        }

        GridTestUtils.assertThrows(log, new Callable<Void>() {
            @Override public Void call() throws Exception {
                cache.getAll(null).isEmpty();

                return null;
            }
        }, NullPointerException.class, null);

        assert cache.getAll(Collections.<String>emptySet()).isEmpty();

        Map<String, Integer> map1 = cache.getAll(ImmutableSet.of("key1", "key2", "key9999"));

        info("Retrieved map1: " + map1);

        assert 2 == map1.size() : "Invalid map: " + map1;

        assertEquals(1, (int)map1.get("key1"));
        assertEquals(2, (int)map1.get("key2"));
        assertNull(map1.get("key9999"));

        Map<String, Integer> map2 = cache.getAll(ImmutableSet.of("key1", "key2", "key9999"));

        info("Retrieved map2: " + map2);

        assert 2 == map2.size() : "Invalid map: " + map2;

        assertEquals(1, (int)map2.get("key1"));
        assertEquals(2, (int)map2.get("key2"));
        assertNull(map2.get("key9999"));

        // Now do the same checks but within transaction.
        if (txShouldBeUsed()) {
            try (Transaction tx0 = transactions().txStart()) {
                assert cache.getAll(Collections.<String>emptySet()).isEmpty();

                map1 = cache.getAll(ImmutableSet.of("key1", "key2", "key9999"));

                info("Retrieved map1: " + map1);

                assert 2 == map1.size() : "Invalid map: " + map1;

                assertEquals(1, (int)map1.get("key1"));
                assertEquals(2, (int)map1.get("key2"));
                assertNull(map1.get("key9999"));

                map2 = cache.getAll(ImmutableSet.of("key1", "key2", "key9999"));

                info("Retrieved map2: " + map2);

                assert 2 == map2.size() : "Invalid map: " + map2;

                assertEquals(1, (int)map2.get("key1"));
                assertEquals(2, (int)map2.get("key2"));
                assertNull(map2.get("key9999"));

                tx0.commit();
            }
        }
    }

    /**
     * @throws Exception In case of error.
     */
    public void testGetEntries() throws Exception {
        Transaction tx = txShouldBeUsed() ? transactions().txStart() : null;

        final IgniteCache<String, Integer> cache = jcache();

        try {
            cache.put("key1", 1);
            cache.put("key2", 2);

            if (tx != null)
                tx.commit();
        }
        finally {
            if (tx != null)
                tx.close();
        }

        GridTestUtils.assertThrows(log, new Callable<Void>() {
            @Override public Void call() throws Exception {
                cache.getEntries(null).isEmpty();

                return null;
            }
        }, NullPointerException.class, null);

        assert cache.getEntries(Collections.<String>emptySet()).isEmpty();

        Collection<CacheEntry<String, Integer>> c1 = cache.getEntries(ImmutableSet.of("key1", "key2", "key9999"));

        info("Retrieved c1: " + c1);

        assert 2 == c1.size() : "Invalid collection: " + c1;

        boolean b1 = false;
        boolean b2 = false;

        for (CacheEntry<String, Integer> e : c1) {
            if (e.getKey().equals("key1") && e.getValue().equals(1))
                b1 = true;

            if (e.getKey().equals("key2") && e.getValue().equals(2))
                b2 = true;
        }

        assertTrue(b1 && b2);

        Collection<CacheEntry<String, Integer>> c2 = cache.getEntries(ImmutableSet.of("key1", "key2", "key9999"));

        info("Retrieved c2: " + c2);

        assert 2 == c2.size() : "Invalid collection: " + c2;

        b1 = false;
        b2 = false;

        for (CacheEntry<String, Integer> e : c2) {
            if (e.getKey().equals("key1") && e.getValue().equals(1))
                b1 = true;

            if (e.getKey().equals("key2") && e.getValue().equals(2))
                b2 = true;
        }

        assertTrue(b1 && b2);

        // Now do the same checks but within transaction.
        if (txShouldBeUsed()) {
            try (Transaction tx0 = transactions().txStart()) {
                assert cache.getEntries(Collections.<String>emptySet()).isEmpty();

                c1 = cache.getEntries(ImmutableSet.of("key1", "key2", "key9999"));

                info("Retrieved c1: " + c1);

                assert 2 == c1.size() : "Invalid collection: " + c1;

                b1 = false;
                b2 = false;

                for (CacheEntry<String, Integer> e : c1) {
                    if (e.getKey().equals("key1") && e.getValue().equals(1))
                        b1 = true;

                    if (e.getKey().equals("key2") && e.getValue().equals(2))
                        b2 = true;
                }

                assertTrue(b1 && b2);

                c2 = cache.getEntries(ImmutableSet.of("key1", "key2", "key9999"));

                info("Retrieved c2: " + c2);

                assert 2 == c2.size() : "Invalid collection: " + c2;

                b1 = false;
                b2 = false;

                for (CacheEntry<String, Integer> e : c2) {
                    if (e.getKey().equals("key1") && e.getValue().equals(1))
                        b1 = true;

                    if (e.getKey().equals("key2") && e.getValue().equals(2))
                        b2 = true;
                }

                assertTrue(b1 && b2);

                tx0.commit();
            }
        }
    }

    /**
     * @throws Exception In case of error.
     */
    public void testGetAllWithNulls() throws Exception {
        final IgniteCache<String, Integer> cache = jcache();

        final Set<String> c = new HashSet<>();

        c.add("key1");
        c.add(null);

        GridTestUtils.assertThrows(log, new Callable<Void>() {
            @Override public Void call() throws Exception {
                cache.getAll(c);

                return null;
            }
        }, NullPointerException.class, null);
    }

    /**
     * @throws Exception If failed.
     */
    public void testGetTxNonExistingKey() throws Exception {
        if (txShouldBeUsed()) {
            try (Transaction ignored = transactions().txStart()) {
                assert jcache().get("key999123") == null;
            }
        }
    }

    /**
     * @throws Exception In case of error.
     */
    public void testGetAllAsync() throws Exception {
        final IgniteCache<String, Integer> cache = jcache();

        final IgniteCache<String, Integer> cacheAsync = cache.withAsync();

        cache.put("key1", 1);
        cache.put("key2", 2);

        GridTestUtils.assertThrows(log, new Callable<Void>() {
            @Override public Void call() throws Exception {
                cacheAsync.getAll(null);

                return null;
            }
        }, NullPointerException.class, null);

        cacheAsync.getAll(Collections.<String>emptySet());
        IgniteFuture<Map<String, Integer>> fut2 = cacheAsync.future();

        cacheAsync.getAll(ImmutableSet.of("key1", "key2"));
        IgniteFuture<Map<String, Integer>> fut3 = cacheAsync.future();

        assert fut2.get().isEmpty();
        assert fut3.get().size() == 2 : "Invalid map: " + fut3.get();
        assert fut3.get().get("key1") == 1;
        assert fut3.get().get("key2") == 2;
    }

    /**
     * @throws Exception In case of error.
     */
    public void testPut() throws Exception {
        IgniteCache<String, Integer> cache = jcache();

        assert cache.getAndPut("key1", 1) == null;
        assert cache.getAndPut("key2", 2) == null;

        // Check inside transaction.
        assert cache.get("key1") == 1;
        assert cache.get("key2") == 2;

        // Put again to check returned values.
        assert cache.getAndPut("key1", 1) == 1;
        assert cache.getAndPut("key2", 2) == 2;

        checkContainsKey(true, "key1");
        checkContainsKey(true, "key2");

        assert cache.get("key1") != null;
        assert cache.get("key2") != null;
        assert cache.get("wrong") == null;

        // Check outside transaction.
        checkContainsKey(true, "key1");
        checkContainsKey(true, "key2");

        assert cache.get("key1") == 1;
        assert cache.get("key2") == 2;
        assert cache.get("wrong") == null;

        assertEquals((Integer)1, cache.getAndPut("key1", 10));
        assertEquals((Integer)2, cache.getAndPut("key2", 11));
    }

    /**
     * @throws Exception In case of error.
     */
    public void testPutTx() throws Exception {
        if (txShouldBeUsed()) {
            IgniteCache<String, Integer> cache = jcache();

            try (Transaction tx = transactions().txStart()) {
                assert cache.getAndPut("key1", 1) == null;
                assert cache.getAndPut("key2", 2) == null;

                // Check inside transaction.
                assert cache.get("key1") == 1;
                assert cache.get("key2") == 2;

                // Put again to check returned values.
                assert cache.getAndPut("key1", 1) == 1;
                assert cache.getAndPut("key2", 2) == 2;

                assert cache.get("key1") != null;
                assert cache.get("key2") != null;
                assert cache.get("wrong") == null;

                tx.commit();
            }

            // Check outside transaction.
            checkContainsKey(true, "key1");
            checkContainsKey(true, "key2");

            assert cache.get("key1") == 1;
            assert cache.get("key2") == 2;
            assert cache.get("wrong") == null;

            assertEquals((Integer)1, cache.getAndPut("key1", 10));
            assertEquals((Integer)2, cache.getAndPut("key2", 11));
        }
    }

    /**
     * @throws Exception If failed.
     */
    public void testTransformOptimisticReadCommitted() throws Exception {
        checkTransform(OPTIMISTIC, READ_COMMITTED);
    }

    /**
     * @throws Exception If failed.
     */
    public void testTransformOptimisticRepeatableRead() throws Exception {
        checkTransform(OPTIMISTIC, REPEATABLE_READ);
    }

    /**
     * @throws Exception If failed.
     */
    public void testTransformPessimisticReadCommitted() throws Exception {
        checkTransform(PESSIMISTIC, READ_COMMITTED);
    }

    /**
     * @throws Exception If failed.
     */
    public void testTransformPessimisticRepeatableRead() throws Exception {
        checkTransform(PESSIMISTIC, REPEATABLE_READ);
    }

    /**
     * @throws Exception If failed.
     */
    public void testIgniteTransformOptimisticReadCommitted() throws Exception {
        checkIgniteTransform(OPTIMISTIC, READ_COMMITTED);
    }

    /**
     * @throws Exception If failed.
     */
    public void testIgniteTransformOptimisticRepeatableRead() throws Exception {
        checkIgniteTransform(OPTIMISTIC, REPEATABLE_READ);
    }

    /**
     * @throws Exception If failed.
     */
    public void testIgniteTransformPessimisticReadCommitted() throws Exception {
        checkIgniteTransform(PESSIMISTIC, READ_COMMITTED);
    }

    /**
     * @throws Exception If failed.
     */
    public void testIgniteTransformPessimisticRepeatableRead() throws Exception {
        checkIgniteTransform(PESSIMISTIC, REPEATABLE_READ);
    }

    /**
     * @param concurrency Concurrency.
     * @param isolation Isolation.
     * @throws Exception If failed.
     */
    private void checkIgniteTransform(TransactionConcurrency concurrency, TransactionIsolation isolation)
        throws Exception {
        IgniteCache<String, Integer> cache = jcache();

        cache.put("key2", 1);
        cache.put("key3", 3);

        Transaction tx = txShouldBeUsed() ? ignite(0).transactions().txStart(concurrency, isolation) : null;

        try {
            assertEquals("null", cache.invoke("key1", INCR_IGNITE_PROCESSOR));
            assertEquals("1", cache.invoke("key2", INCR_IGNITE_PROCESSOR));
            assertEquals("3", cache.invoke("key3", RMV_IGNITE_PROCESSOR));

            if (tx != null)
                tx.commit();
        }
        catch (Exception e) {
            e.printStackTrace();

            throw e;
        }
        finally {
            if (tx != null)
                tx.close();
        }

        assertEquals((Integer)1, cache.get("key1"));
        assertEquals((Integer)2, cache.get("key2"));
        assertNull(cache.get("key3"));

        for (int i = 0; i < gridCount(); i++)
            assertNull("Failed for cache: " + i, jcache(i).localPeek("key3", ONHEAP));

        cache.remove("key1");
        cache.put("key2", 1);
        cache.put("key3", 3);

        assertEquals("null", cache.invoke("key1", INCR_IGNITE_PROCESSOR));
        assertEquals("1", cache.invoke("key2", INCR_IGNITE_PROCESSOR));
        assertEquals("3", cache.invoke("key3", RMV_IGNITE_PROCESSOR));

        assertEquals((Integer)1, cache.get("key1"));
        assertEquals((Integer)2, cache.get("key2"));
        assertNull(cache.get("key3"));

        for (int i = 0; i < gridCount(); i++)
            assertNull(jcache(i).localPeek("key3", ONHEAP));
    }

    /**
     * @param concurrency Concurrency.
     * @param isolation Isolation.
     * @throws Exception If failed.
     */
    private void checkTransform(TransactionConcurrency concurrency, TransactionIsolation isolation) throws Exception {
        IgniteCache<String, Integer> cache = jcache();

        cache.put("key2", 1);
        cache.put("key3", 3);

        Transaction tx = txShouldBeUsed() ? ignite(0).transactions().txStart(concurrency, isolation) : null;

        try {
            assertEquals("null", cache.invoke("key1", INCR_PROCESSOR));
            assertEquals("1", cache.invoke("key2", INCR_PROCESSOR));
            assertEquals("3", cache.invoke("key3", RMV_PROCESSOR));

            if (tx != null)
                tx.commit();
        }
        catch (Exception e) {
            e.printStackTrace();

            throw e;
        }
        finally {
            if (tx != null)
                tx.close();
        }

        assertEquals((Integer)1, cache.get("key1"));
        assertEquals((Integer)2, cache.get("key2"));
        assertNull(cache.get("key3"));

        for (int i = 0; i < gridCount(); i++)
            assertNull("Failed for cache: " + i, jcache(i).localPeek("key3", ONHEAP));

        cache.remove("key1");
        cache.put("key2", 1);
        cache.put("key3", 3);

        assertEquals("null", cache.invoke("key1", INCR_PROCESSOR));
        assertEquals("1", cache.invoke("key2", INCR_PROCESSOR));
        assertEquals("3", cache.invoke("key3", RMV_PROCESSOR));

        assertEquals((Integer)1, cache.get("key1"));
        assertEquals((Integer)2, cache.get("key2"));
        assertNull(cache.get("key3"));

        for (int i = 0; i < gridCount(); i++)
            assertNull(jcache(i).localPeek("key3", ONHEAP));
    }

    /**
     * @throws Exception If failed.
     */
    public void testTransformAllOptimisticReadCommitted() throws Exception {
        checkTransformAll(OPTIMISTIC, READ_COMMITTED);
    }

    /**
     * @throws Exception If failed.
     */
    public void testTransformAllOptimisticRepeatableRead() throws Exception {
        checkTransformAll(OPTIMISTIC, REPEATABLE_READ);
    }

    /**
     * @throws Exception If failed.
     */
    public void testTransformAllPessimisticReadCommitted() throws Exception {
        checkTransformAll(PESSIMISTIC, READ_COMMITTED);
    }

    /**
     * @throws Exception If failed.
     */
    public void testTransformAllPessimisticRepeatableRead() throws Exception {
        checkTransformAll(PESSIMISTIC, REPEATABLE_READ);
    }

    /**
     * @param concurrency Transaction concurrency.
     * @param isolation Transaction isolation.
     * @throws Exception If failed.
     */
    private void checkTransformAll(TransactionConcurrency concurrency, TransactionIsolation isolation)
        throws Exception {
        final IgniteCache<String, Integer> cache = jcache();

        cache.put("key2", 1);
        cache.put("key3", 3);

        if (txShouldBeUsed()) {
            Map<String, EntryProcessorResult<String>> res;

            try (Transaction tx = ignite(0).transactions().txStart(concurrency, isolation)) {
                res = cache.invokeAll(F.asSet("key1", "key2", "key3"), INCR_PROCESSOR);

                tx.commit();
            }

            assertEquals((Integer)1, cache.get("key1"));
            assertEquals((Integer)2, cache.get("key2"));
            assertEquals((Integer)4, cache.get("key3"));

            assertEquals("null", res.get("key1").get());
            assertEquals("1", res.get("key2").get());
            assertEquals("3", res.get("key3").get());

            assertEquals(3, res.size());

            cache.remove("key1");
            cache.put("key2", 1);
            cache.put("key3", 3);
        }

        Map<String, EntryProcessorResult<String>> res = cache.invokeAll(F.asSet("key1", "key2", "key3"), RMV_PROCESSOR);

        for (int i = 0; i < gridCount(); i++) {
            assertNull(jcache(i).localPeek("key1", ONHEAP));
            assertNull(jcache(i).localPeek("key2", ONHEAP));
            assertNull(jcache(i).localPeek("key3", ONHEAP));
        }

        assertEquals("null", res.get("key1").get());
        assertEquals("1", res.get("key2").get());
        assertEquals("3", res.get("key3").get());

        assertEquals(3, res.size());

        cache.remove("key1");
        cache.put("key2", 1);
        cache.put("key3", 3);

        res = cache.invokeAll(F.asSet("key1", "key2", "key3"), INCR_PROCESSOR);

        assertEquals((Integer)1, cache.get("key1"));
        assertEquals((Integer)2, cache.get("key2"));
        assertEquals((Integer)4, cache.get("key3"));

        assertEquals("null", res.get("key1").get());
        assertEquals("1", res.get("key2").get());
        assertEquals("3", res.get("key3").get());

        assertEquals(3, res.size());

        cache.remove("key1");
        cache.put("key2", 1);
        cache.put("key3", 3);

        res = cache.invokeAll(F.asMap("key1", INCR_PROCESSOR, "key2", INCR_PROCESSOR, "key3", INCR_PROCESSOR));

        assertEquals((Integer)1, cache.get("key1"));
        assertEquals((Integer)2, cache.get("key2"));
        assertEquals((Integer)4, cache.get("key3"));

        assertEquals("null", res.get("key1").get());
        assertEquals("1", res.get("key2").get());
        assertEquals("3", res.get("key3").get());

        assertEquals(3, res.size());
    }

    /**
     * @throws Exception If failed.
     */
    public void testTransformAllWithNulls() throws Exception {
        final IgniteCache<String, Integer> cache = jcache();

        GridTestUtils.assertThrows(log, new Callable<Void>() {
            @Override public Void call() throws Exception {
                cache.invokeAll((Set<String>)null, INCR_PROCESSOR);

                return null;
            }
        }, NullPointerException.class, null);

        GridTestUtils.assertThrows(log, new Callable<Void>() {
            @Override public Void call() throws Exception {
                cache.invokeAll(F.asSet("key1"), null);

                return null;
            }
        }, NullPointerException.class, null);

        {
            final Set<String> keys = new LinkedHashSet<>(2);

            keys.add("key1");
            keys.add(null);

            GridTestUtils.assertThrows(log, new Callable<Void>() {
                @Override public Void call() throws Exception {
                    cache.invokeAll(keys, INCR_PROCESSOR);

                    return null;
                }
            }, NullPointerException.class, null);

            GridTestUtils.assertThrows(log, new Callable<Void>() {
                @Override public Void call() throws Exception {
                    cache.invokeAll(F.asSet("key1"), null);

                    return null;
                }
            }, NullPointerException.class, null);
        }
    }

    /**
     * @throws Exception If failed.
     */
    public void testTransformSequentialOptimisticNoStart() throws Exception {
        checkTransformSequential0(false, OPTIMISTIC);
    }

    /**
     * @throws Exception If failed.
     */
    public void testTransformSequentialPessimisticNoStart() throws Exception {
        checkTransformSequential0(false, PESSIMISTIC);
    }

    /**
     * @throws Exception If failed.
     */
    public void testTransformSequentialOptimisticWithStart() throws Exception {
        checkTransformSequential0(true, OPTIMISTIC);
    }

    /**
     * @throws Exception If failed.
     */
    public void testTransformSequentialPessimisticWithStart() throws Exception {
        checkTransformSequential0(true, PESSIMISTIC);
    }

    /**
     * @param startVal Whether to put value.
     * @param concurrency Concurrency.
     * @throws Exception If failed.
     */
    private void checkTransformSequential0(boolean startVal, TransactionConcurrency concurrency)
        throws Exception {
        IgniteCache<String, Integer> cache = jcache();

        final String key = primaryKeysForCache(cache, 1).get(0);

        Transaction tx = txShouldBeUsed() ? ignite(0).transactions().txStart(concurrency, READ_COMMITTED) : null;

        try {
            if (startVal)
                cache.put(key, 2);
            else
                assertEquals(null, cache.get(key));

            Integer expRes = startVal ? 2 : null;

            assertEquals(String.valueOf(expRes), cache.invoke(key, INCR_PROCESSOR));

            expRes = startVal ? 3 : 1;

            assertEquals(String.valueOf(expRes), cache.invoke(key, INCR_PROCESSOR));

            expRes++;

            assertEquals(String.valueOf(expRes), cache.invoke(key, INCR_PROCESSOR));

            if (tx != null)
                tx.commit();
        }
        finally {
            if (tx != null)
                tx.close();
        }

        Integer exp = (startVal ? 2 : 0) + 3;

        assertEquals(exp, cache.get(key));

        for (int i = 0; i < gridCount(); i++) {
            if (ignite(i).affinity(null).isPrimaryOrBackup(grid(i).localNode(), key))
                assertEquals(exp, peek(jcache(i), key));
        }
    }

    /**
     * @throws Exception If failed.
     */
    public void testTransformAfterRemoveOptimistic() throws Exception {
        checkTransformAfterRemove(OPTIMISTIC);
    }

    /**
     * @throws Exception If failed.
     */
    public void testTransformAfterRemovePessimistic() throws Exception {
        checkTransformAfterRemove(PESSIMISTIC);
    }

    /**
     * @param concurrency Concurrency.
     * @throws Exception If failed.
     */
    private void checkTransformAfterRemove(TransactionConcurrency concurrency) throws Exception {
        IgniteCache<String, Integer> cache = jcache();

        cache.put("key", 4);

        Transaction tx = txShouldBeUsed() ? ignite(0).transactions().txStart(concurrency, READ_COMMITTED) : null;

        try {
            cache.remove("key");

            cache.invoke("key", INCR_PROCESSOR);
            cache.invoke("key", INCR_PROCESSOR);
            cache.invoke("key", INCR_PROCESSOR);

            if (tx != null)
                tx.commit();
        }
        finally {
            if (tx != null)
                tx.close();
        }

        assertEquals((Integer)3, cache.get("key"));
    }

    /**
     * @throws Exception If failed.
     */
    public void testTransformReturnValueGetOptimisticReadCommitted() throws Exception {
        checkTransformReturnValue(false, OPTIMISTIC, READ_COMMITTED);
    }

    /**
     * @throws Exception If failed.
     */
    public void testTransformReturnValueGetOptimisticRepeatableRead() throws Exception {
        checkTransformReturnValue(false, OPTIMISTIC, REPEATABLE_READ);
    }

    /**
     * @throws Exception If failed.
     */
    public void testTransformReturnValueGetPessimisticReadCommitted() throws Exception {
        checkTransformReturnValue(false, PESSIMISTIC, READ_COMMITTED);
    }

    /**
     * @throws Exception If failed.
     */
    public void testTransformReturnValueGetPessimisticRepeatableRead() throws Exception {
        checkTransformReturnValue(false, PESSIMISTIC, REPEATABLE_READ);
    }

    /**
     * @throws Exception If failed.
     */
    public void testTransformReturnValuePutInTx() throws Exception {
        checkTransformReturnValue(true, OPTIMISTIC, READ_COMMITTED);
    }

    /**
     * @param put Whether to put value.
     * @param concurrency Concurrency.
     * @param isolation Isolation.
     * @throws Exception If failed.
     */
    private void checkTransformReturnValue(boolean put,
        TransactionConcurrency concurrency,
        TransactionIsolation isolation)
        throws Exception {
        IgniteCache<String, Integer> cache = jcache();

        if (!put)
            cache.put("key", 1);

        Transaction tx = txShouldBeUsed() ? ignite(0).transactions().txStart(concurrency, isolation) : null;

        try {
            if (put)
                cache.put("key", 1);

            cache.invoke("key", INCR_PROCESSOR);

            assertEquals((Integer)2, cache.get("key"));

            if (tx != null) {
                // Second get inside tx. Make sure read value is not transformed twice.
                assertEquals((Integer)2, cache.get("key"));

                tx.commit();
            }
        }
        finally {
            if (tx != null)
                tx.close();
        }
    }

    /**
     * @throws Exception In case of error.
     */
    public void testGetAndPutAsync() throws Exception {
        IgniteCache<String, Integer> cache = jcache();

        IgniteCache<String, Integer> cacheAsync = cache.withAsync();

        cache.put("key1", 1);
        cache.put("key2", 2);

        cacheAsync.getAndPut("key1", 10);

        IgniteFuture<Integer> fut1 = cacheAsync.future();

        cacheAsync.getAndPut("key2", 11);

        IgniteFuture<Integer> fut2 = cacheAsync.future();

        assertEquals((Integer)1, fut1.get(5000));
        assertEquals((Integer)2, fut2.get(5000));

        assertEquals((Integer)10, cache.get("key1"));
        assertEquals((Integer)11, cache.get("key2"));
    }

    /**
     * @throws Exception In case of error.
     */
    public void testPutAsync0() throws Exception {
        IgniteCache<String, Integer> cacheAsync = jcache().withAsync();

        cacheAsync.getAndPut("key1", 0);

        IgniteFuture<Integer> fut1 = cacheAsync.future();

        cacheAsync.getAndPut("key2", 1);

        IgniteFuture<Integer> fut2 = cacheAsync.future();

        assert fut1.get(5000) == null;
        assert fut2.get(5000) == null;
    }

    /**
     * @throws Exception If failed.
     */
    public void testInvokeAsync() throws Exception {
        IgniteCache<String, Integer> cache = jcache();

        cache.put("key2", 1);
        cache.put("key3", 3);

        IgniteCache<String, Integer> cacheAsync = cache.withAsync();

        assertNull(cacheAsync.invoke("key1", INCR_PROCESSOR));

        IgniteFuture<?> fut0 = cacheAsync.future();

        assertNull(cacheAsync.invoke("key2", INCR_PROCESSOR));

        IgniteFuture<?> fut1 = cacheAsync.future();

        assertNull(cacheAsync.invoke("key3", RMV_PROCESSOR));

        IgniteFuture<?> fut2 = cacheAsync.future();

        fut0.get();
        fut1.get();
        fut2.get();

        assertEquals((Integer)1, cache.get("key1"));
        assertEquals((Integer)2, cache.get("key2"));
        assertNull(cache.get("key3"));

        for (int i = 0; i < gridCount(); i++)
            assertNull(jcache(i).localPeek("key3", ONHEAP));
    }

    /**
     * @throws Exception If failed.
     */
    public void testInvoke() throws Exception {
        final IgniteCache<String, Integer> cache = jcache();

        assertEquals("null", cache.invoke("k0", INCR_PROCESSOR));

        assertEquals((Integer)1, cache.get("k0"));

        assertEquals("1", cache.invoke("k0", INCR_PROCESSOR));

        assertEquals((Integer)2, cache.get("k0"));

        cache.put("k1", 1);

        assertEquals("1", cache.invoke("k1", INCR_PROCESSOR));

        assertEquals((Integer)2, cache.get("k1"));

        assertEquals("2", cache.invoke("k1", INCR_PROCESSOR));

        assertEquals((Integer)3, cache.get("k1"));

        EntryProcessor<String, Integer, Integer> c = new RemoveAndReturnNullEntryProcessor();

        assertNull(cache.invoke("k1", c));
        assertNull(cache.get("k1"));

        for (int i = 0; i < gridCount(); i++)
            assertNull(jcache(i).localPeek("k1", ONHEAP));

        final EntryProcessor<String, Integer, Integer> errProcessor = new FailedEntryProcessor();

        GridTestUtils.assertThrows(log, new Callable<Void>() {
            @Override public Void call() throws Exception {
                cache.invoke("k1", errProcessor);

                return null;
            }
        }, EntryProcessorException.class, "Test entry processor exception.");
    }

    /**
     * @throws Exception In case of error.
     */
    public void testPutx() throws Exception {
        if (txShouldBeUsed())
            checkPut(true);
    }

    /**
     * @throws Exception In case of error.
     */
    public void testPutxNoTx() throws Exception {
        checkPut(false);
    }

    /**
     * @param inTx Whether to start transaction.
     * @throws Exception If failed.
     */
    private void checkPut(boolean inTx) throws Exception {
        Transaction tx = inTx ? transactions().txStart() : null;

        IgniteCache<String, Integer> cache = jcache();

        try {
            cache.put("key1", 1);
            cache.put("key2", 2);

            // Check inside transaction.
            assert cache.get("key1") == 1;
            assert cache.get("key2") == 2;

            if (tx != null)
                tx.commit();
        }
        finally {
            if (tx != null)
                tx.close();
        }

        checkSize(F.asSet("key1", "key2"));

        // Check outside transaction.
        checkContainsKey(true, "key1");
        checkContainsKey(true, "key2");
        checkContainsKey(false, "wrong");

        assert cache.get("key1") == 1;
        assert cache.get("key2") == 2;
        assert cache.get("wrong") == null;
    }

    /**
     * @throws Exception If failed.
     */
    public void testPutAsync() throws Exception {
        Transaction tx = txShouldBeUsed() ? transactions().txStart() : null;

        IgniteCache<String, Integer> cacheAsync = jcache().withAsync();

        try {
            jcache().put("key2", 1);

            cacheAsync.put("key1", 10);

            IgniteFuture<?> fut1 = cacheAsync.future();

            cacheAsync.put("key2", 11);

            IgniteFuture<?> fut2 = cacheAsync.future();

            IgniteFuture<Transaction> f = null;

            if (tx != null) {
                tx = (Transaction)tx.withAsync();

                tx.commit();

                f = tx.future();
            }

            assertNull(fut1.get());
            assertNull(fut2.get());

            assert f == null || f.get().state() == COMMITTED;
        }
        finally {
            if (tx != null)
                tx.close();
        }

        checkSize(F.asSet("key1", "key2"));

        assert jcache().get("key1") == 10;
        assert jcache().get("key2") == 11;
    }

    /**
     * @throws Exception In case of error.
     */
    public void testPutAll() throws Exception {
        Map<String, Integer> map = F.asMap("key1", 1, "key2", 2);

        IgniteCache<String, Integer> cache = jcache();

        cache.putAll(map);

        checkSize(F.asSet("key1", "key2"));

        assert cache.get("key1") == 1;
        assert cache.get("key2") == 2;

        map.put("key1", 10);
        map.put("key2", 20);

        cache.putAll(map);

        checkSize(F.asSet("key1", "key2"));

        assert cache.get("key1") == 10;
        assert cache.get("key2") == 20;
    }

    /**
     * @throws Exception In case of error.
     */
    public void testNullInTx() throws Exception {
        if (!txShouldBeUsed())
            return;

        final IgniteCache<String, Integer> cache = jcache();

        for (int i = 0; i < 100; i++) {
            final String key = "key-" + i;

            assertNull(cache.get(key));

            GridTestUtils.assertThrows(log, new Callable<Void>() {
                @Override public Void call() throws Exception {
                    IgniteTransactions txs = transactions();

                    try (Transaction tx = txs.txStart()) {
                        cache.put(key, 1);

                        cache.put(null, 2);

                        tx.commit();
                    }

                    return null;
                }
            }, NullPointerException.class, null);

            assertNull(cache.get(key));

            cache.put(key, 1);

            assertEquals(1, (int)cache.get(key));

            GridTestUtils.assertThrows(log, new Callable<Void>() {
                @Override public Void call() throws Exception {
                    IgniteTransactions txs = transactions();

                    try (Transaction tx = txs.txStart()) {
                        cache.put(key, 2);

                        cache.remove(null);

                        tx.commit();
                    }

                    return null;
                }
            }, NullPointerException.class, null);

            assertEquals(1, (int)cache.get(key));

            cache.put(key, 2);

            assertEquals(2, (int)cache.get(key));

            GridTestUtils.assertThrows(log, new Callable<Void>() {
                @Override public Void call() throws Exception {
                    IgniteTransactions txs = transactions();

                    Map<String, Integer> map = new LinkedHashMap<>();

                    map.put("k1", 1);
                    map.put("k2", 2);
                    map.put(null, 3);

                    try (Transaction tx = txs.txStart()) {
                        cache.put(key, 1);

                        cache.putAll(map);

                        tx.commit();
                    }

                    return null;
                }
            }, NullPointerException.class, null);

            assertNull(cache.get("k1"));
            assertNull(cache.get("k2"));

            assertEquals(2, (int)cache.get(key));

            cache.put(key, 3);

            assertEquals(3, (int)cache.get(key));
        }
    }

    /**
     * @throws Exception In case of error.
     */
    public void testPutAllWithNulls() throws Exception {
        final IgniteCache<String, Integer> cache = jcache();

        {
            final Map<String, Integer> m = new LinkedHashMap<>(2);

            m.put("key1", 1);
            m.put(null, 2);

            GridTestUtils.assertThrows(log, new Callable<Void>() {
                @Override public Void call() throws Exception {
                    cache.putAll(m);

                    return null;
                }
            }, NullPointerException.class, null);

            cache.put("key1", 1);

            assertEquals(1, (int)cache.get("key1"));
        }

        {
            final Map<String, Integer> m = new LinkedHashMap<>(2);

            m.put("key3", 3);
            m.put("key4", null);

            GridTestUtils.assertThrows(log, new Callable<Void>() {
                @Override public Void call() throws Exception {
                    cache.putAll(m);

                    return null;
                }
            }, NullPointerException.class, null);

            m.put("key4", 4);

            cache.putAll(m);

            assertEquals(3, (int)cache.get("key3"));
            assertEquals(4, (int)cache.get("key4"));
        }

        assertThrows(log, new Callable<Object>() {
            @Nullable @Override public Object call() throws Exception {
                cache.put("key1", null);

                return null;
            }
        }, NullPointerException.class, A.NULL_MSG_PREFIX);

        assertThrows(log, new Callable<Object>() {
            @Nullable @Override public Object call() throws Exception {
                cache.getAndPut("key1", null);

                return null;
            }
        }, NullPointerException.class, A.NULL_MSG_PREFIX);

        assertThrows(log, new Callable<Object>() {
            @Nullable @Override public Object call() throws Exception {
                cache.put(null, 1);

                return null;
            }
        }, NullPointerException.class, A.NULL_MSG_PREFIX);

        assertThrows(log, new Callable<Object>() {
            @Nullable @Override public Object call() throws Exception {
                cache.replace(null, 1);

                return null;
            }
        }, NullPointerException.class, A.NULL_MSG_PREFIX);

        assertThrows(log, new Callable<Object>() {
            @Nullable @Override public Object call() throws Exception {
                cache.getAndReplace(null, 1);

                return null;
            }
        }, NullPointerException.class, A.NULL_MSG_PREFIX);

        assertThrows(log, new Callable<Object>() {
            @Nullable @Override public Object call() throws Exception {
                cache.replace("key", null);

                return null;
            }
        }, NullPointerException.class, A.NULL_MSG_PREFIX);

        assertThrows(log, new Callable<Object>() {
            @Nullable @Override public Object call() throws Exception {
                cache.getAndReplace("key", null);

                return null;
            }
        }, NullPointerException.class, A.NULL_MSG_PREFIX);

        assertThrows(log, new Callable<Object>() {
            @Nullable @Override public Object call() throws Exception {
                cache.replace(null, 1, 2);

                return null;
            }
        }, NullPointerException.class, A.NULL_MSG_PREFIX);

        assertThrows(log, new Callable<Object>() {
            @Nullable @Override public Object call() throws Exception {
                cache.replace("key", null, 2);

                return null;
            }
        }, NullPointerException.class, A.NULL_MSG_PREFIX);

        assertThrows(log, new Callable<Object>() {
            @Nullable @Override public Object call() throws Exception {
                cache.replace("key", 1, null);

                return null;
            }
        }, NullPointerException.class, A.NULL_MSG_PREFIX);
    }

    /**
     * @throws Exception In case of error.
     */
    public void testPutAllAsync() throws Exception {
        Map<String, Integer> map = F.asMap("key1", 1, "key2", 2);

        IgniteCache<String, Integer> cache = jcache();

        IgniteCache<String, Integer> cacheAsync = cache.withAsync();

        cacheAsync.putAll(map);

        IgniteFuture<?> f1 = cacheAsync.future();

        map.put("key1", 10);
        map.put("key2", 20);

        cacheAsync.putAll(map);

        IgniteFuture<?> f2 = cacheAsync.future();

        assertNull(f2.get());
        assertNull(f1.get());

        checkSize(F.asSet("key1", "key2"));

        assert cache.get("key1") == 10;
        assert cache.get("key2") == 20;
    }

    /**
     * @throws Exception In case of error.
     */
    public void testGetAndPutIfAbsent() throws Exception {
        Transaction tx = txShouldBeUsed() ? transactions().txStart() : null;

        IgniteCache<String, Integer> cache = jcache();

        try {
            assert cache.getAndPutIfAbsent("key", 1) == null;

            assert cache.get("key") != null;
            assert cache.get("key") == 1;

            assert cache.getAndPutIfAbsent("key", 2) != null;
            assert cache.getAndPutIfAbsent("key", 2) == 1;

            assert cache.get("key") != null;
            assert cache.get("key") == 1;

            if (tx != null)
                tx.commit();
        }
        finally {
            if (tx != null)
                tx.close();
        }

        assert cache.getAndPutIfAbsent("key", 2) != null;

        for (int i = 0; i < gridCount(); i++) {
            info("Peek on node [i=" + i + ", id=" + grid(i).localNode().id() + ", val=" +
                grid(i).cache(null).localPeek("key", ONHEAP) + ']');
        }

        assertEquals((Integer)1, cache.getAndPutIfAbsent("key", 2));

        assert cache.get("key") != null;
        assert cache.get("key") == 1;

        // Check swap.
        cache.put("key2", 1);

        cache.localEvict(Collections.singleton("key2"));

        assertEquals((Integer)1, cache.getAndPutIfAbsent("key2", 3));

        // Check db.
        if (!isMultiJvm()) {
            storeStgy.putToStore("key3", 3);

            assertEquals((Integer)3, cache.getAndPutIfAbsent("key3", 4));

            assertEquals((Integer)3, cache.get("key3"));
        }

        assertEquals((Integer)1, cache.get("key2"));

        cache.localEvict(Collections.singleton("key2"));

        // Same checks inside tx.
        tx = txShouldBeUsed() ? transactions().txStart() : null;

        try {
            assertEquals((Integer)1, cache.getAndPutIfAbsent("key2", 3));

            if (tx != null)
                tx.commit();

            assertEquals((Integer)1, cache.get("key2"));
        }
        finally {
            if (tx != null)
                tx.close();
        }
    }

    /**
     * @throws Exception If failed.
     */
    public void testGetAndPutIfAbsentAsync() throws Exception {
        Transaction tx = txShouldBeUsed() ? transactions().txStart() : null;

        IgniteCache<String, Integer> cache = jcache();

        IgniteCache<String, Integer> cacheAsync = cache.withAsync();

        try {
            cacheAsync.getAndPutIfAbsent("key", 1);

            IgniteFuture<Integer> fut1 = cacheAsync.future();

            assertNull(fut1.get());
            assertEquals((Integer)1, cache.get("key"));

            cacheAsync.getAndPutIfAbsent("key", 2);

            IgniteFuture<Integer> fut2 = cacheAsync.future();

            assertEquals((Integer)1, fut2.get());
            assertEquals((Integer)1, cache.get("key"));

            if (tx != null)
                tx.commit();
        }
        finally {
            if (tx != null)
                tx.close();
        }

        // Check swap.
        cache.put("key2", 1);

        cache.localEvict(Collections.singleton("key2"));

        cacheAsync.getAndPutIfAbsent("key2", 3);

        assertEquals((Integer)1, cacheAsync.<Integer>future().get());

        // Check db.
        if (!isMultiJvm()) {
            storeStgy.putToStore("key3", 3);

            cacheAsync.getAndPutIfAbsent("key3", 4);

            assertEquals((Integer)3, cacheAsync.<Integer>future().get());
        }

        cache.localEvict(Collections.singleton("key2"));

        // Same checks inside tx.
        tx = txShouldBeUsed() ? transactions().txStart() : null;

        try {
            cacheAsync.getAndPutIfAbsent("key2", 3);

            assertEquals(1, cacheAsync.future().get());

            if (tx != null)
                tx.commit();

            assertEquals((Integer)1, cache.get("key2"));
        }
        finally {
            if (tx != null)
                tx.close();
        }
    }

    /**
     * @throws Exception If failed.
     */
    public void testPutIfAbsent() throws Exception {
        IgniteCache<String, Integer> cache = jcache();

        assertNull(cache.get("key"));
        assert cache.putIfAbsent("key", 1);
        assert cache.get("key") != null && cache.get("key") == 1;
        assert !cache.putIfAbsent("key", 2);
        assert cache.get("key") != null && cache.get("key") == 1;

        // Check swap.
        cache.put("key2", 1);

        cache.localEvict(Collections.singleton("key2"));

        assertFalse(cache.putIfAbsent("key2", 3));

        // Check db.
        if (!isMultiJvm()) {
            storeStgy.putToStore("key3", 3);

            assertFalse(cache.putIfAbsent("key3", 4));
        }

        cache.localEvict(Collections.singleton("key2"));

        // Same checks inside tx.
        Transaction tx = txShouldBeUsed() ? transactions().txStart() : null;

        try {
            assertFalse(cache.putIfAbsent("key2", 3));

            if (tx != null)
                tx.commit();

            assertEquals((Integer)1, cache.get("key2"));
        }
        finally {
            if (tx != null)
                tx.close();
        }
    }

    /**
     * @throws Exception In case of error.
     */
    public void testPutxIfAbsentAsync() throws Exception {
        if (txShouldBeUsed())
            checkPutxIfAbsentAsync(true);
    }

    /**
     * @throws Exception In case of error.
     */
    public void testPutxIfAbsentAsyncNoTx() throws Exception {
        checkPutxIfAbsentAsync(false);
    }

    /**
     * @param inTx In tx flag.
     * @throws Exception If failed.
     */
    private void checkPutxIfAbsentAsync(boolean inTx) throws Exception {
        IgniteCache<String, Integer> cache = jcache();

        IgniteCache<String, Integer> cacheAsync = cache.withAsync();

        cacheAsync.putIfAbsent("key", 1);

        IgniteFuture<Boolean> fut1 = cacheAsync.future();

        assert fut1.get();
        assert cache.get("key") != null && cache.get("key") == 1;

        cacheAsync.putIfAbsent("key", 2);

        IgniteFuture<Boolean> fut2 = cacheAsync.future();

        assert !fut2.get();
        assert cache.get("key") != null && cache.get("key") == 1;

        // Check swap.
        cache.put("key2", 1);

        cache.localEvict(Collections.singleton("key2"));

        cacheAsync.putIfAbsent("key2", 3);

        assertFalse(cacheAsync.<Boolean>future().get());

        // Check db.
        if (!isMultiJvm()) {
            storeStgy.putToStore("key3", 3);

            cacheAsync.putIfAbsent("key3", 4);

            assertFalse(cacheAsync.<Boolean>future().get());
        }

        cache.localEvict(Collections.singletonList("key2"));

        // Same checks inside tx.
        Transaction tx = inTx ? transactions().txStart() : null;

        try {
            cacheAsync.putIfAbsent("key2", 3);

            assertFalse(cacheAsync.<Boolean>future().get());

            if (!isMultiJvm()) {
                cacheAsync.putIfAbsent("key3", 4);

                assertFalse(cacheAsync.<Boolean>future().get());
            }

            if (tx != null)
                tx.commit();
        }
        finally {
            if (tx != null)
                tx.close();
        }

        assertEquals((Integer)1, cache.get("key2"));

        if (!isMultiJvm())
            assertEquals((Integer)3, cache.get("key3"));
    }

    /**
     * @throws Exception In case of error.
     */
    public void testPutIfAbsentAsyncConcurrent() throws Exception {
        IgniteCache<String, Integer> cacheAsync = jcache().withAsync();

        cacheAsync.putIfAbsent("key1", 1);

        IgniteFuture<Boolean> fut1 = cacheAsync.future();

        cacheAsync.putIfAbsent("key2", 2);

        IgniteFuture<Boolean> fut2 = cacheAsync.future();

        assert fut1.get();
        assert fut2.get();
    }

    /**
     * @throws Exception If failed.
     */
    public void testGetAndReplace() throws Exception {
        IgniteCache<String, Integer> cache = jcache();

        cache.put("key", 1);

        assert cache.get("key") == 1;

        info("key 1 -> 2");

        assert cache.getAndReplace("key", 2) == 1;

        assert cache.get("key") == 2;

        assert cache.getAndReplace("wrong", 0) == null;

        assert cache.get("wrong") == null;

        info("key 0 -> 3");

        assert !cache.replace("key", 0, 3);

        assert cache.get("key") == 2;

        info("key 0 -> 3");

        assert !cache.replace("key", 0, 3);

        assert cache.get("key") == 2;

        info("key 2 -> 3");

        assert cache.replace("key", 2, 3);

        assert cache.get("key") == 3;

        info("evict key");

        cache.localEvict(Collections.singleton("key"));

        info("key 3 -> 4");

        assert cache.replace("key", 3, 4);

        assert cache.get("key") == 4;

        if (!isMultiJvm()) {
            storeStgy.putToStore("key2", 5);

            info("key2 5 -> 6");

            assert cache.replace("key2", 5, 6);
        }

        for (int i = 0; i < gridCount(); i++) {
            info("Peek key on grid [i=" + i + ", nodeId=" + grid(i).localNode().id() +
                ", peekVal=" + grid(i).cache(null).localPeek("key", ONHEAP) + ']');

            info("Peek key2 on grid [i=" + i + ", nodeId=" + grid(i).localNode().id() +
                ", peekVal=" + grid(i).cache(null).localPeek("key2", ONHEAP) + ']');
        }

        if (!isMultiJvm())
            assertEquals((Integer)6, cache.get("key2"));

        cache.localEvict(Collections.singleton("key"));

        Transaction tx = txShouldBeUsed() ? transactions().txStart() : null;

        try {
            assert cache.replace("key", 4, 5);

            if (tx != null)
                tx.commit();

            assert cache.get("key") == 5;
        }
        finally {
            if (tx != null)
                tx.close();
        }
    }

    /**
     * @throws Exception If failed.
     */
    public void testReplace() throws Exception {
        IgniteCache<String, Integer> cache = jcache();

        cache.put("key", 1);

        assert cache.get("key") == 1;

        assert cache.replace("key", 2);

        assert cache.get("key") == 2;

        assert !cache.replace("wrong", 2);

        cache.localEvict(Collections.singleton("key"));

        assert cache.replace("key", 4);

        assert cache.get("key") == 4;

        if (!isMultiJvm()) {
            storeStgy.putToStore("key2", 5);

            assert cache.replace("key2", 6);

            assertEquals((Integer)6, cache.get("key2"));
        }

        cache.localEvict(Collections.singleton("key"));

        Transaction tx = txShouldBeUsed() ? transactions().txStart() : null;

        try {
            assert cache.replace("key", 5);

            if (tx != null)
                tx.commit();
        }
        finally {
            if (tx != null)
                tx.close();
        }

        assert cache.get("key") == 5;
    }

    /**
     * @throws Exception If failed.
     */
    public void testGetAndReplaceAsync() throws Exception {
        IgniteCache<String, Integer> cache = jcache();

        IgniteCache<String, Integer> cacheAsync = cache.withAsync();

        cache.put("key", 1);

        assert cache.get("key") == 1;

        cacheAsync.getAndReplace("key", 2);

        assert cacheAsync.<Integer>future().get() == 1;

        assert cache.get("key") == 2;

        cacheAsync.getAndReplace("wrong", 0);

        assert cacheAsync.future().get() == null;

        assert cache.get("wrong") == null;

        cacheAsync.replace("key", 0, 3);

        assert !cacheAsync.<Boolean>future().get();

        assert cache.get("key") == 2;

        cacheAsync.replace("key", 0, 3);

        assert !cacheAsync.<Boolean>future().get();

        assert cache.get("key") == 2;

        cacheAsync.replace("key", 2, 3);

        assert cacheAsync.<Boolean>future().get();

        assert cache.get("key") == 3;

        cache.localEvict(Collections.singleton("key"));

        cacheAsync.replace("key", 3, 4);

        assert cacheAsync.<Boolean>future().get();

        assert cache.get("key") == 4;

        if (!isMultiJvm()) {
            storeStgy.putToStore("key2", 5);

            cacheAsync.replace("key2", 5, 6);

            assert cacheAsync.<Boolean>future().get();

            assertEquals((Integer)6, cache.get("key2"));
        }

        cache.localEvict(Collections.singleton("key"));

        Transaction tx = txShouldBeUsed() ? transactions().txStart() : null;

        try {
            cacheAsync.replace("key", 4, 5);

            assert cacheAsync.<Boolean>future().get();

            if (tx != null)
                tx.commit();
        }
        finally {
            if (tx != null)
                tx.close();
        }

        assert cache.get("key") == 5;
    }

    /**
     * @throws Exception If failed.
     */
    public void testReplacexAsync() throws Exception {
        IgniteCache<String, Integer> cache = jcache();

        IgniteCache<String, Integer> cacheAsync = cache.withAsync();

        cache.put("key", 1);

        assert cache.get("key") == 1;

        cacheAsync.replace("key", 2);

        assert cacheAsync.<Boolean>future().get();

        info("Finished replace.");

        assertEquals((Integer)2, cache.get("key"));

        cacheAsync.replace("wrond", 2);

        assert !cacheAsync.<Boolean>future().get();

        cache.localEvict(Collections.singleton("key"));

        cacheAsync.replace("key", 4);

        assert cacheAsync.<Boolean>future().get();

        assert cache.get("key") == 4;

        if (!isMultiJvm()) {
            storeStgy.putToStore("key2", 5);

            cacheAsync.replace("key2", 6);

            assert cacheAsync.<Boolean>future().get();

            assert cache.get("key2") == 6;
        }

        cache.localEvict(Collections.singleton("key"));

        Transaction tx = txShouldBeUsed() ? transactions().txStart() : null;

        try {
            cacheAsync.replace("key", 5);

            assert cacheAsync.<Boolean>future().get();

            if (tx != null)
                tx.commit();
        }
        finally {
            if (tx != null)
                tx.close();
        }

        assert cache.get("key") == 5;
    }

    /**
     * @throws Exception In case of error.
     */
    public void testGetAndRemove() throws Exception {
        IgniteCache<String, Integer> cache = jcache();

        cache.put("key1", 1);
        cache.put("key2", 2);

        assert !cache.remove("key1", 0);
        assert cache.get("key1") != null && cache.get("key1") == 1;
        assert cache.remove("key1", 1);
        assert cache.get("key1") == null;
        assert cache.getAndRemove("key2") == 2;
        assert cache.get("key2") == null;
        assert cache.getAndRemove("key2") == null;
    }

    /**
     * @throws Exception If failed.
     */
    public void testGetAndRemoveObject() throws Exception {
        IgniteCache<String, TestValue> cache = ignite(0).cache(null);

        TestValue val1 = new TestValue(1);
        TestValue val2 = new TestValue(2);

        cache.put("key1", val1);
        cache.put("key2", val2);

        assert !cache.remove("key1", new TestValue(0));

        TestValue oldVal = cache.get("key1");

        assert oldVal != null && F.eq(val1, oldVal);

        assert cache.remove("key1");

        assert cache.get("key1") == null;

        TestValue oldVal2 = cache.getAndRemove("key2");

        assert F.eq(val2, oldVal2);

        assert cache.get("key2") == null;
        assert cache.getAndRemove("key2") == null;
    }

    /**
     * @throws Exception If failed.
     */
    public void testGetAndPutObject() throws Exception {
        IgniteCache<String, TestValue> cache = ignite(0).cache(null);

        TestValue val1 = new TestValue(1);
        TestValue val2 = new TestValue(2);

        cache.put("key1", val1);

        TestValue oldVal = cache.get("key1");

        assertEquals(val1, oldVal);

        oldVal = cache.getAndPut("key1", val2);

        assertEquals(val1, oldVal);

        TestValue updVal = cache.get("key1");

        assertEquals(val2, updVal);
    }

    /**
     * TODO: GG-11241.
     *
     * @throws Exception If failed.
     */
    public void _testDeletedEntriesFlag() throws Exception {
        if (cacheMode() != LOCAL && cacheMode() != REPLICATED && memoryMode() != OFFHEAP_TIERED) {
            final int cnt = 3;

            IgniteCache<String, Integer> cache = jcache();

            for (int i = 0; i < cnt; i++)
                cache.put(String.valueOf(i), i);

            for (int i = 0; i < cnt; i++)
                cache.remove(String.valueOf(i));

            for (int g = 0; g < gridCount(); g++)
                executeOnLocalOrRemoteJvm(g, new CheckEntriesDeletedTask(cnt));
        }
    }

    /**
     * @throws Exception If failed.
     */
    public void testRemoveLoad() throws Exception {
        int cnt = 10;

        Set<String> keys = new HashSet<>();

        for (int i = 0; i < cnt; i++)
            keys.add(String.valueOf(i));

        jcache().removeAll(keys);

        for (String key : keys)
            storeStgy.putToStore(key, Integer.parseInt(key));

        for (int g = 0; g < gridCount(); g++)
            grid(g).cache(null).localLoadCache(null);

        for (int g = 0; g < gridCount(); g++) {
            for (int i = 0; i < cnt; i++) {
                String key = String.valueOf(i);

                if (grid(0).affinity(null).mapKeyToPrimaryAndBackups(key).contains(grid(g).localNode()))
                    assertEquals((Integer)i, peek(jcache(g), key));
                else
                    assertNull(peek(jcache(g), key));
            }
        }
    }

    /**
     * @throws Exception In case of error.
     */
    public void testRemoveAsync() throws Exception {
        IgniteCache<String, Integer> cache = jcache();

        IgniteCache<String, Integer> cacheAsync = cache.withAsync();

        cache.put("key1", 1);
        cache.put("key2", 2);

        cacheAsync.remove("key1", 0);

        assert !cacheAsync.<Boolean>future().get();

        assert cache.get("key1") != null && cache.get("key1") == 1;

        cacheAsync.remove("key1", 1);

        assert cacheAsync.<Boolean>future().get();

        assert cache.get("key1") == null;

        cacheAsync.getAndRemove("key2");

        assert cacheAsync.<Integer>future().get() == 2;

        assert cache.get("key2") == null;

        cacheAsync.getAndRemove("key2");

        assert cacheAsync.future().get() == null;
    }

    /**
     * @throws Exception In case of error.
     */
    public void testRemove() throws Exception {
        IgniteCache<String, Integer> cache = jcache();

        cache.put("key1", 1);

        assert cache.remove("key1");
        assert cache.get("key1") == null;
        assert !cache.remove("key1");
    }

    /**
     * @throws Exception In case of error.
     */
    public void testRemovexAsync() throws Exception {
        IgniteCache<String, Integer> cache = jcache();

        IgniteCache<String, Integer> cacheAsync = cache.withAsync();

        cache.put("key1", 1);

        cacheAsync.remove("key1");

        assert cacheAsync.<Boolean>future().get();

        assert cache.get("key1") == null;

        cacheAsync.remove("key1");

        assert !cacheAsync.<Boolean>future().get();
    }

    /**
     * @throws Exception In case of error.
     */
    public void testGlobalRemoveAll() throws Exception {
        globalRemoveAll(false);
    }

    /**
     * @throws Exception In case of error.
     */
    public void testGlobalRemoveAllAsync() throws Exception {
        globalRemoveAll(true);
    }

    /**
     * @param async If {@code true} uses asynchronous operation.
     * @throws Exception In case of error.
     */
    private void globalRemoveAll(boolean async) throws Exception {
        IgniteCache<String, Integer> cache = jcache();

        cache.put("key1", 1);
        cache.put("key2", 2);
        cache.put("key3", 3);

        checkSize(F.asSet("key1", "key2", "key3"));

        atomicClockModeDelay(cache);

        IgniteCache<String, Integer> asyncCache = cache.withAsync();

        if (async) {
            asyncCache.removeAll(F.asSet("key1", "key2"));

            asyncCache.future().get();
        }
        else
            cache.removeAll(F.asSet("key1", "key2"));

        checkSize(F.asSet("key3"));

        checkContainsKey(false, "key1");
        checkContainsKey(false, "key2");
        checkContainsKey(true, "key3");

        // Put values again.
        cache.put("key1", 1);
        cache.put("key2", 2);
        cache.put("key3", 3);

        atomicClockModeDelay(cache);

        if (async) {
            IgniteCache<String, Integer> asyncCache0 = jcache(gridCount() > 1 ? 1 : 0).withAsync();

            asyncCache0.removeAll();

            asyncCache0.future().get();
        }
        else
            jcache(gridCount() > 1 ? 1 : 0).removeAll();

        assertEquals(0, cache.localSize());
        long entryCnt = hugeRemoveAllEntryCount();

        for (int i = 0; i < entryCnt; i++)
            cache.put(String.valueOf(i), i);

        for (int i = 0; i < entryCnt; i++)
            assertEquals(Integer.valueOf(i), cache.get(String.valueOf(i)));

        atomicClockModeDelay(cache);

        if (async) {
            asyncCache.removeAll();

            asyncCache.future().get();
        }
        else
            cache.removeAll();

        for (int i = 0; i < entryCnt; i++)
            assertNull(cache.get(String.valueOf(i)));
    }

    /**
     * @return Count of entries to be removed in removeAll() test.
     */
    protected long hugeRemoveAllEntryCount() {
        return 1000L;
    }

    /**
     * @throws Exception In case of error.
     */
    public void testRemoveAllWithNulls() throws Exception {
        final IgniteCache<String, Integer> cache = jcache();

        final Set<String> c = new LinkedHashSet<>();

        c.add("key1");
        c.add(null);

        GridTestUtils.assertThrows(log, new Callable<Void>() {
            @Override public Void call() throws Exception {
                cache.removeAll(c);

                return null;
            }
        }, NullPointerException.class, null);

        assertEquals(0, grid(0).cache(null).localSize());

        GridTestUtils.assertThrows(log, new Callable<Void>() {
            @Override public Void call() throws Exception {
                cache.removeAll(null);

                return null;
            }
        }, NullPointerException.class, null);

        GridTestUtils.assertThrows(log, new Callable<Void>() {
            @Override public Void call() throws Exception {
                cache.remove(null);

                return null;
            }
        }, NullPointerException.class, null);

        GridTestUtils.assertThrows(log, new Callable<Void>() {
            @Override public Void call() throws Exception {
                cache.getAndRemove(null);

                return null;
            }
        }, NullPointerException.class, null);

        GridTestUtils.assertThrows(log, new Callable<Void>() {
            @Override public Void call() throws Exception {
                cache.remove("key1", null);

                return null;
            }
        }, NullPointerException.class, null);
    }

    /**
     * @throws Exception In case of error.
     */
    public void testRemoveAllDuplicates() throws Exception {
        jcache().removeAll(ImmutableSet.of("key1", "key1", "key1"));
    }

    /**
     * @throws Exception In case of error.
     */
    public void testRemoveAllDuplicatesTx() throws Exception {
        if (txShouldBeUsed()) {
            try (Transaction tx = transactions().txStart()) {
                jcache().removeAll(ImmutableSet.of("key1", "key1", "key1"));

                tx.commit();
            }
        }
    }

    /**
     * @throws Exception In case of error.
     */
    public void testRemoveAllEmpty() throws Exception {
        jcache().removeAll();
    }

    /**
     * @throws Exception In case of error.
     */
    public void testRemoveAllAsync() throws Exception {
        IgniteCache<String, Integer> cache = jcache();

        IgniteCache<String, Integer> cacheAsync = cache.withAsync();

        cache.put("key1", 1);
        cache.put("key2", 2);
        cache.put("key3", 3);

        checkSize(F.asSet("key1", "key2", "key3"));

        cacheAsync.removeAll(F.asSet("key1", "key2"));

        assertNull(cacheAsync.future().get());

        checkSize(F.asSet("key3"));

        checkContainsKey(false, "key1");
        checkContainsKey(false, "key2");
        checkContainsKey(true, "key3");
    }

    /**
     * @throws Exception In case of error.
     */
    public void testLoadAll() throws Exception {
        IgniteCache<String, Integer> cache = jcache();

        Set<String> keys = new HashSet<>(primaryKeysForCache(cache, 2));

        for (String key : keys)
            assertNull(cache.localPeek(key, ONHEAP));

        Map<String, Integer> vals = new HashMap<>();

        int i = 0;

        for (String key : keys) {
            cache.put(key, i);

            vals.put(key, i);

            i++;
        }

        for (String key : keys)
            assertEquals(vals.get(key), peek(cache, key));

        cache.clear();

        for (String key : keys)
            assertNull(peek(cache, key));

        loadAll(cache, keys, true);

        for (String key : keys)
            assertEquals(vals.get(key), peek(cache, key));
    }

    /**
     * @throws Exception If failed.
     */
    public void testRemoveAfterClear() throws Exception {
        IgniteEx ignite = grid(0);

        boolean affNode = ignite.context().cache().internalCache(null).context().affinityNode();

        if (!affNode) {
            if (gridCount() < 2)
                return;

            ignite = grid(1);
        }

        IgniteCache<Integer, Integer> cache = ignite.cache(null);

        int key = 0;

        Collection<Integer> keys = new ArrayList<>();

        for (int k = 0; k < 2; k++) {
            while (!ignite.affinity(null).isPrimary(ignite.localNode(), key))
                key++;

            keys.add(key);

            key++;
        }

        info("Keys: " + keys);

        for (Integer k : keys)
            cache.put(k, k);

        cache.clear();

        for (int g = 0; g < gridCount(); g++) {
            Ignite grid0 = grid(g);

            grid0.cache(null).removeAll();

            assertTrue(grid0.cache(null).localSize() == 0);
        }
    }

    /**
     * @throws Exception In case of error.
     */
    public void testClear() throws Exception {
        IgniteCache<String, Integer> cache = jcache();

        Set<String> keys = new HashSet<>(primaryKeysForCache(cache, 3));

        for (String key : keys)
            assertNull(cache.get(key));

        Map<String, Integer> vals = new HashMap<>(keys.size());

        int i = 0;

        for (String key : keys) {
            cache.put(key, i);

            vals.put(key, i);

            i++;
        }

        for (String key : keys)
            assertEquals(vals.get(key), peek(cache, key));

        cache.clear();

        for (String key : keys)
            assertNull(peek(cache, key));

        for (i = 0; i < gridCount(); i++)
            jcache(i).clear();

        for (i = 0; i < gridCount(); i++)
            assert jcache(i).localSize() == 0;

        for (Map.Entry<String, Integer> entry : vals.entrySet())
            cache.put(entry.getKey(), entry.getValue());

        for (String key : keys)
            assertEquals(vals.get(key), peek(cache, key));

        String first = F.first(keys);

        if (lockingEnabled()) {
            Lock lock = cache.lock(first);

            lock.lock();

            try {
                cache.clear();

                GridCacheContext<String, Integer> cctx = context(0);

                GridCacheEntryEx entry = cctx.isNear() ? cctx.near().dht().peekEx(first) :
                    cctx.cache().peekEx(first);

                assertNotNull(entry);
            }
            finally {
                lock.unlock();
            }
        }
        else {
            cache.clear();

            cache.put(first, vals.get(first));
        }

        cache.clear();

        assert cache.localSize() == 0 : "Values after clear.";

        i = 0;

        for (String key : keys) {
            cache.put(key, i);

            vals.put(key, i);

            i++;
        }

        cache.put("key1", 1);
        cache.put("key2", 2);

        cache.localEvict(Sets.union(ImmutableSet.of("key1", "key2"), keys));

        assert cache.localSize(ONHEAP) == 0;

        cache.clear();

        assert cache.localPeek("key1", ONHEAP) == null;
        assert cache.localPeek("key2", ONHEAP) == null;
    }

    /**
     * @param keys0 Keys to check.
     * @throws IgniteCheckedException If failed.
     */
    protected void checkUnlocked(final Collection<String> keys0) throws IgniteCheckedException {
        GridTestUtils.waitForCondition(new GridAbsPredicate() {
            @Override public boolean apply() {
                try {
                    for (int i = 0; i < gridCount(); i++) {
                        GridCacheAdapter<Object, Object> cache = ((IgniteKernal)ignite(i)).internalCache();

                        for (String key : keys0) {
                            GridCacheEntryEx entry = cache.peekEx(key);

                            if (entry != null) {
                                if (entry.lockedByAny()) {
                                    info("Entry is still locked [i=" + i + ", entry=" + entry + ']');

                                    return false;
                                }
                            }

                            if (cache.isNear()) {
                                entry = cache.context().near().dht().peekEx(key);

                                if (entry != null) {
                                    if (entry.lockedByAny()) {
                                        info("Entry is still locked [i=" + i + ", entry=" + entry + ']');

                                        return false;
                                    }
                                }
                            }
                        }
                    }

                    return true;
                }
                catch (GridCacheEntryRemovedException ignore) {
                    info("Entry was removed, will retry");

                    return false;
                }
            }
        }, 10_000);
    }

    /**
     * @throws Exception If failed.
     */
    public void testGlobalClearAll() throws Exception {
        globalClearAll(false);
    }

    /**
     * @throws Exception If failed.
     */
    public void testGlobalClearAllAsync() throws Exception {
        globalClearAll(true);
    }

    /**
     * @param async If {@code true} uses async method.
     * @throws Exception If failed.
     */
    protected void globalClearAll(boolean async) throws Exception {
        // Save entries only on their primary nodes. If we didn't do so, clearLocally() will not remove all entries
        // because some of them were blocked due to having readers.
        for (int i = 0; i < gridCount(); i++) {
            for (String key : primaryKeysForCache(jcache(i), 3, 100_000))
                jcache(i).put(key, 1);
        }

        if (async) {
            IgniteCache<String, Integer> asyncCache = jcache().withAsync();

            asyncCache.clear();

            asyncCache.future().get();
        }
        else
            jcache().clear();

        for (int i = 0; i < gridCount(); i++)
            assert jcache(i).localSize() == 0;
    }

    /**
     * @throws Exception In case of error.
     */
    @SuppressWarnings("BusyWait")
    public void testLockUnlock() throws Exception {
        if (lockingEnabled()) {
            final CountDownLatch lockCnt = new CountDownLatch(1);
            final CountDownLatch unlockCnt = new CountDownLatch(1);

            grid(0).events().localListen(new IgnitePredicate<Event>() {
                @Override public boolean apply(Event evt) {
                    switch (evt.type()) {
                        case EVT_CACHE_OBJECT_LOCKED:
                            lockCnt.countDown();

                            break;
                        case EVT_CACHE_OBJECT_UNLOCKED:
                            unlockCnt.countDown();

                            break;
                    }

                    return true;
                }
            }, EVT_CACHE_OBJECT_LOCKED, EVT_CACHE_OBJECT_UNLOCKED);

            IgniteCache<String, Integer> cache = jcache();

            String key = primaryKeysForCache(cache, 1).get(0);

            cache.put(key, 1);

            assert !cache.isLocalLocked(key, false);

            Lock lock = cache.lock(key);

            lock.lock();

            try {
                lockCnt.await();

                assert cache.isLocalLocked(key, false);
            }
            finally {
                lock.unlock();
            }

            unlockCnt.await();

            for (int i = 0; i < 100; i++)
                if (cache.isLocalLocked(key, false))
                    Thread.sleep(10);
                else
                    break;

            assert !cache.isLocalLocked(key, false);
        }
    }

    /**
     * @throws Exception In case of error.
     */
    @SuppressWarnings("BusyWait")
    public void testLockUnlockAll() throws Exception {
        if (lockingEnabled()) {
            IgniteCache<String, Integer> cache = jcache();

            cache.put("key1", 1);
            cache.put("key2", 2);

            assert !cache.isLocalLocked("key1", false);
            assert !cache.isLocalLocked("key2", false);

            Lock lock1_2 = cache.lockAll(ImmutableSet.of("key1", "key2"));

            lock1_2.lock();

            try {
                assert cache.isLocalLocked("key1", false);
                assert cache.isLocalLocked("key2", false);
            }
            finally {
                lock1_2.unlock();
            }

            for (int i = 0; i < 100; i++)
                if (cache.isLocalLocked("key1", false) || cache.isLocalLocked("key2", false))
                    Thread.sleep(10);
                else
                    break;

            assert !cache.isLocalLocked("key1", false);
            assert !cache.isLocalLocked("key2", false);

            lock1_2.lock();

            try {
                assert cache.isLocalLocked("key1", false);
                assert cache.isLocalLocked("key2", false);
            }
            finally {
                lock1_2.unlock();
            }

            for (int i = 0; i < 100; i++)
                if (cache.isLocalLocked("key1", false) || cache.isLocalLocked("key2", false))
                    Thread.sleep(10);
                else
                    break;

            assert !cache.isLocalLocked("key1", false);
            assert !cache.isLocalLocked("key2", false);
        }
    }

    /**
     * @throws Exception In case of error.
     */
    public void testPeek() throws Exception {
        Ignite ignite = primaryIgnite("key");
        IgniteCache<String, Integer> cache = ignite.cache(null);

        assert peek(cache, "key") == null;

        cache.put("key", 1);

        cache.replace("key", 2);

        assertEquals(2, peek(cache, "key").intValue());
    }

    /**
     * @throws Exception If failed.
     */
    public void testPeekTxRemoveOptimistic() throws Exception {
        checkPeekTxRemove(OPTIMISTIC);
    }

    /**
     * @throws Exception If failed.
     */
    public void testPeekTxRemovePessimistic() throws Exception {
        checkPeekTxRemove(PESSIMISTIC);
    }

    /**
     * @param concurrency Concurrency.
     * @throws Exception If failed.
     */
    private void checkPeekTxRemove(TransactionConcurrency concurrency) throws Exception {
        if (txShouldBeUsed()) {
            Ignite ignite = primaryIgnite("key");
            IgniteCache<String, Integer> cache = ignite.cache(null);

            cache.put("key", 1);

            try (Transaction tx = ignite.transactions().txStart(concurrency, READ_COMMITTED)) {
                cache.remove("key");

                assertNull(cache.get("key")); // localPeek ignores transactions.
                assertNotNull(peek(cache, "key")); // localPeek ignores transactions.

                tx.commit();
            }
        }
    }

    /**
     * @throws Exception If failed.
     */
    public void testPeekRemove() throws Exception {
        IgniteCache<String, Integer> cache = primaryCache("key");

        cache.put("key", 1);
        cache.remove("key");

        assertNull(peek(cache, "key"));
    }

    /**
     * TODO GG-11133.
     * @throws Exception In case of error.
     */
    public void _testEvictExpired() throws Exception {
        final IgniteCache<String, Integer> cache = jcache();

        final String key = primaryKeysForCache(cache, 1).get(0);

        cache.put(key, 1);

        assertEquals((Integer)1, cache.get(key));

        long ttl = 500;

        final ExpiryPolicy expiry = new TouchedExpiryPolicy(new Duration(MILLISECONDS, ttl));

        grid(0).cache(null).withExpiryPolicy(expiry).put(key, 1);

        boolean wait = waitForCondition(new GridAbsPredicate() {
            @Override public boolean apply() {
                return cache.localPeek(key) == null;
            }
        }, ttl + 1000);

        assertTrue("Failed to wait for entry expiration.", wait);

        // Expired entry should not be swapped.
        cache.localEvict(Collections.singleton(key));

        assertNull(peek(cache, "key"));

        assertNull(cache.localPeek(key, ONHEAP));

        assertTrue(cache.localSize() == 0);

        load(cache, key, true);

        Affinity<String> aff = ignite(0).affinity(null);

        for (int i = 0; i < gridCount(); i++) {
            if (aff.isPrimary(grid(i).cluster().localNode(), key))
                assertEquals((Integer)1, peek(jcache(i), key));

            if (aff.isBackup(grid(i).cluster().localNode(), key))
                assertEquals((Integer)1, peek(jcache(i), key));
        }
    }

    /**
     * TODO GG-11133.
     *
     * @throws Exception If failed.
     */
    public void _testPeekExpired() throws Exception {
        final IgniteCache<String, Integer> c = jcache();

        final String key = primaryKeysForCache(c, 1).get(0);

        info("Using key: " + key);

        c.put(key, 1);

        assertEquals(Integer.valueOf(1), peek(c, key));

        int ttl = 500;

        final ExpiryPolicy expiry = new TouchedExpiryPolicy(new Duration(MILLISECONDS, ttl));

        c.withExpiryPolicy(expiry).put(key, 1);

        Thread.sleep(ttl + 100);

        GridTestUtils.waitForCondition(new GridAbsPredicate() {
            @Override public boolean apply() {
                return peek(c, key) == null;
            }
        }, 2000);

        assert peek(c, key) == null;

        assert c.localSize() == 0 : "Cache is not empty.";
    }

    /**
     * TODO GG-11133.
     *
     * @throws Exception If failed.
     */
    public void _testPeekExpiredTx() throws Exception {
        if (txShouldBeUsed()) {
            final IgniteCache<String, Integer> c = jcache();

            final String key = "1";
            int ttl = 500;

            try (Transaction tx = grid(0).transactions().txStart()) {
                final ExpiryPolicy expiry = new TouchedExpiryPolicy(new Duration(MILLISECONDS, ttl));

                grid(0).cache(null).withExpiryPolicy(expiry).put(key, 1);

                tx.commit();
            }

            GridTestUtils.waitForCondition(new GridAbsPredicate() {
                @Override public boolean apply() {
                    return peek(c, key) == null;
                }
            }, 2000);

            assertNull(peek(c, key));

            assert c.localSize() == 0;
        }
    }

    /**
     * @throws Exception If failed.
     */
    public void testTtlTx() throws Exception {
        if (txShouldBeUsed())
            checkTtl(true, false);
    }

    /**
     * @throws Exception If failed.
     */
    public void testTtlNoTx() throws Exception {
        checkTtl(false, false);
    }

    /**
     * @throws Exception If failed.
     */
    public void testTtlNoTxOldEntry() throws Exception {
        checkTtl(false, true);
    }

    /**
     * @param inTx In tx flag.
     * @param oldEntry {@code True} to check TTL on old entry, {@code false} on new.
     * @throws Exception If failed.
     */
    private void checkTtl(boolean inTx, boolean oldEntry) throws Exception {
        // TODO GG-11133.
        if (true)
            return;

        if (memoryMode() == OFFHEAP_TIERED)
            return;

        int ttl = 1000;

        final ExpiryPolicy expiry = new TouchedExpiryPolicy(new Duration(MILLISECONDS, ttl));

        final IgniteCache<String, Integer> c = jcache();

        final String key = primaryKeysForCache(jcache(), 1).get(0);

        IgnitePair<Long> entryTtl;

        if (oldEntry) {
            c.put(key, 1);

            entryTtl = entryTtl(fullCache(), key);

            assertNotNull(entryTtl.get1());
            assertNotNull(entryTtl.get2());
            assertEquals((Long)0L, entryTtl.get1());
            assertEquals((Long)0L, entryTtl.get2());
        }

        long startTime = System.currentTimeMillis();

        if (inTx) {
            // Rollback transaction for the first time.
            Transaction tx = transactions().txStart();

            try {
                jcache().withExpiryPolicy(expiry).put(key, 1);
            }
            finally {
                tx.rollback();
            }

            if (oldEntry) {
                entryTtl = entryTtl(fullCache(), key);

                assertEquals((Long)0L, entryTtl.get1());
                assertEquals((Long)0L, entryTtl.get2());
            }
        }

        // Now commit transaction and check that ttl and expire time have been saved.
        Transaction tx = inTx ? transactions().txStart() : null;

        try {
            jcache().withExpiryPolicy(expiry).put(key, 1);

            if (tx != null)
                tx.commit();
        }
        finally {
            if (tx != null)
                tx.close();
        }

        long[] expireTimes = new long[gridCount()];

        for (int i = 0; i < gridCount(); i++) {
            if (grid(i).affinity(null).isPrimaryOrBackup(grid(i).localNode(), key)) {
                IgnitePair<Long> curEntryTtl = entryTtl(jcache(i), key);

                assertNotNull(curEntryTtl.get1());
                assertNotNull(curEntryTtl.get2());
                assertEquals(ttl, (long)curEntryTtl.get1());
                assertTrue(curEntryTtl.get2() > startTime);

                expireTimes[i] = curEntryTtl.get2();
            }
        }

        // One more update from the same cache entry to ensure that expire time is shifted forward.
        U.sleep(100);

        tx = inTx ? transactions().txStart() : null;

        try {
            jcache().withExpiryPolicy(expiry).put(key, 2);

            if (tx != null)
                tx.commit();
        }
        finally {
            if (tx != null)
                tx.close();
        }

        for (int i = 0; i < gridCount(); i++) {
            if (grid(i).affinity(null).isPrimaryOrBackup(grid(i).localNode(), key)) {
                IgnitePair<Long> curEntryTtl = entryTtl(jcache(i), key);

                assertNotNull(curEntryTtl.get1());
                assertNotNull(curEntryTtl.get2());
                assertEquals(ttl, (long)curEntryTtl.get1());
                assertTrue(curEntryTtl.get2() > startTime);

                expireTimes[i] = curEntryTtl.get2();
            }
        }

        // And one more direct update to ensure that expire time is shifted forward.
        U.sleep(100);

        tx = inTx ? transactions().txStart() : null;

        try {
            jcache().withExpiryPolicy(expiry).put(key, 3);

            if (tx != null)
                tx.commit();
        }
        finally {
            if (tx != null)
                tx.close();
        }

        for (int i = 0; i < gridCount(); i++) {
            if (grid(i).affinity(null).isPrimaryOrBackup(grid(i).localNode(), key)) {
                IgnitePair<Long> curEntryTtl = entryTtl(jcache(i), key);

                assertNotNull(curEntryTtl.get1());
                assertNotNull(curEntryTtl.get2());
                assertEquals(ttl, (long)curEntryTtl.get1());
                assertTrue(curEntryTtl.get2() > startTime);

                expireTimes[i] = curEntryTtl.get2();
            }
        }

        // And one more update to ensure that ttl is not changed and expire time is not shifted forward.
        U.sleep(100);

        log.info("Put 4");

        tx = inTx ? transactions().txStart() : null;

        try {
            jcache().put(key, 4);

            if (tx != null)
                tx.commit();
        }
        finally {
            if (tx != null)
                tx.close();
        }

        log.info("Put 4 done");

        for (int i = 0; i < gridCount(); i++) {
            if (grid(i).affinity(null).isPrimaryOrBackup(grid(i).localNode(), key)) {
                IgnitePair<Long> curEntryTtl = entryTtl(jcache(i), key);

                assertNotNull(curEntryTtl.get1());
                assertNotNull(curEntryTtl.get2());
                assertEquals(ttl, (long)curEntryTtl.get1());
                assertEquals(expireTimes[i], (long)curEntryTtl.get2());
            }
        }

        // Avoid reloading from store.
        storeStgy.removeFromStore(key);

        assertTrue(GridTestUtils.waitForCondition(new GridAbsPredicateX() {
            @SuppressWarnings("unchecked")
            @Override public boolean applyx() {
                try {
                    Integer val = c.get(key);

                    if (val != null) {
                        info("Value is in cache [key=" + key + ", val=" + val + ']');

                        return false;
                    }

                    // Get "cache" field from GridCacheProxyImpl.
                    GridCacheAdapter c0 = cacheFromCtx(c);

                    if (!c0.context().deferredDelete()) {
                        GridCacheEntryEx e0 = c0.peekEx(key);

                        return e0 == null || (e0.rawGet() == null && e0.valueBytes() == null);
                    }
                    else
                        return true;
                }
                catch (GridCacheEntryRemovedException e) {
                    throw new RuntimeException(e);
                }
            }
        }, Math.min(ttl * 10, getTestTimeout())));

        IgniteCache fullCache = fullCache();

        if (!isMultiJvmObject(fullCache)) {
            GridCacheAdapter internalCache = internalCache(fullCache);

            if (internalCache.isLocal())
                return;
        }

        assert c.get(key) == null;

        // Ensure that old TTL and expire time are not longer "visible".
        entryTtl = entryTtl(fullCache(), key);

        assertNotNull(entryTtl.get1());
        assertNotNull(entryTtl.get2());
        assertEquals(0, (long)entryTtl.get1());
        assertEquals(0, (long)entryTtl.get2());

        // Ensure that next update will not pick old expire time.

        tx = inTx ? transactions().txStart() : null;

        try {
            jcache().put(key, 10);

            if (tx != null)
                tx.commit();
        }
        finally {
            if (tx != null)
                tx.close();
        }

        U.sleep(2000);

        entryTtl = entryTtl(fullCache(), key);

        assertEquals((Integer)10, c.get(key));

        assertNotNull(entryTtl.get1());
        assertNotNull(entryTtl.get2());
        assertEquals(0, (long)entryTtl.get1());
        assertEquals(0, (long)entryTtl.get2());
    }

    /**
     * @throws Exception In case of error.
     */
    public void testLocalEvict() throws Exception {
        IgniteCache<String, Integer> cache = jcache();

        List<String> keys = primaryKeysForCache(cache, 3);

        String key1 = keys.get(0);
        String key2 = keys.get(1);
        String key3 = keys.get(2);

        cache.put(key1, 1);
        cache.put(key2, 2);
        cache.put(key3, 3);

        assert peek(cache, key1) == 1;
        assert peek(cache, key2) == 2;
        assert peek(cache, key3) == 3;

        cache.localEvict(F.asList(key1, key2));

        assert cache.localPeek(key1, ONHEAP) == null;
        assert cache.localPeek(key2, ONHEAP) == null;
        assert peek(cache, key3) == 3;

        loadAll(cache, ImmutableSet.of(key1, key2), true);

        Affinity<String> aff = ignite(0).affinity(null);

        for (int i = 0; i < gridCount(); i++) {
            if (aff.isPrimaryOrBackup(grid(i).cluster().localNode(), key1))
                assertEquals((Integer)1, peek(jcache(i), key1));

            if (aff.isPrimaryOrBackup(grid(i).cluster().localNode(), key2))
                assertEquals((Integer)2, peek(jcache(i), key2));

            if (aff.isPrimaryOrBackup(grid(i).cluster().localNode(), key3))
                assertEquals((Integer)3, peek(jcache(i), key3));
        }
    }

    /**
     * @throws Exception If failed.
     *
     * TODO: GG-11148 check if test makes sense.
     */
    public void _testUnswap() throws Exception {
        IgniteCache<String, Integer> cache = grid(0).cache(null);

        List<String> keys = primaryKeysForCache(jcache(), 3);

        String k1 = keys.get(0);
        String k2 = keys.get(1);
        String k3 = keys.get(2);

        cache.getAndPut(k1, 1);
        cache.getAndPut(k2, 2);
        cache.getAndPut(k3, 3);

        final AtomicInteger swapEvts = new AtomicInteger(0);
        final AtomicInteger unswapEvts = new AtomicInteger(0);

        Collection<String> locKeys = new HashSet<>();

        if (grid(0).context().cache().cache(null).context().affinityNode()) {
            Iterable<Cache.Entry<String, Integer>> entries = cache.localEntries(PRIMARY, BACKUP);

            for (Cache.Entry<String, Integer> entry : entries)
                locKeys.add(entry.getKey());

            info("Local keys (primary + backup): " + locKeys);
        }

        for (int i = 0; i < gridCount(); i++)
            grid(i).events().localListen(
                new SwapEvtsLocalListener(swapEvts, unswapEvts), EVT_CACHE_OBJECT_SWAPPED, EVT_CACHE_OBJECT_UNSWAPPED);

        cache.localEvict(F.asList(k2, k3));

        if (memoryMode() == OFFHEAP_TIERED) {
            assertNotNull(cache.localPeek(k1, ONHEAP, OFFHEAP));
            assertNotNull(cache.localPeek(k2, ONHEAP, OFFHEAP));
            assertNotNull(cache.localPeek(k3, ONHEAP, OFFHEAP));
        }
        else {
            assertNotNull(cache.localPeek(k1, ONHEAP, OFFHEAP));
            assertNull(cache.localPeek(k2, ONHEAP, OFFHEAP));
            assertNull(cache.localPeek(k3, ONHEAP, OFFHEAP));
        }

        int cnt = 0;

        if (locKeys.contains(k2)) {
            assertNull(cache.localPeek(k2, ONHEAP_PEEK_MODES));

            cache.localPromote(Collections.singleton(k2));

            assertEquals((Integer)2, cache.localPeek(k2, ONHEAP_PEEK_MODES));

            cnt++;
        }
        else {
            cache.localPromote(Collections.singleton(k2));

            assertNull(cache.localPeek(k2, ONHEAP_PEEK_MODES));
        }

        if (locKeys.contains(k3)) {
            assertNull(cache.localPeek(k3, ONHEAP_PEEK_MODES));

            cache.localPromote(Collections.singleton(k3));

            assertEquals((Integer)3, cache.localPeek(k3, ONHEAP_PEEK_MODES));

            cnt++;
        }
        else {
            cache.localPromote(Collections.singleton(k3));

            assertNull(cache.localPeek(k3, ONHEAP_PEEK_MODES));
        }

        if (memoryMode() != OFFHEAP_TIERED) {
            assertEquals(cnt, swapEvts.get());
            assertEquals(cnt, unswapEvts.get());
        }

        cache.localEvict(Collections.singleton(k1));

        assertEquals((Integer)1, cache.get(k1));

        if (locKeys.contains(k1))
            cnt++;

        if (memoryMode() != OFFHEAP_TIERED) {
            assertEquals(cnt, swapEvts.get());
            assertEquals(cnt, unswapEvts.get());
        }

        cache.clear();

        // Check with multiple arguments.
        cache.getAndPut(k1, 1);
        cache.getAndPut(k2, 2);
        cache.getAndPut(k3, 3);

        swapEvts.set(0);
        unswapEvts.set(0);

        cache.localEvict(Collections.singleton(k2));
        cache.localEvict(Collections.singleton(k3));

        if (memoryMode() == OFFHEAP_TIERED) {
            assertNotNull(cache.localPeek(k1, ONHEAP, OFFHEAP));
            assertNotNull(cache.localPeek(k2, ONHEAP, OFFHEAP));
            assertNotNull(cache.localPeek(k3, ONHEAP, OFFHEAP));
        }
        else {
            assertNotNull(cache.localPeek(k1, ONHEAP, OFFHEAP));
            assertNull(cache.localPeek(k2, ONHEAP, OFFHEAP));
            assertNull(cache.localPeek(k3, ONHEAP, OFFHEAP));
        }

        cache.localPromote(F.asSet(k2, k3));

        cnt = 0;

        if (locKeys.contains(k2))
            cnt++;

        if (locKeys.contains(k3))
            cnt++;

        if (memoryMode() != OFFHEAP_TIERED) {
            assertEquals(cnt, swapEvts.get());
            assertEquals(cnt, unswapEvts.get());
        }
    }

    /**
     * JUnit.
     */
    public void testCacheProxy() {
        IgniteCache<String, Integer> cache = jcache();

        assert cache instanceof IgniteCacheProxy;
    }

    /**
     * TODO GG-11133.
     *
     * @throws Exception If failed.
     */
    public void _testCompactExpired() throws Exception {
        final IgniteCache<String, Integer> cache = jcache();

        final String key = F.first(primaryKeysForCache(cache, 1));

        cache.put(key, 1);

        long ttl = 500;

        final ExpiryPolicy expiry = new TouchedExpiryPolicy(new Duration(MILLISECONDS, ttl));

        grid(0).cache(null).withExpiryPolicy(expiry).put(key, 1);

        waitForCondition(new GridAbsPredicate() {
            @Override public boolean apply() {
                return cache.localPeek(key) == null;
            }
        }, ttl + 1000);

        // Peek will actually remove entry from cache.
        assertNull(cache.localPeek(key));

        assert cache.localSize() == 0;

        // Clear readers, if any.
        cache.remove(key);
    }

    /**
     * JUnit.
     *
     * @throws Exception If failed.
     */
    public void testOptimisticTxMissingKey() throws Exception {
        if (txShouldBeUsed()) {
            try (Transaction tx = transactions().txStart(OPTIMISTIC, READ_COMMITTED)) {
                // Remove missing key.
                assertFalse(jcache().remove(UUID.randomUUID().toString()));

                tx.commit();
            }
        }
    }

    /**
     * JUnit.
     *
     * @throws Exception If failed.
     */
    public void testOptimisticTxMissingKeyNoCommit() throws Exception {
        if (txShouldBeUsed()) {
            try (Transaction tx = transactions().txStart(OPTIMISTIC, READ_COMMITTED)) {
                // Remove missing key.
                assertFalse(jcache().remove(UUID.randomUUID().toString()));

                tx.setRollbackOnly();
            }
        }
    }

    /**
     * @throws Exception If failed.
     */
    public void testOptimisticTxReadCommittedInTx() throws Exception {
        checkRemovexInTx(OPTIMISTIC, READ_COMMITTED);
    }

    /**
     * @throws Exception If failed.
     */
    public void testOptimisticTxRepeatableReadInTx() throws Exception {
        checkRemovexInTx(OPTIMISTIC, REPEATABLE_READ);
    }

    /**
     * @throws Exception If failed.
     */
    public void testPessimisticTxReadCommittedInTx() throws Exception {
        checkRemovexInTx(PESSIMISTIC, READ_COMMITTED);
    }

    /**
     * @throws Exception If failed.
     */
    public void testPessimisticTxRepeatableReadInTx() throws Exception {
        checkRemovexInTx(PESSIMISTIC, REPEATABLE_READ);
    }

    /**
     * @param concurrency Concurrency.
     * @param isolation Isolation.
     * @throws Exception If failed.
     */
    private void checkRemovexInTx(TransactionConcurrency concurrency, TransactionIsolation isolation) throws Exception {
        if (txShouldBeUsed()) {
            final int cnt = 10;

            CU.inTx(ignite(0), jcache(), concurrency, isolation, new CIX1<IgniteCache<String, Integer>>() {
                @Override public void applyx(IgniteCache<String, Integer> cache) {
                    for (int i = 0; i < cnt; i++)
                        cache.put("key" + i, i);
                }
            });

            CU.inTx(ignite(0), jcache(), concurrency, isolation, new CIX1<IgniteCache<String, Integer>>() {
                @Override public void applyx(IgniteCache<String, Integer> cache) {
                    for (int i = 0; i < cnt; i++)
                        assertEquals(new Integer(i), cache.get("key" + i));
                }
            });

            CU.inTx(ignite(0), jcache(), concurrency, isolation, new CIX1<IgniteCache<String, Integer>>() {
                @Override public void applyx(IgniteCache<String, Integer> cache) {
                    for (int i = 0; i < cnt; i++)
                        assertTrue(cache.remove("key" + i));
                }
            });

            CU.inTx(ignite(0), jcache(), concurrency, isolation, new CIX1<IgniteCache<String, Integer>>() {
                @Override public void applyx(IgniteCache<String, Integer> cache) {
                    for (int i = 0; i < cnt; i++)
                        assertNull(cache.get("key" + i));
                }
            });
        }
    }

    /**
     * JUnit.
     *
     * @throws Exception If failed.
     */
    public void testPessimisticTxMissingKey() throws Exception {
        if (txShouldBeUsed()) {
            try (Transaction tx = transactions().txStart(PESSIMISTIC, READ_COMMITTED)) {
                // Remove missing key.
                assertFalse(jcache().remove(UUID.randomUUID().toString()));

                tx.commit();
            }
        }
    }

    /**
     * JUnit.
     *
     * @throws Exception If failed.
     */
    public void testPessimisticTxMissingKeyNoCommit() throws Exception {
        if (txShouldBeUsed()) {
            try (Transaction tx = transactions().txStart(PESSIMISTIC, READ_COMMITTED)) {
                // Remove missing key.
                assertFalse(jcache().remove(UUID.randomUUID().toString()));

                tx.setRollbackOnly();
            }
        }
    }

    /**
     * @throws Exception If failed.
     */
    public void testPessimisticTxRepeatableRead() throws Exception {
        if (txShouldBeUsed()) {
            try (Transaction ignored = transactions().txStart(PESSIMISTIC, REPEATABLE_READ)) {
                jcache().put("key", 1);

                assert jcache().get("key") == 1;
            }
        }
    }

    /**
     * @throws Exception If failed.
     */
    public void testPessimisticTxRepeatableReadOnUpdate() throws Exception {
        if (txShouldBeUsed()) {
            try (Transaction ignored = transactions().txStart(PESSIMISTIC, REPEATABLE_READ)) {
                jcache().put("key", 1);

                assert jcache().getAndPut("key", 2) == 1;
            }
        }
    }

    /**
     * @throws Exception In case of error.
     */
    public void testToMap() throws Exception {
        IgniteCache<String, Integer> cache = jcache();

        if (offheapTiered(cache))
            return;

        cache.put("key1", 1);
        cache.put("key2", 2);

        Map<String, Integer> map = new HashMap<>();

        for (int i = 0; i < gridCount(); i++) {
            for (Cache.Entry<String, Integer> entry : jcache(i))
                map.put(entry.getKey(), entry.getValue());
        }

        assert map.size() == 2;
        assert map.get("key1") == 1;
        assert map.get("key2") == 2;
    }

    /**
     * @param keys Expected keys.
     * @throws Exception If failed.
     */
    protected void checkSize(final Collection<String> keys) throws Exception {
        if (memoryMode() == OFFHEAP_TIERED)
            return;

        if (nearEnabled())
            assertEquals(keys.size(), jcache().localSize(CachePeekMode.ALL));
        else {
            for (int i = 0; i < gridCount(); i++)
                executeOnLocalOrRemoteJvm(i, new CheckEntriesTask(keys));
        }
    }

    /**
     * @param keys Expected keys.
     * @throws Exception If failed.
     */
    protected void checkKeySize(final Collection<String> keys) throws Exception {
        if (nearEnabled())
            assertEquals("Invalid key size: " + jcache().localSize(ALL),
                keys.size(), jcache().localSize(ALL));
        else {
            for (int i = 0; i < gridCount(); i++)
                executeOnLocalOrRemoteJvm(i, new CheckKeySizeTask(keys));
        }
    }

    /**
     * @param exp Expected value.
     * @param key Key.
     * @throws Exception If failed.
     */
    private void checkContainsKey(boolean exp, String key) throws Exception {
        if (nearEnabled())
            assertEquals(exp, jcache().containsKey(key));
        else {
            boolean contains = false;

            for (int i = 0; i < gridCount(); i++)
                if (containsKey(jcache(i), key)) {
                    contains = true;

                    break;
                }

            assertEquals("Key: " + key, exp, contains);
        }
    }

    /**
     * @param key Key.
     */
    protected Ignite primaryIgnite(String key) {
        ClusterNode node = grid(0).affinity(null).mapKeyToNode(key);

        if (node == null)
            throw new IgniteException("Failed to find primary node.");

        UUID nodeId = node.id();

        for (int i = 0; i < gridCount(); i++) {
            if (grid(i).localNode().id().equals(nodeId))
                return ignite(i);
        }

        throw new IgniteException("Failed to find primary node.");
    }

    /**
     * @param key Key.
     * @return Cache.
     */
    protected IgniteCache<String, Integer> primaryCache(String key) {
        return primaryIgnite(key).cache(null);
    }

    /**
     * @param cache Cache.
     * @param cnt Keys count.
     * @return Collection of keys for which given cache is primary.
     */
    protected List<String> primaryKeysForCache(IgniteCache<String, Integer> cache, int cnt, int startFrom) {
        return executeOnLocalOrRemoteJvm(cache, new CheckPrimaryKeysTask(startFrom, cnt));
    }

    /**
     * @param cache Cache.
     * @param cnt Keys count.
     * @return Collection of keys for which given cache is primary.
     * @throws IgniteCheckedException If failed.
     */
    protected List<String> primaryKeysForCache(IgniteCache<String, Integer> cache, int cnt)
        throws IgniteCheckedException {
        return primaryKeysForCache(cache, cnt, 1);
    }

    /**
     * @param cache Cache.
     * @param key Entry key.
     * @return Pair [ttl, expireTime]; both values null if entry not found
     */
    protected IgnitePair<Long> entryTtl(IgniteCache cache, String key) {
        return executeOnLocalOrRemoteJvm(cache, new EntryTtlTask(key, true));
    }

    /**
     * @throws Exception If failed.
     */
    public void testIterator() throws Exception {
        IgniteCache<Integer, Integer> cache = grid(0).cache(null);

        final int KEYS = 1000;

        for (int i = 0; i < KEYS; i++)
            cache.put(i, i);

        // Try to initialize readers in case when near cache is enabled.
        for (int i = 0; i < gridCount(); i++) {
            cache = grid(i).cache(null);

            for (int k = 0; k < KEYS; k++)
                assertEquals((Object)k, cache.get(k));
        }

        int cnt = 0;

        for (Cache.Entry e : cache)
            cnt++;

        assertEquals(KEYS, cnt);
    }

    /**
     * @throws Exception If failed.
     */
    public void testIgniteCacheIterator() throws Exception {
        IgniteCache<String, Integer> cache = jcache(0);

        Iterator<Cache.Entry<String, Integer>> it = cache.iterator();

        boolean hasNext = it.hasNext();

        if (hasNext)
            assertFalse("Cache has value: " + it.next(), hasNext);

        final int SIZE = 10_000;

        Map<String, Integer> entries = new HashMap<>();

        Map<String, Integer> putMap = new HashMap<>();

        for (int i = 0; i < SIZE; ++i) {
            String key = Integer.toString(i);

            putMap.put(key, i);

            entries.put(key, i);

            if (putMap.size() == 500) {
                cache.putAll(putMap);

                info("Puts finished: " + (i + 1));

                putMap.clear();
            }
        }

        cache.putAll(putMap);

        checkIteratorHasNext();

        checkIteratorCache(entries);

        checkIteratorRemove(cache, entries);

        checkIteratorEmpty(cache);
    }

    /**
     * @throws Exception If failed.
     */
    public void testIteratorLeakOnCancelCursor() throws Exception {
        IgniteCache<String, Integer> cache = jcache(0);

        final int SIZE = 10_000;

        Map<String, Integer> putMap = new HashMap<>();

        for (int i = 0; i < SIZE; ++i) {
            String key = Integer.toString(i);

            putMap.put(key, i);

            if (putMap.size() == 500) {
                cache.putAll(putMap);

                info("Puts finished: " + (i + 1));

                putMap.clear();
            }
        }

        cache.putAll(putMap);

        QueryCursor<Cache.Entry<String, Integer>> cur = cache.query(new ScanQuery<String, Integer>());

        cur.iterator().next();

        cur.close();

        waitForIteratorsCleared(cache, 10);
    }

    /**
     * If hasNext() is called repeatedly, it should return the same result.
     */
    private void checkIteratorHasNext() {
        Iterator<Cache.Entry<String, Integer>> iter = jcache(0).iterator();

        assertEquals(iter.hasNext(), iter.hasNext());

        while (iter.hasNext())
            iter.next();

        assertFalse(iter.hasNext());
    }

    /**
     * @param cache Cache.
     * @param entries Expected entries in the cache.
     */
    private void checkIteratorRemove(IgniteCache<String, Integer> cache, Map<String, Integer> entries) {
        // Check that we can remove element.
        String rmvKey = Integer.toString(5);

        removeCacheIterator(cache, rmvKey);

        entries.remove(rmvKey);

        assertFalse(cache.containsKey(rmvKey));
        assertNull(cache.get(rmvKey));

        checkIteratorCache(entries);

        // Check that we cannot call Iterator.remove() without next().
        final Iterator<Cache.Entry<String, Integer>> iter = jcache(0).iterator();

        assertTrue(iter.hasNext());

        iter.next();

        iter.remove();

        GridTestUtils.assertThrows(log, new Callable<Object>() {
            @Override public Void call() throws Exception {
                iter.remove();

                return null;
            }
        }, IllegalStateException.class, null);
    }

    /**
     * @param cache Cache.
     * @param key Key to remove.
     */
    private void removeCacheIterator(IgniteCache<String, Integer> cache, String key) {
        Iterator<Cache.Entry<String, Integer>> iter = cache.iterator();

        int delCnt = 0;

        while (iter.hasNext()) {
            Cache.Entry<String, Integer> cur = iter.next();

            if (cur.getKey().equals(key)) {
                iter.remove();

                delCnt++;
            }
        }

        assertEquals(1, delCnt);
    }

    /**
     * @param entries Expected entries in the cache.
     */
    private void checkIteratorCache(Map<String, Integer> entries) {
        for (int i = 0; i < gridCount(); ++i)
            checkIteratorCache(jcache(i), entries);
    }

    /**
     * @param cache Cache.
     * @param entries Expected entries in the cache.
     */
    private void checkIteratorCache(IgniteCache<String, Integer> cache, Map<String, Integer> entries) {
        Iterator<Cache.Entry<String, Integer>> iter = cache.iterator();

        int cnt = 0;

        while (iter.hasNext()) {
            Cache.Entry<String, Integer> cur = iter.next();

            assertTrue(entries.containsKey(cur.getKey()));
            assertEquals(entries.get(cur.getKey()), cur.getValue());

            cnt++;
        }

        assertEquals(entries.size(), cnt);
    }

    /**
     * Checks iterators are cleared.
     */
    private void checkIteratorsCleared() {
        for (int j = 0; j < gridCount(); j++)
            executeOnLocalOrRemoteJvm(j, new CheckIteratorTask());
    }

    /**
     * Checks iterators are cleared.
     */
    private void waitForIteratorsCleared(IgniteCache<String, Integer> cache, int secs) throws InterruptedException {
        for (int i = 0; i < secs; i++) {
            try {
                cache.size(); // Trigger weak queue poll.

                checkIteratorsCleared();
            }
            catch (AssertionFailedError e) {
                if (i == 9) {
                    for (int j = 0; j < gridCount(); j++)
                        executeOnLocalOrRemoteJvm(j, new PrintIteratorStateTask());

                    throw e;
                }

                log.info("Iterators not cleared, will wait");

                Thread.sleep(1000);
            }
        }
    }

    /**
     * Checks iterators are cleared after using.
     *
     * @param cache Cache.
     * @throws Exception If failed.
     */
    private void checkIteratorEmpty(IgniteCache<String, Integer> cache) throws Exception {
        int cnt = 5;

        for (int i = 0; i < cnt; ++i) {
            Iterator<Cache.Entry<String, Integer>> iter = cache.iterator();

            iter.next();

            assert iter.hasNext();
        }

        System.gc();

        waitForIteratorsCleared(cache, 10);
    }

    /**
     * @throws Exception If failed.
     */
    public void testLocalClearKey() throws Exception {
        addKeys();

        String keyToRmv = "key" + 25;

        Ignite g = primaryIgnite(keyToRmv);

        g.<String, Integer>cache(null).localClear(keyToRmv);

        checkLocalRemovedKey(keyToRmv);

        g.<String, Integer>cache(null).put(keyToRmv, 1);

        String keyToEvict = "key" + 30;

        g = primaryIgnite(keyToEvict);

        g.<String, Integer>cache(null).localEvict(Collections.singleton(keyToEvict));

        g.<String, Integer>cache(null).localClear(keyToEvict);

        checkLocalRemovedKey(keyToEvict);
    }

    /**
     * @param keyToRmv Removed key.
     */
    protected void checkLocalRemovedKey(String keyToRmv) {
        for (int i = 0; i < 500; ++i) {
            String key = "key" + i;

            boolean found = primaryIgnite(key).cache(null).localPeek(key) != null;

            if (keyToRmv.equals(key)) {
                Collection<ClusterNode> nodes = grid(0).affinity(null).mapKeyToPrimaryAndBackups(key);

                for (int j = 0; j < gridCount(); ++j) {
                    if (nodes.contains(grid(j).localNode()) && grid(j) != primaryIgnite(key))
                        assertTrue("Not found on backup removed key ", grid(j).cache(null).localPeek(key) != null);
                }

                assertFalse("Found removed key " + key, found);
            }
            else
                assertTrue("Not found key " + key, found);
        }
    }

    /**
     * @throws Exception If failed.
     */
    public void testLocalClearKeys() throws Exception {
        Map<String, List<String>> keys = addKeys();

        Ignite g = grid(0);

        Set<String> keysToRmv = new HashSet<>();

        for (int i = 0; i < gridCount(); ++i) {
            List<String> gridKeys = keys.get(grid(i).name());

            if (gridKeys.size() > 2) {
                keysToRmv.add(gridKeys.get(0));

                keysToRmv.add(gridKeys.get(1));

                g = grid(i);

                break;
            }
        }

        assert keysToRmv.size() > 1;

        info("Will clear keys on node: " + g.cluster().localNode().id());

        g.<String, Integer>cache(null).localClearAll(keysToRmv);

        for (int i = 0; i < 500; ++i) {
            String key = "key" + i;

            Ignite ignite = primaryIgnite(key);

            boolean found = ignite.cache(null).localPeek(key) != null;

            if (keysToRmv.contains(key))
                assertFalse("Found removed key [key=" + key + ", node=" + ignite.cluster().localNode().id() + ']',
                    found);
            else
                assertTrue("Not found key " + key, found);
        }
    }

    /**
     * Add 500 keys to cache only on primaries nodes.
     *
     * @return Map grid's name to its primary keys.
     */
    protected Map<String, List<String>> addKeys() {
        // Save entries only on their primary nodes. If we didn't do so, clearLocally() will not remove all entries
        // because some of them were blocked due to having readers.
        Map<String, List<String>> keys = new HashMap<>();

        for (int i = 0; i < gridCount(); ++i)
            keys.put(grid(i).name(), new ArrayList<String>());

        for (int i = 0; i < 500; ++i) {
            String key = "key" + i;

            Ignite g = primaryIgnite(key);

            g.cache(null).put(key, "value" + i);

            keys.get(g.name()).add(key);
        }

        return keys;
    }

    /**
     * @throws Exception If failed.
     */
    public void testGlobalClearKey() throws Exception {
        testGlobalClearKey(false, Arrays.asList("key25"));
    }

    /**
     * @throws Exception If failed.
     */
    public void testGlobalClearKeyAsync() throws Exception {
        testGlobalClearKey(true, Arrays.asList("key25"));
    }

    /**
     * @throws Exception If failed.
     */
    public void testGlobalClearKeys() throws Exception {
        testGlobalClearKey(false, Arrays.asList("key25", "key100", "key150"));
    }

    /**
     * @throws Exception If failed.
     */
    public void testGlobalClearKeysAsync() throws Exception {
        testGlobalClearKey(true, Arrays.asList("key25", "key100", "key150"));
    }

    /**
     * @param async If {@code true} uses async method.
     * @param keysToRmv Keys to remove.
     * @throws Exception If failed.
     */
    protected void testGlobalClearKey(boolean async, Collection<String> keysToRmv) throws Exception {
        // Save entries only on their primary nodes. If we didn't do so, clearLocally() will not remove all entries
        // because some of them were blocked due to having readers.
        for (int i = 0; i < 500; ++i) {
            String key = "key" + i;

            Ignite g = primaryIgnite(key);

            g.cache(null).put(key, "value" + i);
        }

        if (async) {
            IgniteCache<String, Integer> asyncCache = jcache().withAsync();

            if (keysToRmv.size() == 1)
                asyncCache.clear(F.first(keysToRmv));
            else
                asyncCache.clearAll(new HashSet<>(keysToRmv));

            asyncCache.future().get();
        }
        else {
            if (keysToRmv.size() == 1)
                jcache().clear(F.first(keysToRmv));
            else
                jcache().clearAll(new HashSet<>(keysToRmv));
        }

        for (int i = 0; i < 500; ++i) {
            String key = "key" + i;

            boolean found = false;

            for (int j = 0; j < gridCount(); j++) {
                if (jcache(j).localPeek(key) != null)
                    found = true;
            }

            if (!keysToRmv.contains(key))
                assertTrue("Not found key " + key, found);
            else
                assertFalse("Found removed key " + key, found);
        }
    }

    /**
     * @throws Exception If failed.
     */
    public void testWithSkipStore() throws Exception {
        IgniteCache<String, Integer> cache = grid(0).cache(null);

        IgniteCache<String, Integer> cacheSkipStore = cache.withSkipStore();

        List<String> keys = primaryKeysForCache(cache, 10);

        for (int i = 0; i < keys.size(); ++i)
            storeStgy.putToStore(keys.get(i), i);

        assertFalse(cacheSkipStore.iterator().hasNext());

        for (String key : keys) {
            assertNull(cacheSkipStore.get(key));

            assertNotNull(cache.get(key));
        }

        for (String key : keys) {
            cacheSkipStore.remove(key);

            assertNotNull(cache.get(key));
        }

        cache.removeAll(new HashSet<>(keys));

        for (String key : keys)
            assertNull(cache.get(key));

        final int KEYS = 250;

        // Put/remove data from multiple nodes.

        keys = new ArrayList<>(KEYS);

        for (int i = 0; i < KEYS; i++)
            keys.add("key_" + i);

        for (int i = 0; i < keys.size(); ++i)
            cache.put(keys.get(i), i);

        for (int i = 0; i < keys.size(); ++i) {
            String key = keys.get(i);

            assertNotNull(cacheSkipStore.get(key));
            assertNotNull(cache.get(key));
            assertEquals(i, storeStgy.getFromStore(key));
        }

        for (int i = 0; i < keys.size(); ++i) {
            String key = keys.get(i);

            Integer val1 = -1;

            cacheSkipStore.put(key, val1);
            assertEquals(i, storeStgy.getFromStore(key));
            assertEquals(val1, cacheSkipStore.get(key));

            Integer val2 = -2;

            assertEquals(val1, cacheSkipStore.invoke(key, new SetValueProcessor(val2)));
            assertEquals(i, storeStgy.getFromStore(key));
            assertEquals(val2, cacheSkipStore.get(key));
        }

        for (String key : keys) {
            cacheSkipStore.remove(key);

            assertNull(cacheSkipStore.get(key));
            assertNotNull(cache.get(key));
            assertTrue(storeStgy.isInStore(key));
        }

        for (String key : keys) {
            cache.remove(key);

            assertNull(cacheSkipStore.get(key));
            assertNull(cache.get(key));
            assertFalse(storeStgy.isInStore(key));

            storeStgy.putToStore(key, 0);

            Integer val = -1;

            assertNull(cacheSkipStore.invoke(key, new SetValueProcessor(val)));
            assertEquals(0, storeStgy.getFromStore(key));
            assertEquals(val, cacheSkipStore.get(key));

            cache.remove(key);

            storeStgy.putToStore(key, 0);

            assertTrue(cacheSkipStore.putIfAbsent(key, val));
            assertEquals(val, cacheSkipStore.get(key));
            assertEquals(0, storeStgy.getFromStore(key));

            cache.remove(key);

            storeStgy.putToStore(key, 0);

            assertNull(cacheSkipStore.getAndPut(key, val));
            assertEquals(val, cacheSkipStore.get(key));
            assertEquals(0, storeStgy.getFromStore(key));

            cache.remove(key);
        }

        assertFalse(cacheSkipStore.iterator().hasNext());
        assertTrue(storeStgy.getStoreSize() == 0);
        assertTrue(cache.size(ALL) == 0);

        // putAll/removeAll from multiple nodes.

        Map<String, Integer> data = new LinkedHashMap<>();

        for (int i = 0; i < keys.size(); i++)
            data.put(keys.get(i), i);

        cacheSkipStore.putAll(data);

        for (String key : keys) {
            assertNotNull(cacheSkipStore.get(key));
            assertNotNull(cache.get(key));
            assertFalse(storeStgy.isInStore(key));
        }

        cache.putAll(data);

        for (String key : keys) {
            assertNotNull(cacheSkipStore.get(key));
            assertNotNull(cache.get(key));
            assertTrue(storeStgy.isInStore(key));
        }

        cacheSkipStore.removeAll(data.keySet());

        for (String key : keys) {
            assertNull(cacheSkipStore.get(key));
            assertNotNull(cache.get(key));
            assertTrue(storeStgy.isInStore(key));
        }

        cacheSkipStore.putAll(data);

        for (String key : keys) {
            assertNotNull(cacheSkipStore.get(key));
            assertNotNull(cache.get(key));
            assertTrue(storeStgy.isInStore(key));
        }

        cacheSkipStore.removeAll(data.keySet());

        for (String key : keys) {
            assertNull(cacheSkipStore.get(key));
            assertNotNull(cache.get(key));
            assertTrue(storeStgy.isInStore(key));
        }

        cache.removeAll(data.keySet());

        for (String key : keys) {
            assertNull(cacheSkipStore.get(key));
            assertNull(cache.get(key));
            assertFalse(storeStgy.isInStore(key));
        }

        assertTrue(storeStgy.getStoreSize() == 0);

        // Miscellaneous checks.

        String newKey = "New key";

        assertFalse(storeStgy.isInStore(newKey));

        cacheSkipStore.put(newKey, 1);

        assertFalse(storeStgy.isInStore(newKey));

        cache.put(newKey, 1);

        assertTrue(storeStgy.isInStore(newKey));

        Iterator<Cache.Entry<String, Integer>> it = cacheSkipStore.iterator();

        assertTrue(it.hasNext());

        Cache.Entry<String, Integer> entry = it.next();

        String rmvKey = entry.getKey();

        assertTrue(storeStgy.isInStore(rmvKey));

        it.remove();

        assertNull(cacheSkipStore.get(rmvKey));

        assertTrue(storeStgy.isInStore(rmvKey));

        assertTrue(cache.size(ALL) == 0);
        assertTrue(cacheSkipStore.size(ALL) == 0);

        cache.remove(rmvKey);

        assertTrue(storeStgy.getStoreSize() == 0);
    }

    /**
     * @throws Exception If failed.
     */
    public void testWithSkipStoreRemoveAll() throws Exception {
        if (atomicityMode() == TRANSACTIONAL || (atomicityMode() == ATOMIC && nearEnabled())) // TODO IGNITE-373.
            return;

        IgniteCache<String, Integer> cache = grid(0).cache(null);

        IgniteCache<String, Integer> cacheSkipStore = cache.withSkipStore();

        Map<String, Integer> data = new HashMap<>();

        for (int i = 0; i < 100; i++)
            data.put("key_" + i, i);

        cache.putAll(data);

        for (String key : data.keySet()) {
            assertNotNull(cacheSkipStore.get(key));
            assertNotNull(cache.get(key));
            assertTrue(storeStgy.isInStore(key));
        }

        cacheSkipStore.removeAll();

        for (String key : data.keySet()) {
            assertNull(cacheSkipStore.get(key));
            assertNotNull(cache.get(key));
            assertTrue(storeStgy.isInStore(key));
        }

        cache.removeAll();

        for (String key : data.keySet()) {
            assertNull(cacheSkipStore.get(key));
            assertNull(cache.get(key));
            assertFalse(storeStgy.isInStore(key));
        }
    }

    /**
     * @throws Exception If failed.
     */
    public void testWithSkipStoreTx() throws Exception {
        if (txShouldBeUsed()) {
            IgniteCache<String, Integer> cache = grid(0).cache(null);

            IgniteCache<String, Integer> cacheSkipStore = cache.withSkipStore();

            final int KEYS = 250;

            // Put/remove data from multiple nodes.

            List<String> keys = new ArrayList<>(KEYS);

            for (int i = 0; i < KEYS; i++)
                keys.add("key_" + i);

            Map<String, Integer> data = new LinkedHashMap<>();

            for (int i = 0; i < keys.size(); i++)
                data.put(keys.get(i), i);

            checkSkipStoreWithTransaction(cache, cacheSkipStore, data, keys, OPTIMISTIC, READ_COMMITTED);

            checkSkipStoreWithTransaction(cache, cacheSkipStore, data, keys, OPTIMISTIC, REPEATABLE_READ);

            checkSkipStoreWithTransaction(cache, cacheSkipStore, data, keys, OPTIMISTIC, SERIALIZABLE);

            checkSkipStoreWithTransaction(cache, cacheSkipStore, data, keys, PESSIMISTIC, READ_COMMITTED);

            checkSkipStoreWithTransaction(cache, cacheSkipStore, data, keys, PESSIMISTIC, REPEATABLE_READ);

            checkSkipStoreWithTransaction(cache, cacheSkipStore, data, keys, PESSIMISTIC, SERIALIZABLE);
        }
    }

    /**
     * @param cache Cache instance.
     * @param cacheSkipStore Cache skip store projection.
     * @param data Data set.
     * @param keys Keys list.
     * @param txConcurrency Concurrency mode.
     * @param txIsolation Isolation mode.
     * @throws Exception If failed.
     */
    private void checkSkipStoreWithTransaction(IgniteCache<String, Integer> cache,
        IgniteCache<String, Integer> cacheSkipStore,
        Map<String, Integer> data,
        List<String> keys,
        TransactionConcurrency txConcurrency,
        TransactionIsolation txIsolation)
        throws Exception {
        info("Test tx skip store [concurrency=" + txConcurrency + ", isolation=" + txIsolation + ']');

        cache.removeAll(data.keySet());
        checkEmpty(cache, cacheSkipStore);

        IgniteTransactions txs = cache.unwrap(Ignite.class).transactions();

        Integer val = -1;

        // Several put check.
        try (Transaction tx = txs.txStart(txConcurrency, txIsolation)) {
            for (String key : keys)
                cacheSkipStore.put(key, val);

            for (String key : keys) {
                assertEquals(val, cacheSkipStore.get(key));
                assertEquals(val, cache.get(key));
                assertFalse(storeStgy.isInStore(key));
            }

            tx.commit();
        }

        for (String key : keys) {
            assertEquals(val, cacheSkipStore.get(key));
            assertEquals(val, cache.get(key));
            assertFalse(storeStgy.isInStore(key));
        }

        assertEquals(0, storeStgy.getStoreSize());

        // cacheSkipStore putAll(..)/removeAll(..) check.
        try (Transaction tx = txs.txStart(txConcurrency, txIsolation)) {
            cacheSkipStore.putAll(data);

            tx.commit();
        }

        for (String key : keys) {
            val = data.get(key);

            assertEquals(val, cacheSkipStore.get(key));
            assertEquals(val, cache.get(key));
            assertFalse(storeStgy.isInStore(key));
        }

        storeStgy.putAllToStore(data);

        try (Transaction tx = txs.txStart(txConcurrency, txIsolation)) {
            cacheSkipStore.removeAll(data.keySet());

            tx.commit();
        }

        for (String key : keys) {
            assertNull(cacheSkipStore.get(key));
            assertNotNull(cache.get(key));
            assertTrue(storeStgy.isInStore(key));

            cache.remove(key);
        }

        assertTrue(storeStgy.getStoreSize() == 0);

        // cache putAll(..)/removeAll(..) check.
        try (Transaction tx = txs.txStart(txConcurrency, txIsolation)) {
            cache.putAll(data);

            for (String key : keys) {
                assertNotNull(cacheSkipStore.get(key));
                assertNotNull(cache.get(key));
                assertFalse(storeStgy.isInStore(key));
            }

            cache.removeAll(data.keySet());

            for (String key : keys) {
                assertNull(cacheSkipStore.get(key));
                assertNull(cache.get(key));
                assertFalse(storeStgy.isInStore(key));
            }

            tx.commit();
        }

        assertTrue(storeStgy.getStoreSize() == 0);

        // putAll(..) from both cacheSkipStore and cache.
        try (Transaction tx = txs.txStart(txConcurrency, txIsolation)) {
            Map<String, Integer> subMap = new HashMap<>();

            for (int i = 0; i < keys.size() / 2; i++)
                subMap.put(keys.get(i), i);

            cacheSkipStore.putAll(subMap);

            subMap.clear();

            for (int i = keys.size() / 2; i < keys.size(); i++)
                subMap.put(keys.get(i), i);

            cache.putAll(subMap);

            for (String key : keys) {
                assertNotNull(cacheSkipStore.get(key));
                assertNotNull(cache.get(key));
                assertFalse(storeStgy.isInStore(key));
            }

            tx.commit();
        }

        for (int i = 0; i < keys.size() / 2; i++) {
            String key = keys.get(i);

            assertNotNull(cacheSkipStore.get(key));
            assertNotNull(cache.get(key));
            assertFalse(storeStgy.isInStore(key));
        }

        for (int i = keys.size() / 2; i < keys.size(); i++) {
            String key = keys.get(i);

            assertNotNull(cacheSkipStore.get(key));
            assertNotNull(cache.get(key));
            assertTrue(storeStgy.isInStore(key));
        }

        cache.removeAll(data.keySet());

        for (String key : keys) {
            assertNull(cacheSkipStore.get(key));
            assertNull(cache.get(key));
            assertFalse(storeStgy.isInStore(key));
        }

        // Check that read-through is disabled when cacheSkipStore is used.
        for (int i = 0; i < keys.size(); i++)
            storeStgy.putToStore(keys.get(i), i);

        assertTrue(cacheSkipStore.size(ALL) == 0);
        assertTrue(cache.size(ALL) == 0);
        assertTrue(storeStgy.getStoreSize() != 0);

        try (Transaction tx = txs.txStart(txConcurrency, txIsolation)) {
            assertTrue(cacheSkipStore.getAll(data.keySet()).size() == 0);

            for (String key : keys) {
                assertNull(cacheSkipStore.get(key));

                if (txIsolation == READ_COMMITTED) {
                    assertNotNull(cache.get(key));
                    assertNotNull(cacheSkipStore.get(key));
                }
            }

            tx.commit();
        }

        cache.removeAll(data.keySet());

        val = -1;

        try (Transaction tx = txs.txStart(txConcurrency, txIsolation)) {
            for (String key : data.keySet()) {
                storeStgy.putToStore(key, 0);

                assertNull(cacheSkipStore.invoke(key, new SetValueProcessor(val)));
            }

            tx.commit();
        }

        for (String key : data.keySet()) {
            assertEquals(0, storeStgy.getFromStore(key));

            assertEquals(val, cacheSkipStore.get(key));
            assertEquals(val, cache.get(key));
        }

        cache.removeAll(data.keySet());

        try (Transaction tx = txs.txStart(txConcurrency, txIsolation)) {
            for (String key : data.keySet()) {
                storeStgy.putToStore(key, 0);

                assertTrue(cacheSkipStore.putIfAbsent(key, val));
            }

            tx.commit();
        }

        for (String key : data.keySet()) {
            assertEquals(0, storeStgy.getFromStore(key));

            assertEquals(val, cacheSkipStore.get(key));
            assertEquals(val, cache.get(key));
        }

        cache.removeAll(data.keySet());

        try (Transaction tx = txs.txStart(txConcurrency, txIsolation)) {
            for (String key : data.keySet()) {
                storeStgy.putToStore(key, 0);

                assertNull(cacheSkipStore.getAndPut(key, val));
            }

            tx.commit();
        }

        for (String key : data.keySet()) {
            assertEquals(0, storeStgy.getFromStore(key));

            assertEquals(val, cacheSkipStore.get(key));
            assertEquals(val, cache.get(key));
        }

        cache.removeAll(data.keySet());
        checkEmpty(cache, cacheSkipStore);
    }

    /**
     * @param cache Cache instance.
     * @param cacheSkipStore Cache skip store projection.
     * @throws Exception If failed.
     */
    private void checkEmpty(IgniteCache<String, Integer> cache, IgniteCache<String, Integer> cacheSkipStore)
        throws Exception {
        assertTrue(cache.size(ALL) == 0);
        assertTrue(cacheSkipStore.size(ALL) == 0);
        assertTrue(storeStgy.getStoreSize() == 0);
    }

    /**
     * @return Cache start mode.
     */
    protected CacheStartMode cacheStartType() {
        String mode = System.getProperty("cache.start.mode");

        if (CacheStartMode.NODES_THEN_CACHES.name().equalsIgnoreCase(mode))
            return CacheStartMode.NODES_THEN_CACHES;

        if (CacheStartMode.ONE_BY_ONE.name().equalsIgnoreCase(mode))
            return CacheStartMode.ONE_BY_ONE;

        return CacheStartMode.STATIC;
    }

    /**
     * @throws Exception If failed.
     */
    public void testGetOutTx() throws Exception {
        checkGetOutTx(false);
    }

    /**
     * @throws Exception If failed.
     */
    public void testGetOutTxAsync() throws Exception {
        checkGetOutTx(true);
    }

    /**
     * @throws Exception If failed.
     */
    private void checkGetOutTx(boolean async) throws Exception {
        final AtomicInteger lockEvtCnt = new AtomicInteger();

        IgnitePredicate<Event> lsnr = new IgnitePredicate<Event>() {
            @Override public boolean apply(Event evt) {
                lockEvtCnt.incrementAndGet();

                return true;
            }
        };

        try {
            IgniteCache<String, Integer> cache = grid(0).cache(null);

            List<String> keys = primaryKeysForCache(cache, 2);

            assertEquals(2, keys.size());

            cache.put(keys.get(0), 0);
            cache.put(keys.get(1), 1);

            grid(0).events().localListen(lsnr, EVT_CACHE_OBJECT_LOCKED, EVT_CACHE_OBJECT_UNLOCKED);

            if (async)
                cache = cache.withAsync();

            try (Transaction tx = transactions().txStart(PESSIMISTIC, REPEATABLE_READ)) {
                Integer val0 = cache.get(keys.get(0));

                if (async)
                    val0 = cache.<Integer>future().get();

                assertEquals(0, val0.intValue());

                Map<String, Integer> allOutTx = cache.getAllOutTx(F.asSet(keys.get(1)));

                if (async)
                    allOutTx = cache.<Map<String, Integer>>future().get();

                assertEquals(1, allOutTx.size());

                assertTrue(allOutTx.containsKey(keys.get(1)));

                assertEquals(1, allOutTx.get(keys.get(1)).intValue());
            }

            assertTrue(GridTestUtils.waitForCondition(new PA() {
                @Override public boolean apply() {
                    info("Lock event count: " + lockEvtCnt.get());
                    if (atomicityMode() == ATOMIC)
                        return lockEvtCnt.get() == 0;

                    if (cacheMode() == PARTITIONED && nearEnabled()) {
                        if (!grid(0).configuration().isClientMode())
                            return lockEvtCnt.get() == 4;
                    }

                    return lockEvtCnt.get() == 2;
                }
            }, 15000));
        }
        finally {
            grid(0).events().stopLocalListen(lsnr, EVT_CACHE_OBJECT_LOCKED, EVT_CACHE_OBJECT_UNLOCKED);
        }
    }

    /**
     * @throws Exception If failed.
     */
    public void testTransformException() throws Exception {
        final IgniteCache<String, Integer> cache = jcache().withAsync();

        cache.invoke("key2", ERR_PROCESSOR);

        assertThrows(log, new Callable<Object>() {
            @Override public Object call() throws Exception {
                IgniteFuture fut = cache.future().chain(new IgniteClosure<IgniteFuture, Object>() {
                    @Override public Object apply(IgniteFuture o) {
                        return o.get();
                    }
                });

                fut.get();

                return null;
            }
        }, EntryProcessorException.class, null);
    }

    /**
     * @throws Exception If failed.
     */
    public void testLockInsideTransaction() throws Exception {
        if (txEnabled()) {
            GridTestUtils.assertThrows(
                log,
                new Callable<Object>() {
                    @Override public Object call() throws Exception {
                        try (Transaction tx = ignite(0).transactions().txStart()) {
                            jcache(0).lock("key").lock();
                        }

                        return null;
                    }
                },
                CacheException.class,
                "Explicit lock can't be acquired within a transaction."
            );

            GridTestUtils.assertThrows(
                log,
                new Callable<Object>() {
                    @Override public Object call() throws Exception {
                        try (Transaction tx = ignite(0).transactions().txStart()) {
                            jcache(0).lockAll(Arrays.asList("key1", "key2")).lock();
                        }

                        return null;
                    }
                },
                CacheException.class,
                "Explicit lock can't be acquired within a transaction."
            );
        }
    }

    /**
     * @throws Exception If failed.
     */
    public void testTransformResourceInjection() throws Exception {
        IgniteCache<String, Integer> cache = jcache();
        Ignite ignite = ignite(0);

        doTransformResourceInjection(ignite, cache);
        doTransformResourceInjection(ignite, cache.withAsync());

        if (txEnabled()) {
            doTransformResourceInjectionInTx(ignite, cache);
            doTransformResourceInjectionInTx(ignite, cache.withAsync());
        }
    }

    /**
     * @param ignite Node.
     * @param cache Cache.
     * @throws Exception If failed.
     */
    private void doTransformResourceInjectionInTx(Ignite ignite, IgniteCache<String, Integer> cache) throws Exception {
        for (TransactionConcurrency concurrency : TransactionConcurrency.values()) {
            for (TransactionIsolation isolation : TransactionIsolation.values()) {
                IgniteTransactions txs = ignite.transactions();

                try (Transaction tx = txs.txStart(concurrency, isolation)) {
                    doTransformResourceInjection(ignite, cache);

                    tx.commit();
                }
            }
        }
    }

    /**
     * @param ignite Node.
     * @param cache Cache.
     * @throws Exception If failed.
     */
    private void doTransformResourceInjection(Ignite ignite, IgniteCache<String, Integer> cache) throws Exception {
        final Collection<ResourceType> required = Arrays.asList(ResourceType.IGNITE_INSTANCE,
            ResourceType.CACHE_NAME,
            ResourceType.LOGGER,
            ResourceType.SERVICE);

        final CacheEventListener lsnr = new CacheEventListener();

        IgniteEvents evts = ignite.events(ignite.cluster());

        UUID opId = evts.remoteListen(lsnr, null, EventType.EVT_CACHE_OBJECT_READ);

        try {
            checkResourceInjectionOnInvoke(cache, required);

            checkResourceInjectionOnInvokeAll(cache, required);

            checkResourceInjectionOnInvokeAllMap(cache, required);
        }
        finally {
            evts.stopRemoteListen(opId);
        }
    }

    /**
     * Tests invokeAll method for map of pairs (key, entryProcessor).
     *
     * @param cache Cache.
     * @param required Expected injected resources.
     */
    private void checkResourceInjectionOnInvokeAllMap(IgniteCache<String, Integer> cache,
        Collection<ResourceType> required) {
        Map<String, EntryProcessorResult<Integer>> results;

        Map<String, EntryProcessor<String, Integer, Integer>> map = new HashMap<>();

        map.put(UUID.randomUUID().toString(), new ResourceInjectionEntryProcessor());
        map.put(UUID.randomUUID().toString(), new ResourceInjectionEntryProcessor());
        map.put(UUID.randomUUID().toString(), new ResourceInjectionEntryProcessor());
        map.put(UUID.randomUUID().toString(), new ResourceInjectionEntryProcessor());

        results = cache.invokeAll(map);

        if (cache.isAsync())
            results = cache.<Map<String, EntryProcessorResult<Integer>>>future().get();

        assertEquals(map.size(), results.size());

        for (EntryProcessorResult<Integer> res : results.values()) {
            Collection<ResourceType> notInjected = ResourceInfoSet.valueOf(res.get()).notInjected(required);

            if (!notInjected.isEmpty())
                fail("Can't inject resource(s): " + Arrays.toString(notInjected.toArray()));
        }
    }

    /**
     * Tests invokeAll method for set of keys.
     *
     * @param cache Cache.
     * @param required Expected injected resources.
     */
    private void checkResourceInjectionOnInvokeAll(IgniteCache<String, Integer> cache,
        Collection<ResourceType> required) {
        Set<String> keys = new HashSet<>(Arrays.asList(UUID.randomUUID().toString(),
            UUID.randomUUID().toString(),
            UUID.randomUUID().toString(),
            UUID.randomUUID().toString()));

        Map<String, EntryProcessorResult<Integer>> results = cache.invokeAll(keys,
            new ResourceInjectionEntryProcessor());

        if (cache.isAsync())
            results = cache.<Map<String, EntryProcessorResult<Integer>>>future().get();

        assertEquals(keys.size(), results.size());

        for (EntryProcessorResult<Integer> res : results.values()) {
            Collection<ResourceType> notInjected1 = ResourceInfoSet.valueOf(res.get()).notInjected(required);

            if (!notInjected1.isEmpty())
                fail("Can't inject resource(s): " + Arrays.toString(notInjected1.toArray()));
        }
    }

    /**
     * Tests invoke for single key.
     *
     * @param cache Cache.
     * @param required Expected injected resources.
     */
    private void checkResourceInjectionOnInvoke(IgniteCache<String, Integer> cache,
        Collection<ResourceType> required) {

        String key = UUID.randomUUID().toString();

        Integer flags = cache.invoke(key, new GridCacheAbstractFullApiSelfTest.ResourceInjectionEntryProcessor());

        if (cache.isAsync())
            flags = cache.<Integer>future().get();

        assertTrue("Processor result is null", flags != null);

        Collection<ResourceType> notInjected = ResourceInfoSet.valueOf(flags).notInjected(required);

        if (!notInjected.isEmpty())
            fail("Can't inject resource(s): " + Arrays.toString(notInjected.toArray()));
    }

    /**
     * Sets given value, returns old value.
     */
    public static final class SetValueProcessor implements EntryProcessor<String, Integer, Integer> {
        /** */
        private Integer newVal;

        /**
         * @param newVal New value to set.
         */
        SetValueProcessor(Integer newVal) {
            this.newVal = newVal;
        }

        /** {@inheritDoc} */
        @Override public Integer process(MutableEntry<String, Integer> entry,
            Object... arguments) throws EntryProcessorException {
            Integer val = entry.getValue();

            entry.setValue(newVal);

            return val;
        }
    }

    /**
     *
     */
    public enum CacheStartMode {
        /** Start caches together nodes (not dynamically) */
        STATIC,

        /** */
        NODES_THEN_CACHES,

        /** */
        ONE_BY_ONE
    }

    /**
     *
     */
    private static class RemoveEntryProcessor implements EntryProcessor<String, Integer, String>, Serializable {
        /** {@inheritDoc} */
        @Override public String process(MutableEntry<String, Integer> e, Object... args) {
            assertNotNull(e.getKey());

            Integer old = e.getValue();

            e.remove();

            return String.valueOf(old);
        }
    }

    /**
     *
     */
    private static class IncrementEntryProcessor implements EntryProcessor<String, Integer, String>, Serializable {
        /** {@inheritDoc} */
        @Override public String process(MutableEntry<String, Integer> e, Object... args) {
            assertNotNull(e.getKey());

            Integer old = e.getValue();

            e.setValue(old == null ? 1 : old + 1);

            return String.valueOf(old);
        }
    }

    /**
     *
     */
    public static class ResourceInjectionEntryProcessor extends ResourceInjectionEntryProcessorBase<String, Integer> {
        /** */
        protected transient Ignite ignite;

        /** */
        protected transient String cacheName;

        /** */
        protected transient IgniteLogger log;

        /** */
        protected transient DummyService svc;

        /**
         * @param ignite Ignite.
         */
        @IgniteInstanceResource
        public void setIgnite(Ignite ignite) {
            assert ignite != null;

            checkSet();

            infoSet.set(ResourceType.IGNITE_INSTANCE, true);

            this.ignite = ignite;
        }

        /**
         * @param cacheName Cache name.
         */
        @CacheNameResource
        public void setCacheName(String cacheName) {
            checkSet();

            infoSet.set(ResourceType.CACHE_NAME, true);

            this.cacheName = cacheName;
        }

        /**
         * @param log Logger.
         */
        @LoggerResource
        public void setLoggerResource(IgniteLogger log) {
            assert log != null;

            checkSet();

            infoSet.set(ResourceType.LOGGER, true);

            this.log = log;
        }

        /**
         * @param svc Service.
         */
        @ServiceResource(serviceName = SERVICE_NAME1)
        public void setDummyService(DummyService svc) {
            assert svc != null;

            checkSet();

            infoSet.set(ResourceType.SERVICE, true);

            this.svc = svc;
        }

        /** {@inheritDoc} */
        @Override public Integer process(MutableEntry<String, Integer> e, Object... args) {
            Integer oldVal = e.getValue();

            e.setValue(ThreadLocalRandom.current().nextInt() + (oldVal == null ? 0 : oldVal));

            return super.process(e, args);
        }
    }

    /**
     *
     */
    private static class CheckEntriesTask extends TestIgniteIdxRunnable {
        /** Keys. */
        private final Collection<String> keys;

        /**
         * @param keys Keys.
         */
        public CheckEntriesTask(Collection<String> keys) {
            this.keys = keys;
        }

        /** {@inheritDoc} */
        @Override public void run(int idx) throws Exception {
            GridCacheContext<String, Integer> ctx = ((IgniteKernal)ignite).<String, Integer>internalCache().context();

            int size = 0;

            if (ctx.isNear())
                ctx = ctx.near().dht().context();

            for (String key : keys) {
                if (ctx.affinity().localNode(key, ctx.discovery().topologyVersionEx())) {
                    GridCacheEntryEx e = ctx.cache().entryEx(key);

                    assert e != null : "Entry is null [idx=" + idx + ", key=" + key + ", ctx=" + ctx + ']';
                    assert !e.deleted() : "Entry is deleted: " + e;

                    size++;

                    ctx.evicts().touch(e, null);
                }
            }

            assertEquals("Incorrect size on cache #" + idx, size, ignite.cache(ctx.name()).localSize(ALL));
        }
    }

    /**
     *
     */
    private static class CheckCacheSizeTask extends TestIgniteIdxRunnable {
        /** */
        private final Map<String, Integer> map;

        /**
         * @param map Map.
         */
        CheckCacheSizeTask(Map<String, Integer> map) {
            this.map = map;
        }

        /** {@inheritDoc} */
        @Override public void run(int idx) throws Exception {
            GridCacheContext<String, Integer> ctx = ((IgniteKernal)ignite).<String, Integer>internalCache().context();

            int size = 0;

            for (String key : map.keySet())
                if (ctx.affinity().localNode(key, ctx.discovery().topologyVersionEx()))
                    size++;

            assertEquals("Incorrect key size on cache #" + idx, size, ignite.cache(ctx.name()).localSize(ALL));
        }
    }

    /**
     *
     */
    private static class CheckPrimaryKeysTask implements TestCacheCallable<String, Integer, List<String>> {
        /** Start from. */
        private final int startFrom;

        /** Count. */
        private final int cnt;

        /**
         * @param startFrom Start from.
         * @param cnt Count.
         */
        public CheckPrimaryKeysTask(int startFrom, int cnt) {
            this.startFrom = startFrom;
            this.cnt = cnt;
        }

        /** {@inheritDoc} */
        @Override public List<String> call(Ignite ignite, IgniteCache<String, Integer> cache) throws Exception {
            List<String> found = new ArrayList<>();

            Affinity<Object> affinity = ignite.affinity(cache.getName());

            for (int i = startFrom; i < startFrom + 100_000; i++) {
                String key = "key" + i;

                if (affinity.isPrimary(ignite.cluster().localNode(), key)) {
                    found.add(key);

                    if (found.size() == cnt)
                        return found;
                }
            }

            throw new IgniteException("Unable to find " + cnt + " keys as primary for cache.");
        }
    }

    /**
     *
     */
    public static class EntryTtlTask implements TestCacheCallable<String, Integer, IgnitePair<Long>> {
        /** Entry key. */
        private final String key;

        /** Check cache for nearness, use DHT cache if it is near. */
        private final boolean useDhtForNearCache;

        /**
         * @param key Entry key.
         * @param useDhtForNearCache Check cache for nearness, use DHT cache if it is near.
         */
        public EntryTtlTask(String key, boolean useDhtForNearCache) {
            this.key = key;
            this.useDhtForNearCache = useDhtForNearCache;
        }

        /** {@inheritDoc} */
        @Override public IgnitePair<Long> call(Ignite ignite, IgniteCache<String, Integer> cache) throws Exception {
            GridCacheAdapter<?, ?> internalCache = internalCache0(cache);

            if (useDhtForNearCache && internalCache.context().isNear())
                internalCache = internalCache.context().near().dht();

            GridCacheEntryEx entry = internalCache.peekEx(key);

            return entry != null ?
                new IgnitePair<>(entry.ttl(), entry.expireTime()) :
                new IgnitePair<Long>(null, null);
        }
    }

    /**
     *
     */
    private static class CheckIteratorTask extends TestIgniteIdxCallable<Void> {
        /**
         * @param idx Index.
         */
        @Override public Void call(int idx) throws Exception {
            GridCacheContext<String, Integer> ctx = ((IgniteKernal)ignite).<String, Integer>internalCache().context();
            GridCacheQueryManager queries = ctx.queries();

            ConcurrentMap<UUID, Map<Long, GridFutureAdapter<?>>> map = GridTestUtils.getFieldValue(queries,
                GridCacheQueryManager.class, "qryIters");

            for (Map<Long, GridFutureAdapter<?>> map1 : map.values())
                assertTrue("Iterators not removed for grid " + idx, map1.isEmpty());

            return null;
        }
    }

    /**
     *
     */
    private static class PrintIteratorStateTask extends TestIgniteIdxCallable<Void> {
        /** */
        @LoggerResource
        private IgniteLogger log;

        /**
         * @param idx Index.
         */
        @Override public Void call(int idx) throws Exception {
            GridCacheContext<String, Integer> ctx = ((IgniteKernal)ignite).<String, Integer>internalCache().context();
            GridCacheQueryManager queries = ctx.queries();

            ConcurrentMap<UUID, Map<Long, GridFutureAdapter<?>>> map = GridTestUtils.getFieldValue(queries,
                GridCacheQueryManager.class, "qryIters");

            for (Map<Long, GridFutureAdapter<?>> map1 : map.values()) {
                if (!map1.isEmpty()) {
                    log.warning("Iterators leak detected at grid: " + idx);

                    for (Map.Entry<Long, GridFutureAdapter<?>> entry : map1.entrySet())
                        log.warning(entry.getKey() + "; " + entry.getValue());
                }
            }

            return null;
        }
    }

    /**
     *
     */
    private static class RemoveAndReturnNullEntryProcessor implements
        EntryProcessor<String, Integer, Integer>, Serializable {

        /** {@inheritDoc} */
        @Override public Integer process(MutableEntry<String, Integer> e, Object... args) {
            e.remove();

            return null;
        }
    }

    /**
     *
     */
    private static class SwapEvtsLocalListener implements IgnitePredicate<Event> {
        /** */
        @LoggerResource
        private IgniteLogger log;

        /** Swap events. */
        private final AtomicInteger swapEvts;

        /** Unswap events. */
        private final AtomicInteger unswapEvts;

        /**
         * @param swapEvts Swap events.
         * @param unswapEvts Unswap events.
         */
        public SwapEvtsLocalListener(AtomicInteger swapEvts, AtomicInteger unswapEvts) {
            this.swapEvts = swapEvts;
            this.unswapEvts = unswapEvts;
        }

        /** {@inheritDoc} */
        @Override public boolean apply(Event evt) {
            log.info("Received event: " + evt);

            switch (evt.type()) {
                case EVT_CACHE_OBJECT_SWAPPED:
                    swapEvts.incrementAndGet();

                    break;
                case EVT_CACHE_OBJECT_UNSWAPPED:
                    unswapEvts.incrementAndGet();

                    break;
            }

            return true;
        }
    }

    /**
     *
     */
    private static class CheckEntriesDeletedTask extends TestIgniteIdxRunnable {
        /** */
        private final int cnt;

        /**
         * @param cnt Keys count.
         */
        public CheckEntriesDeletedTask(int cnt) {
            this.cnt = cnt;
        }

        /** {@inheritDoc} */
        @Override public void run(int idx) throws Exception {
            for (int i = 0; i < cnt; i++) {
                String key = String.valueOf(i);

                GridCacheContext<String, Integer> ctx = ((IgniteKernal)ignite).<String, Integer>internalCache().context();

                GridCacheEntryEx entry = ctx.isNear() ? ctx.near().dht().peekEx(key) : ctx.cache().peekEx(key);

                if (ignite.affinity(null).mapKeyToPrimaryAndBackups(key).contains(((IgniteKernal)ignite).localNode())) {
                    assertNotNull(entry);
                    assertTrue(entry.deleted());
                }
                else
                    assertNull(entry);
            }
        }
    }

    /**
     *
     */
    private static class CheckKeySizeTask extends TestIgniteIdxRunnable {
        /** Keys. */
        private final Collection<String> keys;

        /**
         * @param keys Keys.
         */
        public CheckKeySizeTask(Collection<String> keys) {
            this.keys = keys;
        }

        /** {@inheritDoc} */
        @Override public void run(int idx) throws Exception {
            GridCacheContext<String, Integer> ctx = ((IgniteKernal)ignite).<String, Integer>internalCache().context();

            int size = 0;

            for (String key : keys)
                if (ctx.affinity().localNode(key, ctx.discovery().topologyVersionEx()))
                    size++;

            assertEquals("Incorrect key size on cache #" + idx, size, ignite.cache(null).localSize(ALL));
        }
    }

    /**
     *
     */
    private static class FailedEntryProcessor implements EntryProcessor<String, Integer, Integer>, Serializable {
        /** {@inheritDoc} */
        @Override public Integer process(MutableEntry<String, Integer> e, Object... args) {
            throw new EntryProcessorException("Test entry processor exception.");
        }
    }

    /**
     *
     */
    private static class TestValue implements Serializable {
        /** */
        private int val;

        /**
         * @param val Value.
         */
        TestValue(int val) {
            this.val = val;
        }

        /**
         * @return Value.
         */
        public int value() {
            return val;
        }

        /** {@inheritDoc} */
        @Override public boolean equals(Object o) {
            if (this == o)
                return true;

            if (!(o instanceof TestValue))
                return false;

            TestValue value = (TestValue)o;

            if (val != value.val)
                return false;

            return true;
        }

        /** {@inheritDoc} */
        @Override public int hashCode() {
            return val;
        }
    }

    /**
     * Dummy Service.
     */
    public interface DummyService {
        /**
         *
         */
        public void noop();
    }

    /**
     * No-op test service.
     */
    public static class DummyServiceImpl implements DummyService, Service {
        /** */
        private static final long serialVersionUID = 0L;

        /** {@inheritDoc} */
        @Override public void noop() {
            // No-op.
        }

        /** {@inheritDoc} */
        @Override public void cancel(ServiceContext ctx) {
            System.out.println("Cancelling service: " + ctx.name());
        }

        /** {@inheritDoc} */
        @Override public void init(ServiceContext ctx) throws Exception {
            System.out.println("Initializing service: " + ctx.name());
        }

        /** {@inheritDoc} */
        @Override public void execute(ServiceContext ctx) {
            System.out.println("Executing service: " + ctx.name());
        }
    }

    /**
     *
     */
    public static class CacheEventListener implements IgniteBiPredicate<UUID, CacheEvent>, IgnitePredicate<CacheEvent> {
        /** */
        public final LinkedBlockingQueue<CacheEvent> evts = new LinkedBlockingQueue<>();

        /** {@inheritDoc} */
        @Override public boolean apply(UUID uuid, CacheEvent evt) {
            evts.add(evt);

            return true;
        }

        /** {@inheritDoc} */
        @Override public boolean apply(CacheEvent evt) {
            evts.add(evt);

            return true;
        }
    }
}<|MERGE_RESOLUTION|>--- conflicted
+++ resolved
@@ -216,11 +216,6 @@
 
         ((TcpDiscoverySpi)cfg.getDiscoverySpi()).setForceServerMode(true);
 
-<<<<<<< HEAD
-=======
-        if (memoryMode() == OFFHEAP_TIERED || memoryMode() == OFFHEAP_VALUES)
-            cfg.setSwapSpaceSpi(new GridTestSwapSpaceSpi());
-
         int[] evtTypes = cfg.getIncludeEventTypes();
 
         if (evtTypes == null || evtTypes.length == 0)
@@ -236,7 +231,6 @@
             updatedEvtTypes[updatedEvtTypes.length - 1] = EventType.EVT_CACHE_OBJECT_READ;
         }
 
->>>>>>> 31b9bb84
         return cfg;
     }
 
