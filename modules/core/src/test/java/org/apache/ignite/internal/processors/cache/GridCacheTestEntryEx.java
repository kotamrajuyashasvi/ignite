--- conflicted
+++ resolved
@@ -688,13 +688,8 @@
     @Override public EntryGetResult versionedValue(CacheObject val,
         GridCacheVersion curVer,
         GridCacheVersion newVer,
-<<<<<<< HEAD
         @Nullable IgniteCacheExpiryPolicy loadExpiryPlc,
         @Nullable ReaderArguments readerArgs) {
-=======
-        @Nullable ReaderArguments readerArgs,
-        IgniteCacheExpiryPolicy loadExpiryPlc) {
->>>>>>> caa3acb5
         assert false;
 
         return null;
